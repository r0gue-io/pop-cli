# POP
<img src=".icons/logo.jpeg"></img>

Your one-stop entry into the exciting world of Blockchain development with *Polkadot*

## Getting Started

### Parachains
Use `pop` to either clone of your existing templates or instantiate a new parachain template: 

```sh
# Create a minimal parachain template
pop new parachain my-app
# Get the extended-parachain-template
pop new parachain my-app ept
# Get a pallet-contracts enabled template
pop new parachain my-app cpt
# Get a evm compatible parachain template
pop new parachain my-app fpt
```

You can also customize a template by providing config options for token symbol (as it appears on polkadot-js apps UI), token decimals, and the initial endowment for substrate developer accounts. Here's how: 

```sh
# Create a minimal parachain template with "DOT" as token symbol, 6 token decimals and 1 billion tokens per dev account
pop new parachain my-app --symbol DOT --decimals 6 --endowment 1_000_000_000
```
There's also the shorter version: 
```sh
pop new parachain my-app -s DOT -d 6 -i 1_000_000_000
```
To create a new pallet, simply `pop new pallet`. And that's it. You will have a new `pallet-template` ready for hacking.
To customize the new pallet you can follow these options:
```sh
# create a pallet with name `pallet-awesome` in the current working directory
pop new pallet pallet-awesome
# or with options
pop new pallet pallet-awesome --authors Me --description "This pallet oozes awesomeness" --path my_app/pallets
```

Finally, you would need to build and run it.
```sh
cd my-app
cargo build --release
```
For running any parachain, we recommend using [zombienet](https://github.com/paritytech/zombienet).


### Contracts
Use `pop` to create a smart contract template: 

```sh
# Create a minimal smart contract template
<<<<<<< HEAD
pop new contract my-contract
=======
pop new contract my_contract
>>>>>>> acfdbb49
```

Test the smart contract: 
```sh
# Test an existing smart contract
<<<<<<< HEAD
pop test contract -p ./my-contract
=======
pop test contract -p ./my_contract
>>>>>>> acfdbb49
```

Build the smart contract: 
```sh
# Build an existing smart contract
<<<<<<< HEAD
pop build contract -p ./my-contract
```

For e2e testing you will need to have a Substrate node with `pallet contracts`.
You do not need to run it in the background since the node is started for each test independently. 
To install the latest version:
```
cargo install contracts-node --git https://github.com/paritytech/substrate-contracts-node.git
```
If you want to run any other node with `pallet-contracts` you need to change `CONTRACTS_NODE` environment variable:
```
export CONTRACTS_NODE="YOUR_CONTRACTS_NODE_PATH"
```

Run e2e testing on the smart contract: 
```sh
# Run e2e tests for an existing smart contract
 pop test contract  -p ./my_contract --features e2e-tests
=======
pop build contract -p ./my_contract
```

### Build locally

Build the tool locally with all the features:
```sh
cargo build --all-features
```
Build the tool only for parachain functionality:
```sh
cargo build --features parachain
```
Build the tool only for contracts functionality:
```sh
cargo build --features contract
>>>>>>> acfdbb49
```<|MERGE_RESOLUTION|>--- conflicted
+++ resolved
@@ -51,29 +51,22 @@
 
 ```sh
 # Create a minimal smart contract template
-<<<<<<< HEAD
-pop new contract my-contract
-=======
 pop new contract my_contract
->>>>>>> acfdbb49
 ```
 
 Test the smart contract: 
 ```sh
 # Test an existing smart contract
-<<<<<<< HEAD
-pop test contract -p ./my-contract
-=======
 pop test contract -p ./my_contract
->>>>>>> acfdbb49
 ```
 
 Build the smart contract: 
 ```sh
 # Build an existing smart contract
-<<<<<<< HEAD
-pop build contract -p ./my-contract
+pop build contract -p ./my_contract
 ```
+
+### E2E testing
 
 For e2e testing you will need to have a Substrate node with `pallet contracts`.
 You do not need to run it in the background since the node is started for each test independently. 
@@ -90,8 +83,6 @@
 ```sh
 # Run e2e tests for an existing smart contract
  pop test contract  -p ./my_contract --features e2e-tests
-=======
-pop build contract -p ./my_contract
 ```
 
 ### Build locally
@@ -107,5 +98,4 @@
 Build the tool only for contracts functionality:
 ```sh
 cargo build --features contract
->>>>>>> acfdbb49
 ```