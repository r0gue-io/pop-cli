# POP [WIP]
<img src=".icons/logo.jpeg"></img>

An all-in-one tool for Polkadot development.

## Install
You can install Pop CLI as follows:
```shell
cargo install --git https://github.com/r0gue-io/pop-cli
```

## Getting Started

### Parachains
Use `pop` to either clone of your existing templates or instantiate a new parachain template: 

```sh
# Create a minimal parachain template
pop new parachain my-app
# Get the extended-parachain-template
pop new parachain my-app ept
# Get a pallet-contracts enabled template
pop new parachain my-app cpt
# Get a evm compatible parachain template
pop new parachain my-app fpt
```

You can also customize a template by providing config options for token symbol (as it appears on polkadot-js apps UI), token decimals, and the initial endowment for substrate developer accounts. Here's how: 

```sh
# Create a minimal parachain template with "DOT" as token symbol, 6 token decimals and 1 billion tokens per dev account
pop new parachain my-app --symbol DOT --decimals 6 --endowment 1_000_000_000
```
There's also the shorter version: 
```sh
pop new parachain my-app -s DOT -d 6 -i 1_000_000_000
```
To create a new pallet, simply `pop new pallet`. And that's it. You will have a new `pallet-template` ready for hacking.
To customize the new pallet you can follow these options:
```sh
# create a pallet with name `pallet-awesome` in the current working directory
pop new pallet pallet-awesome
# or with options
pop new pallet pallet-awesome --authors Me --description "This pallet oozes awesomeness" --path my_app/pallets
```

Finally, you would need to build and run it.
```sh
cd my-app
cargo build --release
```
For running any parachain, we recommend using [zombienet](https://github.com/paritytech/zombienet).


### Contracts
Use `pop` to create a smart contract template: 

```sh
# Create a minimal smart contract template
pop new contract my_contract
```

Test the smart contract: 
```sh
# Test an existing smart contract
pop test contract -p ./my_contract
```

Build the smart contract: 
```sh
# Build an existing smart contract
pop build contract -p ./my_contract
```

<<<<<<< HEAD
Deploy and instantiate the smart contract:
```sh
pop up contract -p ./my_contract --constructor new --args "false" --suri //Alice
```
Some of the options available are:
- Specify the contract `constructor `to use, which in this example is new()
- Specify the argument (`args`) to the constructor, which in this example is false
- Specify the account uploading and instantiating the contract with `--suri`, which in this example is the default development account of //Alice
For other accounts, the actual secret key must be provided e.g. an 0x prefixed 64 bit hex string, or the seed phrase.
> :warning: **Use only for development**: Use a safer method of signing here before using this tool with production projects.

- You also can specify the url of your network with `--url ws://your-endpoint`, by default is using `ws://localhost:9944`
### Build locally
=======
### E2E testing

For e2e testing you will need to have a Substrate node with `pallet contracts`.
You do not need to run it in the background since the node is started for each test independently. 
To install the latest version:
```
cargo install contracts-node --git https://github.com/paritytech/substrate-contracts-node.git
```
If you want to run any other node with `pallet-contracts` you need to change `CONTRACTS_NODE` environment variable:
```
export CONTRACTS_NODE="YOUR_CONTRACTS_NODE_PATH"
```

Run e2e testing on the smart contract: 
```sh
# Run e2e tests for an existing smart contract
 pop test contract  -p ./my_contract --features e2e-tests
```

## Building Pop CLI locally
>>>>>>> 58346b86

Build the tool locally with all the features:
```sh
cargo build --all-features
```
Build the tool only for parachain functionality:
```sh
cargo build --features parachain
```
Build the tool only for contracts functionality:
```sh
cargo build --features contract
```


For running any parachain, we recommend using [zombienet](https://github.com/paritytech/zombienet).

## Spawn Network using Zombienet
You can spawn a local network as follows:
```shell
pop up parachain -f ./tests/zombienet.toml -p https://github.com/r0gue-io/pop-node
```<|MERGE_RESOLUTION|>--- conflicted
+++ resolved
@@ -72,7 +72,6 @@
 pop build contract -p ./my_contract
 ```
 
-<<<<<<< HEAD
 Deploy and instantiate the smart contract:
 ```sh
 pop up contract -p ./my_contract --constructor new --args "false" --suri //Alice
@@ -85,8 +84,8 @@
 > :warning: **Use only for development**: Use a safer method of signing here before using this tool with production projects.
 
 - You also can specify the url of your network with `--url ws://your-endpoint`, by default is using `ws://localhost:9944`
-### Build locally
-=======
+
+
 ### E2E testing
 
 For e2e testing you will need to have a Substrate node with `pallet contracts`.
@@ -107,7 +106,6 @@
 ```
 
 ## Building Pop CLI locally
->>>>>>> 58346b86
 
 Build the tool locally with all the features:
 ```sh
