--- conflicted
+++ resolved
@@ -202,7 +202,6 @@
 For end-to-end testing you will need to have a Substrate node with `pallet contracts`.
 You do not need to run it in the background since the node is started for each test independently.
 To install the latest version:
-<<<<<<< HEAD
 ```
 cargo install contracts-node --git https://github.com/paritytech/substrate-contracts-node.git
 ```
@@ -212,11 +211,6 @@
 ```sh
 # Run e2e tests for an existing smart contract
  pop test contract  -p ./my_contract --features e2e-tests
-=======
-
-```
-cargo install contracts-node --git https://github.com/paritytech/substrate-contracts-node.git
->>>>>>> 36ac44d6
 ```
 
 If you want to run any other node with `pallet-contracts` you need to change `CONTRACTS_NODE` environment variable:
