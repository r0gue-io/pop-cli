--- conflicted
+++ resolved
@@ -12,16 +12,10 @@
 cargo install --locked --git https://github.com/r0gue-io/pop-cli
 ```
 
-<<<<<<< HEAD
-> For detailed instructions on how to install Pop CLI, please refer to our
-> documentation: https://learn.onpop.io/pop/v/pop-cli/welcome/installing-pop-cli
-> :information_source: A [crates.io](https://crates.io/crates/pop-cli) version will be available soon!
-=======
 > :information_source: For detailed instructions on how to install Pop CLI, please refer to our
 > documentation: https://learn.onpop.io/v/cli/welcome/installing-pop-cli
 >
 > A [crates.io](https://crates.io/crates/pop-cli) version will be available soon!
->>>>>>> 45ad437a
 
 ### Telemetry
 
@@ -291,5 +285,4 @@
 
 The entire code within this repository is licensed under the [GPLv3](LICENSE).
 
-Please [contact us](https://r0gue.io/contact) if you have questions about the licensing of our products.
-
+Please [contact us](https://r0gue.io/contact) if you have questions about the licensing of our products.