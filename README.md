# Pop CLI

<img src="/.icons/logo.jpeg"></img>

An all-in-one tool for Polkadot development.

## Install

You can install Pop CLI as follows:

```shell
cargo install --locked --git https://github.com/r0gue-io/pop-cli
```

> :information_source: A [crates.io](https://crates.io/crates/pop-cli) version will be available soon!

## Getting Started

### Parachains

Use `pop` to create a new Parachain project.
To be guided through the entire parachain creation process, simply execute

```sh
pop new parachain
```

If no guidance is needed, proceed with:

```sh
# Create a minimal parachain
pop new parachain my-app
```

<<<<<<< HEAD
=======
`pop-cli` supports diverse project templates, to use a specific one use the flag `--template`:
```sh
# Create an assets parachain
pop new parachain my-app pop -t assets
# Create a contracts parachain
pop new parachain my-app pop -t contracts
# Create a evm parachain
pop new parachain my-app pop -t evm
```

>>>>>>> 738e0d6d
We also integrate other provider templates in the tool, check them running:

```sh
pop new parachain --help
```

Some examples are:

```sh
# Get Parity's pallet-contracts enabled parachain template
pop new parachain my-app parity -t cpt
# Get Parity's evm compatible parachain template
pop new parachain my-app parity -t fpt
```

For Pop templates you can also customize your parachain by providing config options for token symbol (as it appears in
chain metadata), token decimals, and the initial endowment for developer accounts. Here's how:

```sh
# Create a minimal parachain with "DOT" as token symbol, 6 token decimals and 1 billion tokens per dev account
pop new parachain my-app --symbol DOT --decimals 6 --endowment 1_000_000_000
```

There's also the shorter version:

```sh
pop new parachain my-app -s DOT -d 6 -i 1_000_000_000
```

Use `pop` to build your Parachain:

```sh
# Build your parachain
pop build parachain -p ./my-app
```

or

```sh
cd my-app
pop build parachain
```

Finally, to build your Parachain:

```sh
cd my-app
pop build parachain --release
```

## Spawn Network using Zombienet

You can spawn a local network using [zombienet](https://github.com/paritytech/zombienet-sdk) as follows:

```shell
pop up parachain -f ./tests/zombienet.toml -p https://github.com/r0gue-io/pop-node
```

> :information_source: Pop CLI will automatically source the necessary polkadot binaries. Currently, these will be built
> if on a non-linux system.

### Contracts

Use `pop` to create a new Smart Contract project:

```sh
# Create a minimal Smart Contract
pop new contract my_contract
```

Test the Smart Contract:

```sh
# Test an existing Smart Contract
pop test contract -p ./my_contract
```

Build the Smart Contract:

```sh
# Build an existing Smart Contract
pop build contract -p ./my_contract
```

To deploy a Smart Contract you need a chain running. For testing purposes one option is to
run [substrate-contracts-node](https://github.com/paritytech/substrate-contracts-node):

```sh
cargo install contracts-node
substrate-contracts-node
```

> :information_source: We plan to automate this in the future.

Deploy and instantiate the Smart Contract:

```sh
pop up contract -p ./my_contract --constructor new --args "false" --suri //Alice
```

Some of the options available are:

- Specify the contract `constructor `to use, which in this example is `new()`.
- Specify the argument (`args`) to the constructor, which in this example is `false`.
- Specify the account uploading and instantiating the contract with `--suri`, which in this example is the default
  development account of `//Alice`.
  For other accounts, the actual secret key must be provided e.g. an 0x prefixed 64 bit hex string, or the seed phrase.

> :warning: **Use only for development**: Use a safer method of signing here before using this feature with production
> projects. We will be looking to provide alternative solutions in the future!

- You also can specify the url of your node with `--url ws://your-endpoint`, by default it is
  using `ws://localhost:9944`.

For more information about the options,
check [cargo-contract documentation](https://github.com/paritytech/cargo-contract/blob/master/crates/extrinsics/README.md#instantiate)

Interacting with the Smart Contract:

1. Read-only Operations: For operations that only require reading from the blockchain state. This approach does not
   require to submit an extrinsic.
   Example using the get() message:

```sh
pop call contract -p ./my_contract --contract $INSTANTIATED_CONTRACT_ADDRESS --message get --suri //Alice
```

2. State-modifying Operations: For operations that change a storage value, thus altering the blockchain state. Include
   the `x / --execute`  flag to submit an extrinsic on-chain.

Example executing the `flip()` message:

```sh
pop call contract -p ./my_contract --contract $INSTANTIATED_CONTRACT_ADDRESS --message flip --suri //Alice -x
```

## E2E testing

For end-to-end testing you will need to have a Substrate node with `pallet contracts`.
You do not need to run it in the background since the node is started for each test independently.
To install the latest version:

```
cargo install contracts-node --git https://github.com/paritytech/substrate-contracts-node.git
```

If you want to run any other node with `pallet-contracts` you need to change `CONTRACTS_NODE` environment variable:

```
export CONTRACTS_NODE="YOUR_CONTRACTS_NODE_PATH"
```

Run e2e testing on the Smart Contract:

```sh
# Run e2e tests for an existing smart contract
 pop test contract  -p ./my_contract --features e2e-tests
```

### Pallets

To create a new Pallet, simply run `pop new pallet`. You will have a new pallet ready for hacking.
To customize the new Pallet you can follow these options:

```sh
# create a pallet with name `pallet-awesome` in the current working directory
pop new pallet pallet-awesome
# or with options
pop new pallet pallet-awesome --authors Me --description "This pallet oozes awesomeness" --path my_app/pallets
```

## Building Pop CLI locally

Build the tool locally with all the features:

```sh
cargo build --all-features
```

Build the tool only for Parachain functionality:

```sh
cargo build --features parachain
```

Build the tool only for Smart Contracts functionality:

```sh
cargo build --features contract
```

## Testing Pop CLI
<<<<<<< HEAD

To test the tool locally. Due to the time it can take to build a Parachain or a Smart Contract, some tests have been
separated from the normal testing flow into integration tests.

Run the unit tests only:

```sh
cargo test --lib
```

To run the integration tests relating to Smart Contracts:

```sh
cargo test --test contract
```

To run the integration tests relating to Parachains:

```sh
cargo test --test parachain
```

=======

To test the tool locally. Due to the time it can take to build a Parachain or a Smart Contract, some tests have been
separated from the normal testing flow into integration tests.

Run the unit tests only:

```sh
cargo test --lib
```

To run the integration tests relating to Smart Contracts:

```sh
cargo test --test contract
```

To run the integration tests relating to Parachains:

```sh
cargo test --test parachain
```

>>>>>>> 738e0d6d
Run all tests (unit + integration):

```sh
cargo test
```

## Acknowledgements

Pop CLI would not be possible without these awesome crates!

- Local network deployment powered by [zombienet-sdk](https://github.com/paritytech/zombienet-sdk)
- [cargo contract](https://github.com/paritytech/cargo-contract) a setup and deployment tool for developing Wasm based
  Smart Contracts via ink!

## License

The entire code within this repository is licensed under the [GPLv3](LICENSE).

Please [contact us](https://r0gue.io/contact) if you have questions about the licensing of our products.<|MERGE_RESOLUTION|>--- conflicted
+++ resolved
@@ -32,8 +32,6 @@
 pop new parachain my-app
 ```
 
-<<<<<<< HEAD
-=======
 `pop-cli` supports diverse project templates, to use a specific one use the flag `--template`:
 ```sh
 # Create an assets parachain
@@ -44,7 +42,6 @@
 pop new parachain my-app pop -t evm
 ```
 
->>>>>>> 738e0d6d
 We also integrate other provider templates in the tool, check them running:
 
 ```sh
@@ -237,7 +234,6 @@
 ```
 
 ## Testing Pop CLI
-<<<<<<< HEAD
 
 To test the tool locally. Due to the time it can take to build a Parachain or a Smart Contract, some tests have been
 separated from the normal testing flow into integration tests.
@@ -260,30 +256,6 @@
 cargo test --test parachain
 ```
 
-=======
-
-To test the tool locally. Due to the time it can take to build a Parachain or a Smart Contract, some tests have been
-separated from the normal testing flow into integration tests.
-
-Run the unit tests only:
-
-```sh
-cargo test --lib
-```
-
-To run the integration tests relating to Smart Contracts:
-
-```sh
-cargo test --test contract
-```
-
-To run the integration tests relating to Parachains:
-
-```sh
-cargo test --test parachain
-```
-
->>>>>>> 738e0d6d
 Run all tests (unit + integration):
 
 ```sh
