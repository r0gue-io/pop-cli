--- conflicted
+++ resolved
@@ -32,7 +32,6 @@
 pop new parachain my-app
 ```
 
-<<<<<<< HEAD
 `pop-cli` supports diverse project templates, to use a specific one use the flag `--template`:
 ```sh
 # Create an assets parachain
@@ -43,8 +42,6 @@
 pop new parachain my-app pop -t evm
 ```
 
-=======
->>>>>>> b9a2754d
 We also integrate other provider templates in the tool, check them running:
 
 ```sh
