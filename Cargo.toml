[profile.release]
panic = "unwind"
opt-level = 3
debug = false

[profile.production]
inherits = "release"
lto = true
codegen-units = 1

[workspace]
resolver = "2"
members = ["crates/*"]

[workspace.package]
edition = "2024"
documentation = "https://learn.onpop.io/"
license = "GPL-3.0"
repository = "https://github.com/r0gue-io/pop-cli"
rust-version = "1.91.1"
version = "0.12.1"

[workspace.dependencies]
anyhow = { version = "1.0", default-features = false }
assert_cmd = { version = "2.0.14", default-features = false }
bytes = { version = "1.10.1", default-features = false }
cargo_toml = { version = "0.20.3", default-features = false }
derivative = { version = "2.2.0", default-features = false }
dirs = { version = "5.0", default-features = false }
duct = { version = "0.13", default-features = false }
env_logger = { version = "0.11.7", default-features = false }
flate2 = "1.0.30"
git2 = { version = "0.18", default-features = true, features = ["vendored-openssl"] }
glob = { version = "0.3.1", default-features = false }
log = { version = "0.4.20", default-features = false }
mockito = { version = "1.4.0", default-features = false }
<<<<<<< HEAD
once_cell = "1.21.3"
psvm = { version = "0.3.0", default-features = false }
=======
psvm = { version = "0.3.1", default-features = false }
>>>>>>> 5f8ac0db
rustilities = "3.0.1"
semver = "1.0.27"
tar = { version = "0.4.40", default-features = false }
temp-env = "0.3.6"
tempfile = { version = "3.10", default-features = false }
thiserror = { version = "1.0.58", default-features = false }
tokio-test = { version = "0.4.4", default-features = false }
toml = { version = "0.5.0", default-features = false }
tracing-subscriber = { version = "0.3.19", default-features = false }

# networking
reqwest = { version = "0.12", default-features = false, features = ["default-tls", "json", "multipart", "stream"] }
tokio = { version = "1.0", default-features = false, features = ["macros", "process", "rt-multi-thread", "net", "signal"] }
url = "2.5.4"

# contracts
subxt-signer = { version = "0.44.0", default-features = false, features = ["subxt", "sr25519"] }
subxt = { version = "0.44.0", default-features = false }
ink_env = { version = "6.0.0-beta.1", features = ["unstable-hostfn"] }
sp-core= { version = "38.0.0", default-features = false }
sp-weights = { version = "33.0.0", default-features = false }
scale = { package = "parity-scale-codec", version = "3.7.5", features = ["derive"] }
scale-info = { version = "2.11.6", default-features = false, features = ["derive"] }
scale-value = { version = "0.18.0", default-features = false, features = ["from-string", "parser-ss58"] }
contract-build = { git = "https://github.com/use-ink/cargo-contract", rev = "79c4d3d", default-features = false }
contract-extrinsics = { git = "https://github.com/use-ink/cargo-contract", rev = "79c4d3d", default-features = false }
contract-transcode = { git = "https://github.com/use-ink/cargo-contract", rev = "79c4d3d", default-features = false }
contract-metadata = { git = "https://github.com/use-ink/cargo-contract", rev = "79c4d3d", default-features = false }
heck = { version = "0.5.0", default-features = false }

# parachains
askama = { version = "0.12", default-features = false, features = ["config"] }
regex = { version = "1.10", default-features = false }
walkdir = { version = "2.5", default-features = false }
indexmap = { version = "2.12.1", default-features = false }
toml_edit = { version = "0.22", features = ["serde"] }
symlink = { version = "0.1", default-features = false }
serde_json = { version = "1.0", default-features = false, features = ["preserve_order"] }
serde = { version = "1.0", default-features = false, features = ["derive"] }
zombienet-configuration = { version = "0.4.3", default-features = false }
zombienet-sdk = { version = "0.4.3", default-features = false }
git2_credentials = "0.13.0"
cumulus-client-cli = { version = "0.26.0", default-features = false }

# benchmarking
cumulus-primitives-proof-size-hostfunction = "0.15.0"
frame-benchmarking-cli = { version = "51.0.0", default-features = false }
sc-chain-spec = { version = "46.0.0", default-features = false }
sp-runtime = { version = "44.0.0", default-features = false }
sp-statement-store = "23.0.0"

# try-runtime
frame-try-runtime = "0.49.0"
sc-cli = { version = "0.55.0", default-features = false }
sp-version = { version = "42.0.0", default-features = false }

# pop-cli
clap = { version = "4.5", default-features = false, features = ["derive", "string"] }
cliclack = { version = "0.3.1", default-features = false }
console = { version = "0.15", default-features = false }
os_info = { version = "3", default-features = false }
strum = { version = "0.26", default-features = false }
strum_macros = { version = "0.26", default-features = false }

# wallet-integration
axum = { version = "0.7.9", default-features = false, features = ["http1", "json", "tokio"] }
open = { version = "5.3.1", default-features = false }
tower-http = { version = "0.6.2", default-features = false }<|MERGE_RESOLUTION|>--- conflicted
+++ resolved
@@ -34,12 +34,8 @@
 glob = { version = "0.3.1", default-features = false }
 log = { version = "0.4.20", default-features = false }
 mockito = { version = "1.4.0", default-features = false }
-<<<<<<< HEAD
 once_cell = "1.21.3"
-psvm = { version = "0.3.0", default-features = false }
-=======
 psvm = { version = "0.3.1", default-features = false }
->>>>>>> 5f8ac0db
 rustilities = "3.0.1"
 semver = "1.0.27"
 tar = { version = "0.4.40", default-features = false }
