--- conflicted
+++ resolved
@@ -17,13 +17,8 @@
 documentation = "https://learn.onpop.io/"
 license = "GPL-3.0"
 repository = "https://github.com/r0gue-io/pop-cli"
-<<<<<<< HEAD
 rust-version = "1.91"
-version = "0.10.0"
-=======
-rust-version = "1.90"
 version = "0.11.0"
->>>>>>> 1a0d2044
 
 [workspace.dependencies]
 anyhow = { version = "1.0", default-features = false }
