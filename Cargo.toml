[profile.release]
panic = "unwind"
opt-level = 3
debug = false

[profile.production]
inherits = "release"
lto = true
codegen-units = 1

[workspace]
resolver = "2"
members = ["crates/*"]

[workspace.package]
edition = "2021"
documentation = "https://learn.onpop.io/"
license = "GPL-3.0"
repository = "https://github.com/r0gue-io/pop-cli"
rust-version = "1.81.0"
version = "0.6.0"

[workspace.dependencies]
anyhow = "1.0"
assert_cmd = "2.0.14"
cargo_toml = "0.20.3"
dirs = "5.0"
duct = "0.13"
env_logger = "0.11.1"
flate2 = "1.0.30"
git2 = { version = "0.18", features = ["vendored-openssl"] }
glob = "0.3.1"
log = "0.4.20"
mockito = "1.4.0"
<<<<<<< HEAD
pathdiff = "0.2.1"
predicates = "3.1.0"
prettyplease = "0.2.22"
proc-macro2 = "1.0.86"
=======
>>>>>>> 17d3bd64
tar = "0.4.40"
tempfile = "3.10"
thiserror = "1.0.58"
tokio-test = "0.4.4"
<<<<<<< HEAD
syn = { version = "2.0.77", features = ["full", "extra-traits"]}
=======
toml = "0.5.0"
>>>>>>> 17d3bd64

# networking
reqwest = { version = "0.12", features = ["json"] }
tokio = { version = "1.0", features = ["macros", "rt-multi-thread"] }
url = "2.5.4"

# contracts
subxt-signer = { version = "0.38.0", features = ["subxt", "sr25519"] }
subxt = "0.38.0"
ink_env = "5.0.0"
sp-core = "32.0.0"
sp-weights = "31.0.0"
scale-info = { version = "2.11.4", default-features = false, features = ["derive"] }
scale-value = { version = "0.17.0", default-features = false, features = ["from-string", "parser-ss58"] }
contract-build = "5.0.2"
contract-extrinsics = "5.0.2"
contract-transcode = "5.0.2"
heck = "0.5.0"

# parachains
askama = "0.12"
regex = "1.10"
walkdir = "2.5"
indexmap = "2.2"
toml_edit = { version = "0.22", features = ["serde"] }
symlink = "0.1"
serde_json = { version = "1.0", features = ["preserve_order"] }
serde = { version = "1.0", features = ["derive"] }
zombienet-sdk = "0.2.18"
git2_credentials = "0.13.0"

# pop-cli
clap = { version = "4.5", features = ["derive"] }
cliclack = "0.3.1"
console = "0.15"
os_info = { version = "3", default-features = false }
strum = "0.26"
strum_macros = "0.26"

# wallet-integration
axum = "0.7.9"
open = "5.3.1"
tower-http = "0.6.2"<|MERGE_RESOLUTION|>--- conflicted
+++ resolved
@@ -32,22 +32,16 @@
 glob = "0.3.1"
 log = "0.4.20"
 mockito = "1.4.0"
-<<<<<<< HEAD
 pathdiff = "0.2.1"
 predicates = "3.1.0"
 prettyplease = "0.2.22"
 proc-macro2 = "1.0.86"
-=======
->>>>>>> 17d3bd64
 tar = "0.4.40"
 tempfile = "3.10"
 thiserror = "1.0.58"
 tokio-test = "0.4.4"
-<<<<<<< HEAD
 syn = { version = "2.0.77", features = ["full", "extra-traits"]}
-=======
 toml = "0.5.0"
->>>>>>> 17d3bd64
 
 # networking
 reqwest = { version = "0.12", features = ["json"] }
