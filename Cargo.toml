[profile.release]
panic = "unwind"
opt-level = 3
debug = false

[profile.production]
inherits = "release"
lto = true
codegen-units = 1

[workspace]
resolver = "2"
members = ["crates/*"]

[workspace.package]
edition = "2021"
documentation = "https://learn.onpop.io/"
license = "GPL-3.0"
repository = "https://github.com/r0gue-io/pop-cli"
rust-version = "1.81.0"
version = "0.6.0"

[workspace.dependencies]
anyhow = "1.0"
assert_cmd = "2.0.14"
cargo_toml = "0.20.3"
dirs = "5.0"
duct = "0.13"
env_logger = "0.11.1"
flate2 = "1.0.30"
git2 = { version = "0.18", features = ["vendored-openssl"] }
glob = "0.3.1"
log = "0.4.20"
mockito = "1.4.0"
tar = "0.4.40"
tempfile = "3.10"
thiserror = "1.0.58"
tokio-test = "0.4.4"
toml = "0.5.0"

# networking
reqwest = { version = "0.12", features = ["json"] }
tokio = { version = "1.0", features = ["macros", "rt-multi-thread"] }
url = "2.5.4"

# contracts
subxt-signer = { version = "0.38.0", features = ["subxt", "sr25519"] }
subxt = "0.38.0"
ink_env = "5.0.0"
sp-core = "32.0.0"
sp-weights = "31.0.0"
scale = { package = "parity-scale-codec", version = "3.0.0", features = ["derive"] }
scale-info = { version = "2.11.4", default-features = false, features = ["derive"] }
scale-value = { version = "0.17.0", default-features = false, features = ["from-string", "parser-ss58"] }
contract-build = "5.0.2"
contract-extrinsics = "5.0.2"
contract-transcode = "5.0.2"
heck = "0.5.0"

# parachains
askama = "0.12"
regex = "1.10"
walkdir = "2.5"
indexmap = "2.2"
toml_edit = { version = "0.22", features = ["serde"] }
symlink = "0.1"
serde_json = { version = "1.0", features = ["preserve_order"] }
serde = { version = "1.0", features = ["derive"] }
srtool-lib = "0.13.2"
<<<<<<< HEAD
zombienet-sdk = "0.2.25"
=======
zombienet-sdk = "0.2.26"
>>>>>>> 3542b595
git2_credentials = "0.13.0"

# pop-cli
clap = { version = "4.5", features = ["derive"] }
cliclack = "0.3.1"
console = "0.15"
os_info = { version = "3", default-features = false }
strum = "0.26"
strum_macros = "0.26"

# wallet-integration
axum = "0.7.9"
open = "5.3.1"
tower-http = "0.6.2"<|MERGE_RESOLUTION|>--- conflicted
+++ resolved
@@ -67,11 +67,7 @@
 serde_json = { version = "1.0", features = ["preserve_order"] }
 serde = { version = "1.0", features = ["derive"] }
 srtool-lib = "0.13.2"
-<<<<<<< HEAD
-zombienet-sdk = "0.2.25"
-=======
 zombienet-sdk = "0.2.26"
->>>>>>> 3542b595
 git2_credentials = "0.13.0"
 
 # pop-cli
