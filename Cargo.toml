[workspace]
resolver = "2"
members = ["crates/*"]

[workspace.dependencies]
anyhow = "1.0"
duct = "0.13"
git2 = "0.18"
tempfile = "3.8"
tokio = { version = "1.0", features = ["macros", "rt-multi-thread"] }
<<<<<<< HEAD
url = { version = "2.5"}
=======
url = { version = "2.5"}

# contracts
subxt-signer = { version = "0.34.0", features = ["subxt", "sr25519"]}
subxt = { version = "0.34.0" }
ink_env = { version = "5.0.0-rc.2" }
sp-core = { version = "30.0.0"}
sp-weights = { version = "29.0.0" }
contract-build = { version = "4.0.2" }
contract-extrinsics = { version = "4.0.0-rc.3"}

# parachains
askama = "0.12"
regex="1.5.4"
walkdir = "2.4"
indexmap = { version = "2.2"}
toml_edit = { version = "0.22" }
symlink = { version = "0.1" }
reqwest = { version = "0.11" }
serde_json = { version = "1.0"}
serde = { version = "1.0", features = ["derive"] }
zombienet-sdk = { git = "https://github.com/r0gue-io/zombienet-sdk", branch = "pop", version = "0.1.0-alpha.1"}
zombienet-support = { git = "https://github.com/r0gue-io/zombienet-sdk", branch = "pop", version = "0.1.0-alpha.1" }

# pop-cli
clap = { version = "4.4", features = ["derive"] }
cliclack = "0.1"
console = "0.15"
strum = "0.26"
strum_macros = "0.26"
>>>>>>> ede976d8
<|MERGE_RESOLUTION|>--- conflicted
+++ resolved
@@ -8,9 +8,6 @@
 git2 = "0.18"
 tempfile = "3.8"
 tokio = { version = "1.0", features = ["macros", "rt-multi-thread"] }
-<<<<<<< HEAD
-url = { version = "2.5"}
-=======
 url = { version = "2.5"}
 
 # contracts
@@ -40,5 +37,4 @@
 cliclack = "0.1"
 console = "0.15"
 strum = "0.26"
-strum_macros = "0.26"
->>>>>>> ede976d8
+strum_macros = "0.26"