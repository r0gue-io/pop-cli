--- conflicted
+++ resolved
@@ -47,25 +47,14 @@
 subxt-signer = { version = "0.38.0", features = ["subxt", "sr25519"] }
 subxt = "0.38.0"
 ink_env = "5.0.0"
-<<<<<<< HEAD
-sp-core = "31"
-sp-weights = "30"
-=======
 sp-core = "32.0.0"
 sp-weights = "31.0.0"
-scale-info = { version = "2.11.4", default-features = false, features = ["derive"] }
-scale-value = { version = "0.17.0", default-features = false, features = ["from-string", "parser-ss58"] }
->>>>>>> d51bcf71
 # TODO: git deps
 #contract-build = "5.0.0-alpha"
 contract-build = { git = "https://github.com/use-ink/cargo-contract", branch = "peter/chore-make-types-pub" }
 #contract-extrinsics = "5.0.0-alpha"
 contract-extrinsics = { git = "https://github.com/use-ink/cargo-contract", branch = "peter/chore-make-types-pub" }
-<<<<<<< HEAD
 #contract-transcode = "5.0.0-alpha"
-=======
-#contract-transcode = "5.0.0"
->>>>>>> d51bcf71
 contract-transcode = { git = "https://github.com/use-ink/cargo-contract", branch = "peter/chore-make-types-pub" }
 heck = "0.5.0"
 hex = { version = "0.4.3", default-features = false }
@@ -77,8 +66,8 @@
 indexmap = "2.2"
 toml_edit = { version = "0.22", features = ["serde"] }
 symlink = "0.1"
-scale-info = { version = "2.11.3", default-features = false, features = ["derive"] }
-scale-value = { version = "0.16.2", default-features = false, features = ["from-string", "parser-ss58"] }
+scale-info = { version = "2.11.4", default-features = false, features = ["derive"] }
+scale-value = { version = "0.17.0", default-features = false, features = ["from-string", "parser-ss58"] }
 serde_json = { version = "1.0", features = ["preserve_order"] }
 serde = { version = "1.0", features = ["derive"] }
 zombienet-sdk = "0.2.18"
