[profile.release]
panic = "unwind"
opt-level = 3
debug = false

[profile.production]
inherits = "release"
lto = true
codegen-units = 1

[workspace]
resolver = "2"
members = ["crates/*"]

[workspace.package]
edition = "2021"
documentation = "https://learn.onpop.io/"
license = "GPL-3.0"
repository = "https://github.com/r0gue-io/pop-cli"
rust-version = "1.81.0"
version = "0.6.0"

[workspace.dependencies]
anyhow = "1.0"
assert_cmd = "2.0.14"
cargo_toml = "0.20.3"
dirs = "5.0"
duct = "0.13"
env_logger = "0.11.1"
flate2 = "1.0.30"
git2 = { version = "0.18", features = ["vendored-openssl"] }
glob = "0.3.1"
log = "0.4.20"
mockito = "1.4.0"
tar = "0.4.40"
tempfile = "3.10"
thiserror = "1.0.58"
tokio-test = "0.4.4"
toml = "0.5.0"

# networking
reqwest = { version = "0.12", features = ["json"] }
tokio = { version = "1.0", features = ["macros", "rt-multi-thread"] }
url = "2.5.4"

# contracts
subxt-signer = { version = "0.38.0", features = ["subxt", "sr25519"] }
subxt = "0.38.0"
ink_env = "5.0.0"
sp-core = "32.0.0"
sp-weights = "31.0.0"
scale = { package = "parity-scale-codec", version = "3.0.0", features = ["derive"] }
scale-info = { version = "2.11.4", default-features = false, features = ["derive"] }
scale-value = { version = "0.17.0", default-features = false, features = ["from-string", "parser-ss58"] }
contract-build = "5.0.2"
contract-extrinsics = "5.0.2"
contract-transcode = "5.0.2"
heck = "0.5.0"

# parachains
askama = "0.12"
regex = "1.10"
walkdir = "2.5"
indexmap = "2.2"
toml_edit = { version = "0.22", features = ["serde"] }
symlink = "0.1"
serde_json = { version = "1.0", features = ["preserve_order"] }
serde = { version = "1.0", features = ["derive"] }
<<<<<<< HEAD
srtool-lib = "0.13.2"
zombienet-sdk = "0.2.18"
=======
zombienet-sdk = "0.2.25"
>>>>>>> 75896e8a
git2_credentials = "0.13.0"

# pop-cli
clap = { version = "4.5", features = ["derive"] }
cliclack = "0.3.1"
console = "0.15"
os_info = { version = "3", default-features = false }
strum = "0.26"
strum_macros = "0.26"

# wallet-integration
axum = "0.7.9"
open = "5.3.1"
tower-http = "0.6.2"<|MERGE_RESOLUTION|>--- conflicted
+++ resolved
@@ -66,12 +66,8 @@
 symlink = "0.1"
 serde_json = { version = "1.0", features = ["preserve_order"] }
 serde = { version = "1.0", features = ["derive"] }
-<<<<<<< HEAD
 srtool-lib = "0.13.2"
-zombienet-sdk = "0.2.18"
-=======
 zombienet-sdk = "0.2.25"
->>>>>>> 75896e8a
 git2_credentials = "0.13.0"
 
 # pop-cli
