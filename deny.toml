[graph]
all-features = true

# This section is considered when running `cargo deny check advisories`
[advisories]
unmaintained = "warn"
ignore = [
    { id = "RUSTSEC-2024-0344", reason = "No upgrade available. Tracking the vulnerability: https://github.com/r0gue-io/pop-cli/issues/214" },
]

[licenses]
allow = [
    "Apache-2.0",
    "Apache-2.0 WITH LLVM-exception",
    "BSL-1.0",
    "BSD-2-Clause",
    "BSD-3-Clause",
    "CC0-1.0",
    "ISC",
    "GPL-3.0",
    "MIT",
    "MPL-2.0",
    "Unicode-3.0",
    "Unicode-DFS-2016",
    "Unlicense",
<<<<<<< HEAD
    "Zlib",
=======
    "Zlib"
>>>>>>> d51bcf71
]
confidence-threshold = 0.93

[[licenses.exceptions]]
allow = ["OpenSSL"]
name = "ring"

[[licenses.clarify]]
name = "ring"
expression = "ISC AND MIT AND OpenSSL"
license-files = [
    { path = "LICENSE", hash = 0xbd0eed23 },
]<|MERGE_RESOLUTION|>--- conflicted
+++ resolved
@@ -23,11 +23,7 @@
     "Unicode-3.0",
     "Unicode-DFS-2016",
     "Unlicense",
-<<<<<<< HEAD
-    "Zlib",
-=======
     "Zlib"
->>>>>>> d51bcf71
 ]
 confidence-threshold = 0.93
 
