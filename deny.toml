[graph]
all-features = true

# This section is considered when running `cargo deny check advisories`
[advisories]
ignore = [
    { id = "RUSTSEC-2024-0344", reason = "No upgrade available. Tracking the vulnerability: https://github.com/r0gue-io/pop-cli/issues/214" },
    { id = "RUSTSEC-2024-0388", reason = "No upgrade available. Tracking the vulnerability: https://github.com/r0gue-io/pop-cli/issues/436" },
    { id = "RUSTSEC-2024-0384", reason = "No upgrade available. Tracking the vulnerability: https://github.com/r0gue-io/pop-cli/issues/437" },
    { id = "RUSTSEC-2020-0163", reason = "No upgrade available. Tracking the vulnerability: https://github.com/r0gue-io/pop-cli/issues/438" },
    { id = "RUSTSEC-2024-0436", reason = "No upgrade available. Tracking the vulnerability: https://github.com/r0gue-io/pop-cli/issues/450" },
    { id = "RUSTSEC-2025-0012", reason = "No upgrade available. Tracking the vulnerability: https://github.com/r0gue-io/pop-cli/issues/451" },
    { id = "RUSTSEC-2024-0336", reason = "No upgrade available. Tracking the vulnerability: https://github.com/r0gue-io/pop-cli/issues/458" },
    { id = "RUSTSEC-2024-0421", reason = "No upgrade available. Tracking the vulnerability: https://github.com/r0gue-io/pop-cli/issues/458" },
    { id = "RUSTSEC-2025-0009", reason = "No upgrade available. Tracking the vulnerability: https://github.com/r0gue-io/pop-cli/issues/458" },
    { id = "RUSTSEC-2025-0010", reason = "No upgrade available. Tracking the vulnerability: https://github.com/r0gue-io/pop-cli/issues/458" },
    { id = "RUSTSEC-2024-0370", reason = "No upgrade available. Tracking the vulnerability: https://github.com/r0gue-io/pop-cli/issues/458" },
    { id = "RUSTSEC-2022-0061", reason = "No upgrade available. Tracking the vulnerability: https://github.com/r0gue-io/pop-cli/issues/458" },
<<<<<<< HEAD
    { id = "RUSTSEC-2025-0014", reason = "No upgrade available. Tracking the vulnerability: https://github.com/r0gue-io/pop-cli/issues/458" },
    { id = "RUSTSEC-2020-0168", reason = "No upgrade available. Tracking the vulnerability: https://github.com/r0gue-io/pop-cli/issues/458" },
=======
    { id = "RUSTSEC-2020-0168", reason = "No upgrade available. Tracking the vulnerability: https://github.com/r0gue-io/pop-cli/issues/458" },
    { id = "RUSTSEC-2025-0017", reason = "No upgrade available. Tracking the vulnerability: https://github.com/r0gue-io/pop-cli/issues/458" },
>>>>>>> b6d1f731
]

[licenses]
allow = [
    "Apache-2.0",
    "Apache-2.0 WITH LLVM-exception",
    "BSL-1.0",
    "BSD-2-Clause",
    "BSD-3-Clause",
    "CC0-1.0",
    "ISC",
    "GPL-3.0",
    "GPL-3.0 WITH Classpath-exception-2.0", # For Substrate crates
    "MIT",
    "MPL-2.0",
    "Unicode-3.0",
    "Unicode-DFS-2016",
    "Unlicense",
    "Zlib"
]
confidence-threshold = 0.93

[[licenses.exceptions]]
allow = ["OpenSSL"]
name = "ring"

[[licenses.clarify]]
crate = "webpki"
expression = "ISC"
license-files = [
    { path = "LICENSE", hash = 0x001c7e6c },
]

[[licenses.exceptions]]
allow = ["GPL-3.0-or-later WITH Classpath-exception-2.0"]
name = "cumulus-rely-chain-interface"

[[licenses.clarify]]
name = "ring"
expression = "ISC AND MIT AND OpenSSL"
license-files = [
    { path = "LICENSE", hash = 0xbd0eed23 },
]<|MERGE_RESOLUTION|>--- conflicted
+++ resolved
@@ -16,13 +16,8 @@
     { id = "RUSTSEC-2025-0010", reason = "No upgrade available. Tracking the vulnerability: https://github.com/r0gue-io/pop-cli/issues/458" },
     { id = "RUSTSEC-2024-0370", reason = "No upgrade available. Tracking the vulnerability: https://github.com/r0gue-io/pop-cli/issues/458" },
     { id = "RUSTSEC-2022-0061", reason = "No upgrade available. Tracking the vulnerability: https://github.com/r0gue-io/pop-cli/issues/458" },
-<<<<<<< HEAD
-    { id = "RUSTSEC-2025-0014", reason = "No upgrade available. Tracking the vulnerability: https://github.com/r0gue-io/pop-cli/issues/458" },
-    { id = "RUSTSEC-2020-0168", reason = "No upgrade available. Tracking the vulnerability: https://github.com/r0gue-io/pop-cli/issues/458" },
-=======
     { id = "RUSTSEC-2020-0168", reason = "No upgrade available. Tracking the vulnerability: https://github.com/r0gue-io/pop-cli/issues/458" },
     { id = "RUSTSEC-2025-0017", reason = "No upgrade available. Tracking the vulnerability: https://github.com/r0gue-io/pop-cli/issues/458" },
->>>>>>> b6d1f731
 ]
 
 [licenses]
