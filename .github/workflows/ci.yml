--- conflicted
+++ resolved
@@ -185,38 +185,6 @@
           GITHUB_TOKEN: ${{ secrets.GITHUB_TOKEN }}
         run: cargo nextest run --lib --bins --no-default-features --features "polkavm-contracts, v6" -p pop-cli -p pop-contracts
 
-<<<<<<< HEAD
-  coverage:
-    needs:
-      - setup
-      - prepare-ci-image
-    runs-on: ubuntu-latest
-    container:
-      image: ${{ needs.setup.outputs.image }}
-    steps:
-      - uses: actions/checkout@v4
-
-      - name: Rust Cache
-        uses: Swatinem/rust-cache@v2
-        with:
-          cache-all-crates: true
-          cache-on-failure: true
-          shared-key: shared-coverage-${{ github.head_ref || github.ref_name }}
-
-      - name: Generate code coverage
-        run: cargo llvm-cov --workspace --lib --bins --tests --no-default-features --features "default chain telemetry v5 wasm-contracts wallet-integration" --codecov --output-path codecov.json nextest
-        env:
-          GITHUB_TOKEN: ${{ secrets.GITHUB_TOKEN }}
-
-      - name: Upload to codecov.io
-        uses: codecov/codecov-action@v4
-        with:
-          token: ${{ secrets.CODECOV_TOKEN }}
-          files: codecov.json
-          fail_ci_if_error: true
-
-=======
->>>>>>> 3d95488b
   documentation-tests:
     needs:
       - setup
