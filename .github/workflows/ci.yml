name: ci

permissions:
  contents: read
  packages: read

on:
  push:
    branches:
      - main
  pull_request:
    types:
      - opened
      - synchronize
      - reopened
      - ready_for_review

env:
  CARGO_TERM_COLOR: always
  GITHUB_ACTOR: pop-cli
  CARGO_INCREMENTAL: 1
  RUST_BACKTRACE: 1
  # It is important to always use the same flags. Otherwise, the cache will not work.
  RUSTFLAGS: "-Dwarnings"
  RUSTDOCFLAGS: "-Dwarnings"

concurrency:
  # Cancel any in-progress jobs for the same pull request or branch
  group: ci-${{ github.head_ref || github.ref }}
  cancel-in-progress: true

jobs:
  setup:
    runs-on: ubuntu-latest
    outputs:
      image: ${{ steps.out.outputs.image }}
      rust_version: ${{ steps.out.outputs.rust_version }}
    steps:
      - uses: actions/checkout@v4

      - name: Set environment variables
        id: out
        env:
          HASH: ${{ hashFiles('Dockerfile.ci') }}
        run: |
          set -xeuo pipefail
          RUST_VERSION=$(yq -r '.toolchain.channel' rust-toolchain.toml)
          echo "rust_version=$RUST_VERSION" >> "$GITHUB_OUTPUT"
          echo "image=ghcr.io/${GITHUB_REPOSITORY,,}:${RUST_VERSION}-${HASH}" >> "$GITHUB_OUTPUT"

  prepare-ci-image:
    needs:
      - setup
    uses: ./.github/workflows/docker-ci.yml
    permissions:
      contents: read
      packages: write
    with:
      docker_image: ${{ needs.setup.outputs.image }}
      rust_version: ${{ needs.setup.outputs.rust_version }}

  lint:
    runs-on: ubuntu-latest
    steps:
      - uses: actions/checkout@v4

      - name: Install Rust nightly
        uses: actions-rs/toolchain@v1
        with:
          toolchain: nightly
          profile: minimal
          components: rustfmt
          override: true

      - name: Check formatting
        run: cargo +nightly fmt --all -- --check

  build:
    needs:
      - setup
      - lint
      - prepare-ci-image
    runs-on: ubuntu-latest
    container:
      image: ${{ needs.setup.outputs.image }}
    steps:
      - uses: actions/checkout@v4

      - name: Rust Cache
        uses: Swatinem/rust-cache@v2
        with:
          cache-all-crates: true
          shared-key: shared-${{ github.head_ref || github.ref_name }}

      - name: Check no default features
        run: cargo check --no-default-features

      - name: Check contract feature
        run: cargo check --no-default-features --features contract

<<<<<<< HEAD
=======
      - name: Check polkavm-contracts feature
        run: cargo check --no-default-features --features "polkavm-contracts, v6" -p pop-cli -p pop-contracts

>>>>>>> 9686a6f8
      - name: Check chain feature
        run: cargo check --no-default-features --features chain

      - name: Check default features
        run: cargo check

  clippy:
    needs:
      - build
      - setup
    runs-on: ubuntu-latest
    container:
      image: ${{ needs.setup.outputs.image }}
    permissions:
      checks: write
      packages: read
    steps:
      - uses: actions/checkout@v4

      - name: Rust Cache
        uses: Swatinem/rust-cache@v2
        with:
          save-if: false
          shared-key: shared-${{ github.head_ref || github.ref_name }}

      - name: Annotate with Clippy warnings
        uses: actions-rs/clippy-check@v1
        with:
          token: ${{ secrets.GITHUB_TOKEN }}
          args: --all-targets -- -D warnings

  docker:
    runs-on: ubuntu-latest
    steps:
      - uses: actions/checkout@v4

      - uses: docker/build-push-action@v5

  docs:
    needs:
      - setup
      - build
    runs-on: ubuntu-latest
    container:
      image: ${{ needs.setup.outputs.image }}
    permissions:
      checks: write
      packages: read
    steps:
      - uses: actions/checkout@v4

      - name: Rust Cache
        uses: Swatinem/rust-cache@v2
        with:
          save-if: false
          shared-key: shared-${{ github.head_ref || github.ref_name }}

      - name: Check no default features
        run: cargo doc --no-deps
        env:
          # We cannot propagate the "mising_docs" flag, as otherwise other tests fail.
          RUSTFLAGS: "-Dwarnings -Dmissing_docs"

<<<<<<< HEAD
  coverage:
    needs:
      - setup
      - prepare-ci-image
=======
  polkavm-unit-tests:
    needs:
      - setup
      - build
>>>>>>> 9686a6f8
    runs-on: ubuntu-latest
    container:
      image: ${{ needs.setup.outputs.image }}
    steps:
      - uses: actions/checkout@v4

      - name: Rust Cache
        uses: Swatinem/rust-cache@v2
        with:
<<<<<<< HEAD
          cache-all-crates: true
          cache-on-failure: true
          shared-key: shared-coverage-${{ github.head_ref || github.ref_name }}

      - name: Generate code coverage
        run: cargo llvm-cov --workspace --lib --bins --no-default-features --features "default chain telemetry contract wallet-integration" --codecov --output-path codecov.json
        env:
          GITHUB_TOKEN: ${{ secrets.GITHUB_TOKEN }}

      - name: Upload to codecov.io
        uses: codecov/codecov-action@v4
        with:
          token: ${{ secrets.CODECOV_TOKEN }}
          files: codecov.json
          fail_ci_if_error: true
=======
          save-if: false
          shared-key: shared-${{ github.head_ref || github.ref_name }}

      - name: Run unit tests for polkavm-contracts
        env:
          GITHUB_TOKEN: ${{ secrets.GITHUB_TOKEN }}
        run: cargo nextest run --lib --bins --no-default-features --features "polkavm-contracts, v6" -p pop-cli -p pop-contracts
>>>>>>> 9686a6f8

  documentation-tests:
    needs:
      - setup
      - build
    runs-on: ubuntu-latest
    container:
      image: ${{ needs.setup.outputs.image }}
    steps:
      - uses: actions/checkout@v4

      - name: Rust Cache
        uses: Swatinem/rust-cache@v2
        with:
          save-if: false
          shared-key: shared-${{ github.head_ref || github.ref_name }}

      - name: Run doc tests
        run: cargo test --doc

  contract-integration-tests:
    needs: build
    strategy:
      matrix:
        os:
          - ubuntu-latest
          - macos-latest
    runs-on: ${{ matrix.os }}
    steps:
      - uses: actions/checkout@v4

      - name: Install stable toolchain
        uses: actions-rs/toolchain@v1
        with:
          profile: minimal
          toolchain: stable
          default: true
          target: wasm32-unknown-unknown
          components: rust-src, clippy

      - name: Rust Cache Linux
        if: matrix.os == 'ubuntu-latest'
        uses: Swatinem/rust-cache@v2
        with:
          save-if: false
          shared-key: shared-${{ github.head_ref || github.ref_name }}

      - name: Rust Cache MacOS
        if: matrix.os == 'macos-latest'
        uses: Swatinem/rust-cache@v2
        with:
          cache-on-failure: true
          cache-all-crates: true
          shared-key: shared-${{ github.head_ref || github.ref_name }}-macos

      - name: Install packages (Linux)
        if: matrix.os == 'ubuntu-latest'
        run: |
          sudo apt-get update
          sudo apt-get install -y protobuf-compiler
          protoc --version

      - name: Install packages (macOS)
        if: matrix.os == 'macos-latest'
        run: |
          brew install protobuf
          protoc --version

      - name: Install cargo-nextest
        uses: taiki-e/install-action@v2
        with:
          tool: cargo-nextest

      - name: Run integration tests
        env:
          GITHUB_TOKEN: ${{ secrets.GITHUB_TOKEN }}
        run: cargo nextest run --no-default-features --features "contract,integration-tests" --test contract

  chain-integration-tests:
    needs: build
    strategy:
      matrix:
        os:
          - ubuntu-latest
          - macos-latest
    runs-on: ${{ matrix.os }}
    steps:
      - uses: actions/checkout@v4

      - name: Install stable toolchain
        uses: actions-rs/toolchain@v1
        with:
          profile: minimal
          toolchain: stable
          default: true
          target: wasm32-unknown-unknown
          components: rust-src

      - name: Rust Cache Linux
        if: matrix.os == 'ubuntu-latest'
        uses: Swatinem/rust-cache@v2
        with:
          save-if: false
          shared-key: shared-${{ github.head_ref || github.ref_name }}

      - name: Rust Cache MacOS
        if: matrix.os == 'macos-latest'
        uses: Swatinem/rust-cache@v2
        with:
          cache-on-failure: true
          cache-all-crates: true
          shared-key: shared-${{ github.head_ref || github.ref_name }}-macos

      - name: Install packages (Linux)
        if: matrix.os == 'ubuntu-latest'
        run: |
          sudo apt-get update
          sudo apt-get install -y protobuf-compiler
          protoc --version

      - name: Install packages (macOS)
        if: matrix.os == 'macos-latest'
        run: |
          brew install protobuf
          protoc --version

      - name: Install cargo-nextest
        uses: taiki-e/install-action@v2
        with:
            tool: cargo-nextest

      - name: Run integration tests
        env:
          GITHUB_TOKEN: ${{ secrets.GITHUB_TOKEN }}
        run: |
          cargo nextest run --no-default-features --features "chain,integration-tests" --test chain --test metadata<|MERGE_RESOLUTION|>--- conflicted
+++ resolved
@@ -98,12 +98,6 @@
       - name: Check contract feature
         run: cargo check --no-default-features --features contract
 
-<<<<<<< HEAD
-=======
-      - name: Check polkavm-contracts feature
-        run: cargo check --no-default-features --features "polkavm-contracts, v6" -p pop-cli -p pop-contracts
-
->>>>>>> 9686a6f8
       - name: Check chain feature
         run: cargo check --no-default-features --features chain
 
@@ -166,52 +160,6 @@
         env:
           # We cannot propagate the "mising_docs" flag, as otherwise other tests fail.
           RUSTFLAGS: "-Dwarnings -Dmissing_docs"
-
-<<<<<<< HEAD
-  coverage:
-    needs:
-      - setup
-      - prepare-ci-image
-=======
-  polkavm-unit-tests:
-    needs:
-      - setup
-      - build
->>>>>>> 9686a6f8
-    runs-on: ubuntu-latest
-    container:
-      image: ${{ needs.setup.outputs.image }}
-    steps:
-      - uses: actions/checkout@v4
-
-      - name: Rust Cache
-        uses: Swatinem/rust-cache@v2
-        with:
-<<<<<<< HEAD
-          cache-all-crates: true
-          cache-on-failure: true
-          shared-key: shared-coverage-${{ github.head_ref || github.ref_name }}
-
-      - name: Generate code coverage
-        run: cargo llvm-cov --workspace --lib --bins --no-default-features --features "default chain telemetry contract wallet-integration" --codecov --output-path codecov.json
-        env:
-          GITHUB_TOKEN: ${{ secrets.GITHUB_TOKEN }}
-
-      - name: Upload to codecov.io
-        uses: codecov/codecov-action@v4
-        with:
-          token: ${{ secrets.CODECOV_TOKEN }}
-          files: codecov.json
-          fail_ci_if_error: true
-=======
-          save-if: false
-          shared-key: shared-${{ github.head_ref || github.ref_name }}
-
-      - name: Run unit tests for polkavm-contracts
-        env:
-          GITHUB_TOKEN: ${{ secrets.GITHUB_TOKEN }}
-        run: cargo nextest run --lib --bins --no-default-features --features "polkavm-contracts, v6" -p pop-cli -p pop-contracts
->>>>>>> 9686a6f8
 
   documentation-tests:
     needs:
