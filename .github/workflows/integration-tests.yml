--- conflicted
+++ resolved
@@ -166,8 +166,4 @@
         env:
           GITHUB_TOKEN: ${{ secrets.GITHUB_TOKEN }}
         run: |
-<<<<<<< HEAD
-          cargo nextest run --locked --features "integration-tests" -p pop-fork --test rpc --test remote -j 1 --no-fail-fast --nocapture --status-level all
-=======
-          cargo nextest run --locked --features "integration-tests" -p pop-fork --test rpc -j 1 --no-fail-fast --nocapture --status-level all
->>>>>>> 9ed77fc9
+          cargo nextest run --locked --features "integration-tests" -p pop-fork --test rpc -j 1 --no-fail-fast --nocapture --status-level all