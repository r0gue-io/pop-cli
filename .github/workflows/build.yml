--- conflicted
+++ resolved
@@ -28,8 +28,12 @@
       with:
         cache-on-failure: true
         cache-all-crates: true
-<<<<<<< HEAD
-        
+            
+    - name: Setup git config
+      run: |
+        git config --global user.name "${GITHUB_ACTOR}"
+        git config --global user.email "${GITHUB_ACTOR}@users.noreply.github.com"
+
     - name: Rust Setup
       uses: actions-rs/toolchain@v1
       with:
@@ -39,14 +43,6 @@
         override: true
         components: rustfmt, clippy, rust-src
   
-=======
-    
-    - name: Setup git config
-      run: |
-        git config --global user.name "${GITHUB_ACTOR}"
-        git config --global user.email "${GITHUB_ACTOR}@users.noreply.github.com"
-
->>>>>>> 2458c20d
     - uses: actions/checkout@v3
     - name: Check Feature Contracts Excl.
       run: cargo check --no-default-features --features contract
