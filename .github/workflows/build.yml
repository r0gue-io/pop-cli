name: Build & Test Pop-CLI

on:
  push:
    branches: [ "main" ]
  pull_request:
    branches: [ "main" ]

env:
  CARGO_TERM_COLOR: always
  GITHUB_ACTOR: pop-cli

jobs:
  lint:
    runs-on: ubuntu-latest
    steps:
      - uses: actions/checkout@v4

      - name: Check formatting
        run: cargo fmt --all -- --check

  build:
    needs: lint
    runs-on: ubuntu-latest
    steps:
      - uses: actions/checkout@v4

      - uses: "./.github/actions/init"
        with:
          git-user: ${{ env.GITHUB_ACTOR }}

      - name: Check Feature Contracts Excl.
        run: cargo check --no-default-features --features contract

      - name: Check Features Parachain Excl.
        run: cargo check --no-default-features --features parachain

      - name: Build default features
        run: cargo build

  unit-tests:
    needs: lint
    runs-on: ubuntu-latest
    steps:
      - uses: actions/checkout@v4

      - uses: "./.github/actions/init"
        with:
          git-user: ${{ env.GITHUB_ACTOR }}

      - name: Run unit tests
        run: cargo test --lib

  contract-integration-tests:
    needs: lint
    runs-on: ubuntu-latest
    steps:
      - uses: actions/checkout@v4

      - uses: "./.github/actions/init"
        with:
          git-user: ${{ env.GITHUB_ACTOR }}

      - name: Run integration tests
<<<<<<< HEAD
        run: cargo test --test contract
=======
        run: cargo test --no-default-features --features contract --test contract
>>>>>>> 738e0d6d

  parachain-integration-tests:
    needs: lint
    runs-on: ubuntu-latest
    steps:
      - uses: actions/checkout@v4

      - uses: "./.github/actions/init"
        with:
          git-user: ${{ env.GITHUB_ACTOR }}

      - name: Run integration tests
<<<<<<< HEAD
        run: cargo test --test parachain
=======
        run: cargo test --no-default-features --features parachain --test parachain
>>>>>>> 738e0d6d
<|MERGE_RESOLUTION|>--- conflicted
+++ resolved
@@ -62,11 +62,7 @@
           git-user: ${{ env.GITHUB_ACTOR }}
 
       - name: Run integration tests
-<<<<<<< HEAD
         run: cargo test --test contract
-=======
-        run: cargo test --no-default-features --features contract --test contract
->>>>>>> 738e0d6d
 
   parachain-integration-tests:
     needs: lint
@@ -79,8 +75,4 @@
           git-user: ${{ env.GITHUB_ACTOR }}
 
       - name: Run integration tests
-<<<<<<< HEAD
-        run: cargo test --test parachain
-=======
-        run: cargo test --no-default-features --features parachain --test parachain
->>>>>>> 738e0d6d
+        run: cargo test --test parachain