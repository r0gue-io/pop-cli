--- conflicted
+++ resolved
@@ -3,18 +3,12 @@
 WORKDIR /pop
 COPY . /pop
 
-<<<<<<< HEAD
 RUN apt-get update && \
   apt upgrade -y && \
   apt-get -y install cmake protobuf-compiler libprotobuf-dev libclang-dev && \
   cargo build --release && \
-  cp ./target/release/pop /usr/bin
+  cargo install --locked --no-default-features --features contract,parachain --path ./crates/pop-cli && \
+  . "$HOME/.cargo/env" && \
+  pop install -y
 
 CMD tail -f /dev/null
-=======
-# Build image, preinstalling all dependencies for general Polkadot development
-FROM rust:slim
-COPY --from=builder /pop/target/release/pop /usr/bin/pop
-RUN apt-get update && pop install -y && apt-get clean
-CMD ["/usr/bin/pop"]
->>>>>>> 506dfe25
