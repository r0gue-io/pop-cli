--- conflicted
+++ resolved
@@ -1,18 +1,11 @@
 use duct::cmd;
-<<<<<<< HEAD
 use std::path::PathBuf;
-
-use contract_build::{
-	execute, new_contract_project, BuildArtifacts, BuildMode, ExecuteArgs, Features, ManifestPath,
-	Network, OptimizationPasses, OutputType, Target, UnstableFlags, Verbosity,
-=======
 use cliclack::outro;
 
 use contract_build::{
     new_contract_project, execute, 
     ExecuteArgs, ManifestPath,Verbosity, BuildMode,Features,Network,BuildArtifacts, UnstableFlags, OptimizationPasses, OutputType, Target,
     DEFAULT_MAX_MEMORY_PAGES
->>>>>>> 7737357d
 };
 use sp_weights::Weight;
 use contract_extrinsics::{InstantiateExec, ErrorVariant};
@@ -26,36 +19,6 @@
 }
 
 pub fn build_smart_contract(path: &Option<PathBuf>) -> anyhow::Result<()> {
-<<<<<<< HEAD
-	// If the user specify a path (not current directory) have to manually add Cargo.toml here or
-	// ask to the user the specific path
-	let manifest_path;
-	if path.is_some() {
-		let full_path: PathBuf =
-			PathBuf::from(path.as_ref().unwrap().to_string_lossy().to_string() + "/Cargo.toml");
-		manifest_path = ManifestPath::try_from(Some(full_path))?;
-	} else {
-		manifest_path = ManifestPath::try_from(path.as_ref())?;
-	}
-
-	let args = ExecuteArgs {
-		manifest_path,
-		verbosity: Verbosity::Default,
-		build_mode: BuildMode::Release,
-		features: Features::default(),
-		network: Network::Online,
-		build_artifact: BuildArtifacts::All,
-		unstable_flags: UnstableFlags::default(),
-		optimization_passes: Some(OptimizationPasses::default()),
-		keep_debug_symbols: false,
-		lint: false,
-		output_type: OutputType::Json,
-		skip_wasm_validation: false,
-		target: Target::Wasm,
-	};
-	execute(args)?;
-	Ok(())
-=======
     // If the user specify a path (not current directory) have to manually add Cargo.toml here or ask to the user the specific path 
     // (Like cargo-contract does)
     let manifest_path ;
@@ -86,15 +49,9 @@
     };
     execute(args)?;
     Ok(())
->>>>>>> 7737357d
 }
 
 pub fn test_smart_contract(path: &Option<PathBuf>) -> anyhow::Result<()> {
-<<<<<<< HEAD
-	cmd("cargo", vec!["test"]).dir(path.clone().unwrap_or("./".into())).run()?;
-
-	Ok(())
-=======
     cmd(
         "cargo",
         vec![
@@ -104,7 +61,7 @@
     .dir(path.clone().unwrap_or("./".into()))
     .run()?;
 
-    Ok(())
+	Ok(())
 }
 
 pub fn test_e2e_smart_contract(path: &Option<PathBuf>) -> anyhow::Result<()> {
@@ -133,7 +90,6 @@
         format!("Contract deployed and instantiate: The Contract Address is {:?}", instantiate_result.contract_address.to_string())
     )?;
     Ok(())
->>>>>>> 7737357d
 }
 
 pub async fn dry_run_gas_estimate_instantiate(
