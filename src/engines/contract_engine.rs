--- conflicted
+++ resolved
@@ -19,8 +19,9 @@
 }
 
 pub fn build_smart_contract(path: &Option<PathBuf>) -> anyhow::Result<()> {
-	// If the user specifies a path (which is not the current directory), it will have to manually add a Cargo.toml file. If not provided, pop-cli will ask the user for a specific path. or
-	// ask to the user the specific path (Like cargo-contract does)
+	// If the user specifies a path (which is not the current directory), it will have to manually
+	// add a Cargo.toml file. If not provided, pop-cli will ask the user for a specific path. or ask
+	// to the user the specific path (Like cargo-contract does)
 	let manifest_path;
 	if path.is_some() {
 		let full_path: PathBuf =
@@ -200,8 +201,6 @@
 		// Verify that the generated Cargo.toml file contains the expected content
 		fs::read_to_string(temp_contract_dir.path().join("test_contract/Cargo.toml"))
 			.expect("Could not read file");
-<<<<<<< HEAD
-=======
 		Ok(())
 	}
 
@@ -228,7 +227,6 @@
 			.join("test_contract/target/ink/test_contract.json")
 			.exists());
 
->>>>>>> 5894fac3
 		Ok(())
 	}
 
