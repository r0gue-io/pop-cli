use crate::{
	commands::new::parachain::Template,
	engines::generator::{ChainSpec, Network},
	helpers::{clone_and_degit, sanitize, write_to_file},
};
use anyhow::Result;
use duct::cmd;
use git2::Repository;
use std::{
	fs,
	path::{Path, PathBuf},
};
use walkdir::WalkDir;

#[derive(Debug, Clone)]
pub struct Config {
	pub(crate) symbol: String,
	pub(crate) decimals: u8,
	pub(crate) initial_endowment: String,
}

/// Creates a new template at `target` dir
pub fn instantiate_template_dir(template: &Template, target: &Path, config: Config) -> Result<String> {
	sanitize(target)?;
	use Template::*;
	let url = match template {
		FPT => "https://github.com/paritytech/frontier-parachain-template.git",
		Contracts => "https://github.com/paritytech/substrate-contracts-node.git",
		Base => {
			return instantiate_base_template(target, config);
		},
	};
	let tag = clone_and_degit(url, target)?;
	Repository::init(target)?;
	Ok(tag)
}

pub fn instantiate_base_template(target: &Path, config: Config) -> Result<String> {
	let temp_dir = ::tempfile::TempDir::new_in(std::env::temp_dir())?;
	let source = temp_dir.path();
	let tag = clone_and_degit("https://github.com/r0gue-io/base-parachain", source)?;

	for entry in WalkDir::new(&source) {
		let entry = entry?;

		let source_path = entry.path();
		let destination_path = target.join(source_path.strip_prefix(&source)?);

		if entry.file_type().is_dir() {
			fs::create_dir_all(&destination_path)?;
		} else {
			fs::copy(source_path, &destination_path)?;
		}
	}
	let chainspec = ChainSpec {
		token_symbol: config.symbol,
		decimals: config.decimals,
		initial_endowment: config.initial_endowment,
	};
	use askama::Template;
	write_to_file(
		&target.join("node/src/chain_spec.rs"),
		chainspec.render().expect("infallible").as_ref(),
	);
	// Add network configuration
	let network = Network { node: "parachain-template-node".into() };
	write_to_file(&target.join("network.toml"), network.render().expect("infallible").as_ref());
	Repository::init(target)?;
	Ok(tag)
}

pub fn build_parachain(path: &Option<PathBuf>) -> anyhow::Result<()> {
	cmd("cargo", vec!["build", "--release"])
		.dir(path.clone().unwrap_or("./".into()))
		.run()?;

	Ok(())
}

#[cfg(test)]
mod tests {
	use super::*;
	use anyhow::Result;
	use std::{env::current_dir, fs};

	fn setup_template_and_instantiate() -> Result<tempfile::TempDir> {
		let temp_dir = tempfile::tempdir().expect("Failed to create temp dir");
		let config = Config {
			symbol: "DOT".to_string(),
			decimals: 18,
			initial_endowment: "1000000".to_string(),
		};
<<<<<<< HEAD
		let result: Result<String> = instantiate_base_template(temp_dir.path(), config);
=======
		let result: anyhow::Result<()> = instantiate_base_template(temp_dir.path(), config);
>>>>>>> 5894fac3
		assert!(result.is_ok());
		Ok(temp_dir)
	}

	#[test]
	fn test_parachain_instantiate_base_template() -> Result<()> {
		let temp_dir =
			setup_template_and_instantiate().expect("Failed to setup template and instantiate");

		// Verify that the generated chain_spec.rs file contains the expected content
		let generated_file_content =
			fs::read_to_string(temp_dir.path().join("node/src/chain_spec.rs"))
				.expect("Failed to read file");
		assert!(generated_file_content
			.contains("properties.insert(\"tokenSymbol\".into(), \"DOT\".into());"));
		assert!(generated_file_content
			.contains("properties.insert(\"tokenDecimals\".into(), 18.into());"));
		assert!(generated_file_content.contains("1000000"));

		// Verify network.toml contains expected content
		let generated_file_content =
			fs::read_to_string(temp_dir.path().join("network.toml")).expect("Failed to read file");
		let expected_file_content =
			fs::read_to_string(current_dir()?.join("./templates/base/network.templ"))
				.expect("Failed to read file");
		assert_eq!(
			generated_file_content,
			expected_file_content.replace("^^node^^", "parachain-template-node")
		);

		Ok(())
	}

	#[test]
	fn test_parachain_build_after_instantiating_template() -> Result<()> {
		let temp_dir =
			setup_template_and_instantiate().expect("Failed to setup template and instantiate");
		let build = build_parachain(&Some(temp_dir.path().to_path_buf()));
		assert!(build.is_ok(), "Result should be Ok");
		Ok(())
	}
}<|MERGE_RESOLUTION|>--- conflicted
+++ resolved
@@ -90,11 +90,7 @@
 			decimals: 18,
 			initial_endowment: "1000000".to_string(),
 		};
-<<<<<<< HEAD
-		let result: Result<String> = instantiate_base_template(temp_dir.path(), config);
-=======
 		let result: anyhow::Result<()> = instantiate_base_template(temp_dir.path(), config);
->>>>>>> 5894fac3
 		assert!(result.is_ok());
 		Ok(temp_dir)
 	}
