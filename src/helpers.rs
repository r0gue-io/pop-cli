use anyhow::Result;
use cliclack::{input, log, outro_cancel};
use git2::{IndexAddOption, Repository, ResetType};
use regex::Regex;
use std::{
	env::current_dir,
	fs::{self, OpenOptions},
	path::{Path, PathBuf},
};

use crate::{engines::parachain_engine::Config, git::TagInfo};

pub(crate) fn sanitize(target: &Path) -> Result<()> {
	use std::io::{stdin, stdout, Write};
	if target.exists() {
		print!("\"{}\" folder exists. Do you want to clean it? [y/n]: ", target.display());
		stdout().flush()?;

		let mut input = String::new();
		stdin().read_line(&mut input)?;

		if input.trim().to_lowercase() == "y" {
			fs::remove_dir_all(target)?;
		} else {
			return Err(anyhow::anyhow!("User aborted due to existing target folder."));
		}
	}
	Ok(())
}

pub(crate) fn write_to_file<'a>(path: &Path, contents: &'a str) {
	log::info(format!("Writing to {}", path.display())).ok();
	use std::io::Write;
	let mut file = OpenOptions::new().write(true).truncate(true).create(true).open(path).unwrap();
	file.write_all(contents.as_bytes()).unwrap();
	if path.extension().map_or(false, |ext| ext == "rs") {
		let output = std::process::Command::new("rustfmt")
			.arg(path.to_str().unwrap())
			.output()
			.expect("failed to execute rustfmt");

		if !output.status.success() {
			outro_cancel("rustfmt exited with non-zero status code.").ok();
		}
	}
}

/// Clone `url` into `target` and degit it
<<<<<<< HEAD
pub(crate) fn clone_and_degit(url: &str, target: &Path, tag_version: Option<String>) -> Result<()> {
	let repo = Repository::clone(url, target)?;
	if tag_version.is_some() {
		let tag = tag_version.unwrap();
		let (object, reference) = repo.revparse_ext(&tag).expect("Object not found");
		repo.checkout_tree(&object, None).expect("Failed to checkout");
		match reference {
			// gref is an actual reference like branches or tags
			Some(gref) => repo.set_head(gref.name().unwrap()),
			// this is a commit, not a reference
			None => repo.set_head_detached(object.id()),
		}
		.expect("Failed to set HEAD");
	}
=======
pub(crate) fn clone_and_degit(url: &str, target: &Path) -> Result<Option<String>> {
	let repo = Repository::clone(url, target)?;

	// fetch tags from remote
	let release = fetch_latest_tag(&repo);

>>>>>>> 3bbe6177
	let git_dir = repo.path();
	fs::remove_dir_all(&git_dir)?;
	Ok(release)
}

/// Fetch the latest release from a repository
fn fetch_latest_tag(repo: &Repository) -> Option<String> {
	let version_reg = Regex::new(r"v\d+\.\d+\.\d+").expect("Valid regex");
	let tags = repo.tag_names(None).ok()?;
	// Start from latest tags
	for tag in tags.iter().rev() {
		if let Some(tag) = tag {
			if version_reg.is_match(tag) {
				return Some(tag.to_string());
			}
		}
	}
	None
}

/// Init a new git repo on creation of a parachain
pub(crate) fn git_init(target: &Path, message: &str) -> Result<(), git2::Error> {
	let repo = Repository::init(target)?;
	let signature = repo.signature()?;

	let mut index = repo.index()?;
	index.add_all(["*"].iter(), IndexAddOption::DEFAULT, None)?;
	let tree_id = index.write_tree()?;

	let tree = repo.find_tree(tree_id)?;
	let commit_id = repo.commit(Some("HEAD"), &signature, &signature, message, &tree, &[])?;

	let commit_object = repo.find_object(commit_id, Some(git2::ObjectType::Commit))?;
	repo.reset(&commit_object, ResetType::Hard, None)?;

	Ok(())
}

/// Resolve pallet path
/// For a template it should be `<template>/pallets/`
/// For no path, it should just place it in the current working directory
#[cfg(feature = "parachain")]
pub(crate) fn resolve_pallet_path(path: Option<String>) -> PathBuf {
	use std::process;

	if let Some(path) = path {
		return Path::new(&path).to_path_buf();
	}
	// Check if inside a template
	let cwd = current_dir().expect("current dir is inaccessible");

	let output = process::Command::new(env!("CARGO"))
		.arg("locate-project")
		.arg("--workspace")
		.arg("--message-format=plain")
		.output()
		.unwrap()
		.stdout;
	let workspace_path = Path::new(std::str::from_utf8(&output).unwrap().trim());
	if workspace_path == Path::new("") {
		cwd
	} else {
		let pallet_path = workspace_path.parent().unwrap().to_path_buf().join("pallets");
		match fs::create_dir_all(pallet_path.clone()) {
			Ok(_) => pallet_path,
			Err(_) => cwd,
		}
	}
}

pub fn display_release_versions_to_user(latest_3_releases: Vec<TagInfo>) -> Result<String> {
	let version;
	if latest_3_releases.len() == 3 {
		version = cliclack::select(format!("Select a specific release:"))
			.initial_value(&latest_3_releases[0].tag_name)
			.item(
				&latest_3_releases[0].tag_name,
				&latest_3_releases[0].name,
				format!("{} ({})", &latest_3_releases[0].tag_name, &latest_3_releases[0].id),
			)
			.item(
				&latest_3_releases[1].tag_name,
				&latest_3_releases[1].name,
				format!("{} ({})", &latest_3_releases[1].tag_name, &latest_3_releases[1].id),
			)
			.item(
				&latest_3_releases[2].tag_name,
				&latest_3_releases[2].name,
				format!("{} ({})", &latest_3_releases[2].tag_name, &latest_3_releases[2].id),
			)
			.interact()?;
	} else if latest_3_releases.len() == 2 {
		version = cliclack::select(format!("Select a specific release:"))
			.initial_value(&latest_3_releases[0].tag_name)
			.item(
				&latest_3_releases[0].tag_name,
				&latest_3_releases[0].name,
				format!("{} ({})", &latest_3_releases[0].tag_name, &latest_3_releases[0].id),
			)
			.item(
				&latest_3_releases[1].tag_name,
				&latest_3_releases[1].name,
				format!("{} ({})", &latest_3_releases[1].tag_name, &latest_3_releases[1].id),
			)
			.interact()?;
	} else {
		version = cliclack::select(format!("Select a specific release:"))
			.initial_value(&latest_3_releases[0].tag_name)
			.item(
				&latest_3_releases[0].tag_name,
				&latest_3_releases[0].name,
				format!("{} ({})", &latest_3_releases[0].tag_name, &latest_3_releases[0].id),
			)
			.interact()?;
	}
	Ok(version.to_string())
}

pub fn prompt_customizable_options() -> Result<Config> {
	let symbol: String = input("What is the symbol of your parachain token?")
		.placeholder("UNIT")
		.default_input("UNIT")
		.interact()?;

	let decimals_input: String = input("How many token decimals?")
		.placeholder("12")
		.default_input("12")
		.interact()?;
	let decimals: u8 = decimals_input.parse::<u8>().expect("input has to be a number");

	let endowment: String = input("And the initial endowment for dev accounts?")
		.placeholder("1u64 << 60")
		.default_input("1u64 << 60")
		.interact()?;
	Ok(Config { symbol, decimals, initial_endowment: endowment })
}

#[cfg(test)]
mod tests {
	use super::*;

	#[test]
	fn test_resolve_pallet_path_with_no_path() {
		let result = resolve_pallet_path(None);
		let working_path = std::env::current_dir().unwrap().join("pallets");
		assert_eq!(result, working_path);
	}

	#[test]
	fn test_resolve_pallet_path_with_custom_path() {
		let custom_path = tempfile::tempdir().expect("Failed to create temp dir");
		let custom_path_str = custom_path.path().join("my_pallets").to_str().unwrap().to_string();

		let result = resolve_pallet_path(Some(custom_path_str.clone()));

		assert_eq!(result, custom_path.path().join("my_pallets"), "Unexpected result path");
	}
}<|MERGE_RESOLUTION|>--- conflicted
+++ resolved
@@ -46,11 +46,13 @@
 }
 
 /// Clone `url` into `target` and degit it
-<<<<<<< HEAD
-pub(crate) fn clone_and_degit(url: &str, target: &Path, tag_version: Option<String>) -> Result<()> {
+pub(crate) fn clone_and_degit(url: &str, target: &Path, tag_version: Option<String>) -> Result<Option<String>> {
 	let repo = Repository::clone(url, target)?;
+	// fetch tags from remote
+	let release = fetch_latest_tag(&repo);
+
 	if tag_version.is_some() {
-		let tag = tag_version.unwrap();
+		let tag = tag_version.clone().unwrap();
 		let (object, reference) = repo.revparse_ext(&tag).expect("Object not found");
 		repo.checkout_tree(&object, None).expect("Failed to checkout");
 		match reference {
@@ -60,17 +62,15 @@
 			None => repo.set_head_detached(object.id()),
 		}
 		.expect("Failed to set HEAD");
-	}
-=======
-pub(crate) fn clone_and_degit(url: &str, target: &Path) -> Result<Option<String>> {
-	let repo = Repository::clone(url, target)?;
-
-	// fetch tags from remote
-	let release = fetch_latest_tag(&repo);
-
->>>>>>> 3bbe6177
+
+		let git_dir = repo.path();
+		fs::remove_dir_all(&git_dir)?;
+		// Return release version selected by the user
+		return Ok(tag_version);
+	}
 	let git_dir = repo.path();
 	fs::remove_dir_all(&git_dir)?;
+	// Or by default the last one
 	Ok(release)
 }
 
