--- conflicted
+++ resolved
@@ -14,12 +14,6 @@
 
 #[derive(Subcommand)]
 pub(crate) enum UpCommands {
-<<<<<<< HEAD
-	#[cfg(feature = "parachain")]
-	/// Deploy a parachain to a network.
-	#[clap(alias = "p")]
-	Parachain(parachain::ZombienetCommand),
-=======
     #[cfg(feature = "parachain")]
     /// Deploy a parachain to a network.
     #[clap(alias = "p")]
@@ -28,5 +22,4 @@
     /// Deploy a smart contract to a network.
     #[clap(alias = "c")]
     Contract(contract::UpContractCommand),
->>>>>>> 7737357d
 }