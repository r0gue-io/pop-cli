use crate::engines::pallet_engine::{create_pallet_template, TemplatePalletConfig};
use clap::Args;

#[derive(Args)]
pub struct NewPalletCommand {
<<<<<<< HEAD
	#[arg(help = "Name of the pallet", default_value = "pallet-template")]
	pub(crate) name: String,
	#[arg(short, long, help = "Name of authors", default_value = "Anonymous")]
	pub(crate) authors: Option<String>,
	#[arg(short, long, help = "Pallet description", default_value = "Frame Pallet")]
	pub(crate) description: Option<String>,
	#[arg(short = 'p', long = "path", help = "Path to the pallet, [default: current directory]")]
	pub(crate) path: Option<String>,
=======
    #[arg(help = "Name of the pallet", default_value = "pallet-template")]
    pub(crate) name: String,
    #[arg(short, long, help = "Name of authors", default_value = "Anonymous")]
    pub(crate) authors: Option<String>,
    #[arg(
        short,
        long,
        help = "Pallet description",
        default_value = "Frame Pallet"
    )]
    pub(crate) description: Option<String>,
    #[arg(short = 'p', long, help = "Path to the pallet, [default: current directory]")]
    pub(crate) path: Option<String>,
>>>>>>> 7737357d
}

impl NewPalletCommand {
	pub(crate) fn execute(&self) -> anyhow::Result<()> {
		create_pallet_template(
			self.path.clone(),
			TemplatePalletConfig {
				name: self.name.clone(),
				authors: self.authors.clone().expect("default values"),
				description: self.description.clone().expect("default values"),
			},
		)?;
		Ok(())
	}
}<|MERGE_RESOLUTION|>--- conflicted
+++ resolved
@@ -3,16 +3,6 @@
 
 #[derive(Args)]
 pub struct NewPalletCommand {
-<<<<<<< HEAD
-	#[arg(help = "Name of the pallet", default_value = "pallet-template")]
-	pub(crate) name: String,
-	#[arg(short, long, help = "Name of authors", default_value = "Anonymous")]
-	pub(crate) authors: Option<String>,
-	#[arg(short, long, help = "Pallet description", default_value = "Frame Pallet")]
-	pub(crate) description: Option<String>,
-	#[arg(short = 'p', long = "path", help = "Path to the pallet, [default: current directory]")]
-	pub(crate) path: Option<String>,
-=======
     #[arg(help = "Name of the pallet", default_value = "pallet-template")]
     pub(crate) name: String,
     #[arg(short, long, help = "Name of authors", default_value = "Anonymous")]
@@ -26,7 +16,6 @@
     pub(crate) description: Option<String>,
     #[arg(short = 'p', long, help = "Path to the pallet, [default: current directory]")]
     pub(crate) path: Option<String>,
->>>>>>> 7737357d
 }
 
 impl NewPalletCommand {
