--- conflicted
+++ resolved
@@ -7,27 +7,6 @@
 
 #[derive(Args)]
 pub struct NewContractCommand {
-<<<<<<< HEAD
-	#[arg(help = "Name of the contract")]
-	pub(crate) name: String,
-	#[arg(
-		short = 'p',
-		long = "path",
-		help = "Path for the contract project, [default: current directory]"
-	)]
-	pub(crate) path: Option<PathBuf>,
-}
-
-impl NewContractCommand {
-	pub(crate) fn execute(&self) -> anyhow::Result<()> {
-		create_smart_contract(self.name.clone(), &self.path)?;
-		log::info(format!(
-			"Smart contract created. Move to the dir {:?}",
-			self.path.clone().unwrap_or(PathBuf::from(format!("{}", self.name))).display()
-		))?;
-		Ok(())
-	}
-=======
     #[arg(help = "Name of the contract")]
     pub(crate) name: String,
     #[arg(short = 'p', long, help = "Path for the contract project, [default: current directory]")]
@@ -43,7 +22,6 @@
         ))?;
         Ok(())
     }
->>>>>>> 7737357d
 }
 
 #[cfg(test)]
