--- conflicted
+++ resolved
@@ -3,28 +3,6 @@
 use clap::Args;
 use cliclack::{clear_screen, intro};
 
-<<<<<<< HEAD
-use crate::{engines::contract_engine::test_smart_contract, style::style};
-
-#[derive(Args)]
-pub(crate) struct TestContractCommand {
-	#[arg(
-		short = 'p',
-		long = "path",
-		help = "Path for the contract project [default: current directory]"
-	)]
-	path: Option<PathBuf>,
-}
-
-impl TestContractCommand {
-	pub(crate) fn execute(&self) -> anyhow::Result<()> {
-		clear_screen()?;
-		intro(format!("{}: Starting unit tests", style(" Pop CLI ").black().on_magenta()))?;
-		test_smart_contract(&self.path)?;
-
-		Ok(())
-	}
-=======
 use crate::style::style;
 use crate::engines::contract_engine::test_smart_contract;
 use crate::engines::contract_engine::test_e2e_smart_contract;
@@ -56,5 +34,4 @@
         }
         Ok(())
     }
->>>>>>> 7737357d
 }