#[cfg(any(feature = "parachain", feature = "contract"))]
mod commands;
#[cfg(any(feature = "parachain", feature = "contract"))]
mod engines;
#[cfg(any(feature = "parachain", feature = "contract"))]
mod style;


#[cfg(feature = "parachain")]
mod git;
#[cfg(feature = "parachain")]
mod parachains;
#[cfg(feature = "parachain")]
mod helpers;

#[cfg(feature = "contract")]
mod signer;

use anyhow::{anyhow, Result};
use clap::{Parser, Subcommand};
use std::{fs::create_dir_all, path::PathBuf};

#[derive(Parser)]
#[command(author, version, about, styles=style::get_styles())]
pub struct Cli {
	#[command(subcommand)]
	command: Commands,
}

#[derive(Subcommand)]
#[command(subcommand_required = true)]
enum Commands {
	/// Build a parachain, a pallet or smart contract.
	#[clap(alias = "n")]
	New(commands::new::NewArgs),
	/// Compile a parachain or smart contract.
	#[clap(alias = "b")]
	Build(commands::build::BuildArgs),
	/// Deploy a parachain or smart contract.
	#[clap(alias = "u")]
	Up(commands::up::UpArgs),
	/// Test a smart contract.
	#[clap(alias = "t")]
	Test(commands::test::TestArgs),
}

#[tokio::main]
async fn main() -> Result<()> {
<<<<<<< HEAD
	let cli = Cli::parse();
	match &cli.command {
		Commands::New(args) => match &args.command {
			#[cfg(feature = "parachain")]
			commands::new::NewCommands::Parachain(cmd) => cmd.execute(),
			#[cfg(feature = "parachain")]
			commands::new::NewCommands::Pallet(cmd) => cmd.execute(),
			#[cfg(feature = "contract")]
			commands::new::NewCommands::Contract(cmd) => cmd.execute(),
		},
		Commands::Build(args) => match &args.command {
			#[cfg(feature = "contract")]
			commands::build::BuildCommands::Contract(cmd) => cmd.execute(),
		},
		Commands::Up(args) => Ok(match &args.command {
			#[cfg(feature = "parachain")]
			commands::up::UpCommands::Parachain(cmd) => cmd.execute().await?,
		}),
		Commands::Test(args) => match &args.command {
			#[cfg(feature = "contract")]
			commands::test::TestCommands::Contract(cmd) => cmd.execute(),
		},
	}
=======
    let cli = Cli::parse();
    match &cli.command {
        Commands::New(args) => match &args.command {
            #[cfg(feature = "parachain")]
            commands::new::NewCommands::Parachain(cmd) => cmd.execute(),
            #[cfg(feature = "parachain")]
            commands::new::NewCommands::Pallet(cmd) => cmd.execute(),
            #[cfg(feature = "contract")]
            commands::new::NewCommands::Contract(cmd) => cmd.execute(),
        },
        Commands::Build(args) => match &args.command {
            #[cfg(feature = "parachain")]
            commands::build::BuildCommands::Parachain(cmd) => cmd.execute(),
            #[cfg(feature = "contract")]
            commands::build::BuildCommands::Contract(cmd) => cmd.execute(),
        },
        Commands::Up(args) => Ok(match &args.command {
            #[cfg(feature = "parachain")]
            commands::up::UpCommands::Parachain(cmd) => cmd.execute().await?,
            #[cfg(feature = "contract")]
            commands::up::UpCommands::Contract(cmd) => cmd.execute().await?,
        }),
        Commands::Test(args) => match &args.command {
            #[cfg(feature = "contract")]
            commands::test::TestCommands::Contract(cmd) => cmd.execute(),
        },
    }
>>>>>>> 7737357d
}

#[cfg(feature = "parachain")]
fn cache() -> Result<PathBuf> {
	let cache_path = dirs::cache_dir()
		.ok_or(anyhow!("the cache directory could not be determined"))?
		.join("pop");
	// Creates pop dir if needed
	create_dir_all(cache_path.as_path())?;
	Ok(cache_path)
}<|MERGE_RESOLUTION|>--- conflicted
+++ resolved
@@ -46,31 +46,6 @@
 
 #[tokio::main]
 async fn main() -> Result<()> {
-<<<<<<< HEAD
-	let cli = Cli::parse();
-	match &cli.command {
-		Commands::New(args) => match &args.command {
-			#[cfg(feature = "parachain")]
-			commands::new::NewCommands::Parachain(cmd) => cmd.execute(),
-			#[cfg(feature = "parachain")]
-			commands::new::NewCommands::Pallet(cmd) => cmd.execute(),
-			#[cfg(feature = "contract")]
-			commands::new::NewCommands::Contract(cmd) => cmd.execute(),
-		},
-		Commands::Build(args) => match &args.command {
-			#[cfg(feature = "contract")]
-			commands::build::BuildCommands::Contract(cmd) => cmd.execute(),
-		},
-		Commands::Up(args) => Ok(match &args.command {
-			#[cfg(feature = "parachain")]
-			commands::up::UpCommands::Parachain(cmd) => cmd.execute().await?,
-		}),
-		Commands::Test(args) => match &args.command {
-			#[cfg(feature = "contract")]
-			commands::test::TestCommands::Contract(cmd) => cmd.execute(),
-		},
-	}
-=======
     let cli = Cli::parse();
     match &cli.command {
         Commands::New(args) => match &args.command {
@@ -98,7 +73,6 @@
             commands::test::TestCommands::Contract(cmd) => cmd.execute(),
         },
     }
->>>>>>> 7737357d
 }
 
 #[cfg(feature = "parachain")]
