#[cfg(any(feature = "parachain", feature = "contract"))]
mod commands;
#[cfg(any(feature = "parachain", feature = "contract"))]
mod engines;
#[cfg(any(feature = "parachain", feature = "contract"))]
mod style;

#[cfg(feature = "parachain")]
mod git;
#[cfg(any(feature = "contract", feature = "parachain"))]
mod helpers;
#[cfg(feature = "parachain")]
mod parachains;

#[cfg(feature = "contract")]
mod signer;

mod db;

use anyhow::{anyhow, Result};
use clap::{Parser, Subcommand};
use std::{fs::create_dir_all, path::PathBuf};

#[derive(Parser)]
#[command(author, version, about, styles=style::get_styles())]
pub struct Cli {
	#[command(subcommand)]
	command: Commands,
}

#[derive(Subcommand)]
#[command(subcommand_required = true)]
enum Commands {
	/// Generate a new parachain, pallet or smart contract.
	#[clap(alias = "n")]
	New(commands::new::NewArgs),
	/// Build a parachain or smart contract.
	#[clap(alias = "b")]
	Build(commands::build::BuildArgs),
	/// Call a smart contract.
	#[clap(alias = "c")]
	#[cfg(feature = "contract")]
	Call(commands::call::CallArgs),
	/// Deploy a parachain or smart contract.
	#[clap(alias = "u")]
	Up(commands::up::UpArgs),
	/// Test a smart contract.
	#[clap(alias = "t")]
	#[cfg(feature = "contract")]
	Test(commands::test::TestArgs),
}

#[tokio::main]
async fn main() -> Result<()> {
	let cli = Cli::parse();
	match cli.command {
<<<<<<< HEAD
		Commands::New(args) => match &args.command {
=======
		Commands::New(args) => match args.command {
>>>>>>> 907aeed5
			#[cfg(feature = "parachain")]
			commands::new::NewCommands::Parachain(cmd) => cmd.execute(),
			#[cfg(feature = "parachain")]
			commands::new::NewCommands::Pallet(cmd) => cmd.execute(),
			#[cfg(feature = "contract")]
			commands::new::NewCommands::Contract(cmd) => cmd.execute(),
		},
		Commands::Build(args) => match args.command {
			#[cfg(feature = "parachain")]
			commands::build::BuildCommands::Parachain(cmd) => cmd.execute(),
			#[cfg(feature = "contract")]
			commands::build::BuildCommands::Contract(cmd) => cmd.execute(),
		},
		#[cfg(feature = "contract")]
		Commands::Call(args) => Ok(match &args.command {
			commands::call::CallCommands::Contract(cmd) => cmd.execute().await?,
		}),
		Commands::Up(args) => Ok(match &args.command {
			#[cfg(feature = "parachain")]
			commands::up::UpCommands::Parachain(cmd) => cmd.execute().await?,
			#[cfg(feature = "contract")]
			commands::up::UpCommands::Contract(cmd) => cmd.execute().await?,
		}),
		#[cfg(feature = "contract")]
		Commands::Test(args) => match &args.command {
			commands::test::TestCommands::Contract(cmd) => cmd.execute(),
		},
	}
}

#[cfg(feature = "parachain")]
fn cache() -> Result<PathBuf> {
	let cache_path = dirs::cache_dir()
		.ok_or(anyhow!("the cache directory could not be determined"))?
		.join("pop");
	// Creates pop dir if needed
	create_dir_all(cache_path.as_path())?;
	Ok(cache_path)
}<|MERGE_RESOLUTION|>--- conflicted
+++ resolved
@@ -54,11 +54,7 @@
 async fn main() -> Result<()> {
 	let cli = Cli::parse();
 	match cli.command {
-<<<<<<< HEAD
-		Commands::New(args) => match &args.command {
-=======
 		Commands::New(args) => match args.command {
->>>>>>> 907aeed5
 			#[cfg(feature = "parachain")]
 			commands::new::NewCommands::Parachain(cmd) => cmd.execute(),
 			#[cfg(feature = "parachain")]
