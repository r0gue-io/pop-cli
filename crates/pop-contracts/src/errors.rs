--- conflicted
+++ resolved
@@ -31,7 +31,6 @@
 	#[error("Failed to parse hex encoded bytes: {0}")]
 	HexParsing(String),
 
-<<<<<<< HEAD
 	#[error("Pre-submission dry-run failed: {0}")]
 	DryRunUploadContractError(String),
 
@@ -43,13 +42,12 @@
 
 	#[error("Failed to install {0}")]
 	InstallContractsNode(String),
-=======
+
 	#[error("ParseError error: {0}")]
 	ParseError(#[from] url::ParseError),
 
 	#[error("Invalid name: {0}")]
 	InvalidName(String),
->>>>>>> e95c42b4
 
 	#[error("The `Repository` property is missing from the template variant")]
 	RepositoryMissing,
