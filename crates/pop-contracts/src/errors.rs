--- conflicted
+++ resolved
@@ -30,7 +30,6 @@
 	#[error("Failed to parse hex encoded bytes: {0}")]
 	HexParsing(String),
 
-<<<<<<< HEAD
 	#[error("Pre-submission dry-run failed: {0}")]
 	DryRunUploadContractError(String),
 
@@ -39,7 +38,7 @@
 
 	#[error("Anyhow error: {0}")]
 	AnyhowError(#[from] anyhow::Error),
-=======
+
 	#[error("Failed to install {0}")]
 	InstallContractsNode(String),
 
@@ -49,13 +48,9 @@
 	#[error("Unsupported platform: {os}")]
 	UnsupportedPlatform { os: &'static str },
 
-	#[error("Anyhow error: {0}")]
-	AnyhowError(#[from] anyhow::Error),
-
 	#[error("HTTP error: {0}")]
 	HttpError(#[from] reqwest::Error),
 
 	#[error("a git error occurred: {0}")]
 	Git(String),
->>>>>>> 36ac44d6
 }