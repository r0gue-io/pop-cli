--- conflicted
+++ resolved
@@ -619,10 +619,6 @@
 		Ok(())
 	}
 
-<<<<<<< HEAD
-	#[ignore]
-=======
->>>>>>> d51bcf71
 	#[tokio::test]
 	async fn get_instantiate_payload_works() -> Result<()> {
 		let random_port = find_free_port();
@@ -692,8 +688,6 @@
 
 		Ok(())
 	}
-<<<<<<< HEAD
-=======
 
 	// #[tokio::test]
 	// async fn get_instantiate_payload_works() -> Result<()> {
@@ -759,5 +753,4 @@
 
 	// 	Ok(())
 	// }
->>>>>>> d51bcf71
 }