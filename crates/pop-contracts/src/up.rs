--- conflicted
+++ resolved
@@ -337,11 +337,7 @@
 		mock_build_process(temp_dir.path().join("testing"))?;
 		// Run contracts-node
 		let cache = temp_dir.path().join("cache");
-<<<<<<< HEAD
-		let process = run_contracts_node(cache).await?;
-=======
-		let mut process = run_contracts_node(cache, None).await?;
->>>>>>> 70d38698
+		let process = run_contracts_node(cache, None).await?;
 
 		let upload_exec = set_up_upload(UpOpts {
 			path: Some(temp_dir.path().join("testing")),
