--- conflicted
+++ resolved
@@ -123,40 +123,6 @@
 		Err(ref err) => {
 			let error_variant =
 				ErrorVariant::from_dispatch_error(err, &instantiate_exec.client().metadata())?;
-<<<<<<< HEAD
-			println!("{:?}", error_variant);
-			Err(Error::DryRunUploadContractError(format!("{error_variant}")))
-		},
-	}
-}
-pub struct UploadDryRunResult {
-	pub result: String,
-	pub code_hash: String,
-	pub deposit: String,
-}
-/// Estimate the gas required for uploading a contract without modifying the state of the blockchain.
-///
-/// # Arguments
-///
-/// * `upload_exec` - the preprocessed data to upload a contract.
-///
-pub async fn dry_run_upload(
-	upload_exec: &UploadExec<DefaultConfig, DefaultEnvironment, Keypair>,
-) -> Result<UploadDryRunResult, Error> {
-	match upload_exec.upload_code_rpc().await? {
-		Ok(result) => {
-			let upload_result = UploadDryRunResult {
-				result: String::from("Success!"),
-				code_hash: format!("{:?}", result.code_hash),
-				deposit: result.deposit.to_string(),
-			};
-			Ok(upload_result)
-		},
-		Err(ref err) => {
-			let error_variant =
-				ErrorVariant::from_dispatch_error(err, &upload_exec.client().metadata())?;
-=======
->>>>>>> f0e2dfc5
 			Err(Error::DryRunUploadContractError(format!("{error_variant}")))
 		},
 	}
@@ -177,7 +143,6 @@
 	Ok(instantiate_result.contract_address.to_string())
 }
 
-<<<<<<< HEAD
 /// Instantiate a contract.
 ///
 /// # Arguments
@@ -202,8 +167,6 @@
 	}
 }
 
-=======
->>>>>>> f0e2dfc5
 #[cfg(test)]
 mod tests {
 	use super::*;
@@ -235,11 +198,7 @@
 	}
 
 	#[tokio::test]
-<<<<<<< HEAD
 	async fn set_up_deployment_works() -> Result<()> {
-=======
-	async fn test_set_up_deployment() -> Result<()> {
->>>>>>> f0e2dfc5
 		let temp_dir = generate_smart_contract_test_environment()?;
 		mock_build_process(temp_dir.path().join("testing"))?;
 		let up_opts = UpOpts {
@@ -256,7 +215,6 @@
 		set_up_deployment(up_opts).await?;
 		Ok(())
 	}
-<<<<<<< HEAD
 
 	#[tokio::test]
 	async fn set_up_upload_works() -> Result<()> {
@@ -279,10 +237,6 @@
 
 	#[tokio::test]
 	async fn dry_run_gas_estimate_instantiate_throw_custom_error() -> Result<()> {
-=======
-	#[tokio::test]
-	async fn test_dry_run_gas_estimate_instantiate_throw_custom_error() -> Result<()> {
->>>>>>> f0e2dfc5
 		let temp_dir = generate_smart_contract_test_environment()?;
 		mock_build_process(temp_dir.path().join("testing"))?;
 		let up_opts = UpOpts {
@@ -303,7 +257,6 @@
 		));
 		Ok(())
 	}
-<<<<<<< HEAD
 
 	#[tokio::test]
 	async fn dry_run_upload_throw_custom_error() -> Result<()> {
@@ -325,6 +278,4 @@
 		assert_eq!(upload_result.result, "Success!");
 		Ok(())
 	}
-=======
->>>>>>> f0e2dfc5
 }