--- conflicted
+++ resolved
@@ -1,17 +1,10 @@
 // SPDX-License-Identifier: GPL-3.0
-<<<<<<< HEAD
 use crate::{
 	errors::Error,
 	utils::{
 		helpers::{get_manifest_path, parse_balance},
 		signer::create_signer,
 	},
-=======
-
-use crate::utils::{
-	helpers::{get_manifest_path, parse_balance},
-	signer::create_signer,
->>>>>>> e95c42b4
 };
 use contract_extrinsics::{
 	BalanceVariant, ErrorVariant, ExtrinsicOptsBuilder, InstantiateCommandBuilder, InstantiateExec,
@@ -131,7 +124,7 @@
 #[cfg(test)]
 mod tests {
 	use super::*;
-	use crate::{create_smart_contract, errors::Error};
+	use crate::{create_smart_contract, errors::Error, Template};
 	use anyhow::Result;
 	use std::{env, fs};
 	use url::Url;
@@ -142,7 +135,7 @@
 		let temp_dir = tempfile::tempdir().expect("Could not create temp dir");
 		let temp_contract_dir = temp_dir.path().join("testing");
 		fs::create_dir(&temp_contract_dir)?;
-		create_smart_contract("testing", temp_contract_dir.as_path())?;
+		create_smart_contract("testing", temp_contract_dir.as_path(), &Template::Standard)?;
 		Ok(temp_dir)
 	}
 	// Function that mocks the build process generating the contract artifacts.
