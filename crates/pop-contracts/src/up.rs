--- conflicted
+++ resolved
@@ -439,34 +439,6 @@
 		Ok(())
 	}
 
-<<<<<<< HEAD
-	// #[tokio::test]
-	// async fn get_payload_works() -> Result<()> {
-	// 	let temp_dir = new_environment("testing")?;
-	// 	let current_dir = env::current_dir().expect("Failed to get current directory");
-	// 	mock_build_process(
-	// 		temp_dir.path().join("testing"),
-	// 		current_dir.join("./tests/files/testing.contract"),
-	// 		current_dir.join("./tests/files/testing.json"),
-	// 	)?;
-	// 	let up_opts = UpOpts {
-	// 		path: Some(temp_dir.path().join("testing")),
-	// 		constructor: "new".to_string(),
-	// 		args: ["false".to_string()].to_vec(),
-	// 		value: "1000".to_string(),
-	// 		gas_limit: None,
-	// 		proof_size: None,
-	// 		salt: None,
-	// 		url: Url::parse(CONTRACTS_NETWORK_URL)?,
-	// 		suri: "//Alice".to_string(),
-	// 	};
-	// 	let call_data = get_upload_payload(up_opts, CONTRACTS_NETWORK_URL).await?;
-	// 	// println!("{:?}", call_data);
-	// 	Ok(())
-	// }
-
-=======
->>>>>>> c3355619
 	#[tokio::test]
 	async fn dry_run_gas_estimate_instantiate_works() -> Result<()> {
 		let temp_dir = new_environment("testing")?;
@@ -621,142 +593,4 @@
 
 		Ok(())
 	}
-<<<<<<< HEAD
-
-	#[tokio::test]
-	async fn get_instantiate_payload_works() -> Result<()> {
-		let random_port = find_free_port();
-		let localhost_url = format!("ws://127.0.0.1:{}", random_port);
-		let temp_dir = new_environment("testing")?;
-		let current_dir = env::current_dir().expect("Failed to get current directory");
-		mock_build_process(
-			temp_dir.path().join("testing"),
-			current_dir.join("./tests/files/testing.contract"),
-			current_dir.join("./tests/files/testing.json"),
-		)?;
-		let cache = temp_dir.path().join("");
-
-		let binary = contracts_node_generator(cache.clone(), None).await?;
-		binary.source(false, &(), true).await?;
-		let process = run_contracts_node(binary.path(), None, random_port).await?;
-
-		let upload_exec = set_up_upload(UpOpts {
-			path: Some(temp_dir.path().join("testing")),
-			constructor: "new".to_string(),
-			args: [].to_vec(),
-			value: "1000".to_string(),
-			gas_limit: None,
-			proof_size: None,
-			salt: None,
-			url: Url::parse(&localhost_url)?,
-			suri: "//Alice".to_string(),
-		})
-		.await?;
-
-		// Only upload a Smart Contract
-		let upload_result = upload_smart_contract(&upload_exec).await?;
-		assert!(!upload_result.starts_with("0x0x"));
-		assert!(upload_result.starts_with("0x"));
-		//Error when Smart Contract has been already uploaded
-		assert!(matches!(
-			upload_smart_contract(&upload_exec).await,
-			Err(Error::UploadContractError(..))
-		));
-
-		// Instantiate a Smart Contract
-		let instantiate_exec = set_up_deployment(UpOpts {
-			path: Some(temp_dir.path().join("testing")),
-			constructor: "new".to_string(),
-			args: ["false".to_string()].to_vec(),
-			value: "0".to_string(),
-			gas_limit: None,
-			proof_size: None,
-			salt: Some(Bytes::from(vec![0x00])),
-			url: Url::parse(&localhost_url)?,
-			suri: "//Alice".to_string(),
-		})
-		.await?;
-		// First gas estimation
-		let weight = dry_run_gas_estimate_instantiate(&instantiate_exec).await?;
-		assert!(weight.ref_time() > 0);
-		assert!(weight.proof_size() > 0);
-
-		let call_data = get_instantiate_payload(instantiate_exec, weight).await?;
-		//println!("{:?}", to_hex(call_data));
-
-		//Stop the process contracts-node
-		Command::new("kill")
-			.args(["-s", "TERM", &process.id().to_string()])
-			.spawn()?
-			.wait()?;
-
-		Ok(())
-	}
-
-	// #[tokio::test]
-	// async fn get_instantiate_payload_works() -> Result<()> {
-	// 	const LOCALHOST_URL: &str = "ws://127.0.0.1:9944";
-	// 	let temp_dir = generate_smart_contract_test_environment()?;
-	// 	mock_build_process(temp_dir.path().join("testing"))?;
-
-	// 	let cache = temp_dir.path().join("");
-
-	// 	let binary = contracts_node_generator(cache.clone(), None).await?;
-	// 	binary.source(false, &(), true).await?;
-	// 	let process = run_contracts_node(binary.path(), None).await?;
-
-	// 	let upload_exec = set_up_upload(UpOpts {
-	// 		path: Some(temp_dir.path().join("testing")),
-	// 		constructor: "new".to_string(),
-	// 		args: [].to_vec(),
-	// 		value: "1000".to_string(),
-	// 		gas_limit: None,
-	// 		proof_size: None,
-	// 		salt: None,
-	// 		url: Url::parse(LOCALHOST_URL)?,
-	// 		suri: "//Alice".to_string(),
-	// 	})
-	// 	.await?;
-
-	// 	// Only upload a Smart Contract
-	// 	let upload_result = upload_smart_contract(&upload_exec).await?;
-	// 	assert!(!upload_result.starts_with("0x0x"));
-	// 	assert!(upload_result.starts_with("0x"));
-	// 	//Error when Smart Contract has been already uploaded
-	// 	assert!(matches!(
-	// 		upload_smart_contract(&upload_exec).await,
-	// 		Err(Error::UploadContractError(..))
-	// 	));
-
-	// 	// Instantiate a Smart Contract
-	// 	let instantiate_exec = set_up_deployment(UpOpts {
-	// 		path: Some(temp_dir.path().join("testing")),
-	// 		constructor: "new".to_string(),
-	// 		args: ["false".to_string()].to_vec(),
-	// 		value: "0".to_string(),
-	// 		gas_limit: None,
-	// 		proof_size: None,
-	// 		salt: Some(Bytes::from(vec![0x00])),
-	// 		url: Url::parse(LOCALHOST_URL)?,
-	// 		suri: "//Alice".to_string(),
-	// 	})
-	// 	.await?;
-	// 	// First gas estimation
-	// 	let weight = dry_run_gas_estimate_instantiate(&instantiate_exec).await?;
-	// 	assert!(weight.ref_time() > 0);
-	// 	assert!(weight.proof_size() > 0);
-
-	// 	let call_data = get_instantiate_payload(instantiate_exec, weight).await?;
-	// 	println!("{:?}", to_hex(call_data));
-
-	// 	//Stop the process contracts-node
-	// 	Command::new("kill")
-	// 		.args(["-s", "TERM", &process.id().to_string()])
-	// 		.spawn()?
-	// 		.wait()?;
-
-	// 	Ok(())
-	// }
-=======
->>>>>>> c3355619
 }