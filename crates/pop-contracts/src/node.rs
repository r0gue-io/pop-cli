// SPDX-License-Identifier: GPL-3.0

use crate::utils::map_account::MapAccount;
use contract_extrinsics::{RawParams, RpcRequest};
use pop_common::{
	Error, GitHub,
	polkadot_sdk::sort_by_latest_semantic_version,
	sourcing::{
		Binary,
		GitHub::ReleaseArchive,
		Source,
		traits::{
			Source as SourceT,
			enums::{Source as _, *},
		},
	},
};
use strum_macros::{EnumProperty, VariantArray};

use pop_common::sourcing::{ArchiveFileSpec, filters::prefix};
use std::{
	env::consts::{ARCH, OS},
	fs::File,
	path::PathBuf,
	process::{Child, Command, Stdio},
	time::Duration,
};
<<<<<<< HEAD
use subxt::{client, SubstrateConfig};
=======
use subxt::SubstrateConfig;
#[cfg(feature = "v5")]
use subxt::dynamic::Value;
>>>>>>> a29ac185
use tokio::time::sleep;

const BIN_NAME: &str = "ink-node";
const STARTUP: Duration = Duration::from_millis(20_000);

/// Checks if the specified node is alive and responsive.
///
/// # Arguments
///
/// * `url` - Endpoint of the node.
pub async fn is_chain_alive(url: url::Url) -> Result<bool, Error> {
	let request = RpcRequest::new(&url).await;
	match request {
		Ok(request) => {
			let params = RawParams::new(&[])?;
			let result = request.raw_call("system_health", params).await;
			match result {
				Ok(_) => Ok(true),
				Err(_) => Ok(false),
			}
		},
		Err(_) => Ok(false),
	}
}

/// A supported chain.
#[derive(Debug, EnumProperty, PartialEq, VariantArray)]
pub(super) enum Chain {
	/// Minimal ink node configured for smart contracts via pallet-revive.
	#[strum(props(
		Repository = "https://github.com/use-ink/ink-node",
		Binary = "ink-node",
		Fallback = "v0.45.1"
	))]
	ContractsNode,
}

impl SourceT for Chain {
	type Error = Error;
	/// Defines the source of a binary for the chain.
	fn source(&self) -> Result<Source, Error> {
		Ok(match self {
			&Chain::ContractsNode => {
				// Source from GitHub release asset
				let repo = GitHub::parse(self.repository())?;
				Source::GitHub(ReleaseArchive {
					owner: repo.org,
					repository: repo.name,
					tag: None,
					tag_pattern: self.tag_pattern().map(|t| t.into()),
					prerelease: false,
					version_comparator: sort_by_latest_semantic_version,
					fallback: self.fallback().into(),
					archive: archive_name_by_target()?,
					contents: release_directory_by_target(self.binary())?,
					latest: None,
				})
			},
		})
	}
}

/// Retrieves the latest release of the contracts node binary, resolves its version, and constructs
/// a `Binary::Source` with the specified cache path.
///
/// # Arguments
/// * `cache` - The cache directory path.
/// * `version` - The specific version used for the substrate-contracts-node (`None` will use the
///   latest available version).
pub async fn contracts_node_generator(
	cache: PathBuf,
	version: Option<&str>,
) -> Result<Binary, Error> {
	let chain = &Chain::ContractsNode;
	let name = chain.binary().to_string();
	let source = chain
		.source()?
		.resolve(&name, version, &cache, |f| prefix(f, &name))
		.await
		.into();
	Ok(Binary::Source { name, source, cache })
}

/// Runs the latest version of the `substrate-contracts-node` in the background.
///
/// # Arguments
///
/// * `binary_path` - The path where the binary is stored. Can be the binary name itself if in PATH.
/// * `output` - The optional log file for node output.
/// * `port` - The WebSocket port on which the node will listen for connections.
pub async fn run_contracts_node(
	binary_path: PathBuf,
	output: Option<&File>,
	port: u16,
) -> Result<Child, Error> {
	let mut command = Command::new(binary_path);
	command.arg("-linfo,runtime::contracts=debug");
	command.arg(format!("--rpc-port={}", port));
	if let Some(output) = output {
		command.stdout(Stdio::from(output.try_clone()?));
		command.stderr(Stdio::from(output.try_clone()?));
	}

	let process = command.spawn()?;

	// Wait until the node is ready
	sleep(STARTUP).await;

	let payload = MapAccount::new().build();

	let client =
		client::OnlineClient::<SubstrateConfig>::from_url(format!("ws://127.0.0.1:{}", port))
			.await
			.map_err(|e| Error::AnyhowError(e.into()))?;
	client
		.tx()
		.sign_and_submit_default(&payload, &subxt_signer::sr25519::dev::alice())
		.await
		.map_err(|e| Error::AnyhowError(e.into()))?;

	Ok(process)
}

fn archive_name_by_target() -> Result<String, Error> {
	match OS {
		"macos" => Ok(format!("{}-mac-universal.tar.gz", BIN_NAME)),
		"linux" => Ok(format!("{}-linux.tar.gz", BIN_NAME)),
		_ => Err(Error::UnsupportedPlatform { arch: ARCH, os: OS }),
	}
}
fn release_directory_by_target(binary: &str) -> Result<Vec<ArchiveFileSpec>, Error> {
	match OS {
		"macos" => Ok("ink-node-mac/ink-node"),
		"linux" => Ok("ink-node-linux/ink-node"),
		_ => Err(Error::UnsupportedPlatform { arch: ARCH, os: OS }),
	}
	.map(|name| vec![ArchiveFileSpec::new(name.into(), Some(binary.into()), true)])
}

#[cfg(test)]
mod tests {
	use super::*;
	use anyhow::{Error, Result};

	const POLKADOT_NETWORK_URL: &str = "wss://polkadot-rpc.publicnode.com";

	#[tokio::test]
	async fn directory_path_by_target() -> Result<()> {
		let archive = archive_name_by_target();
		if cfg!(target_os = "macos") {
			assert_eq!(archive?, format!("{BIN_NAME}-mac-universal.tar.gz"));
		} else if cfg!(target_os = "linux") {
			assert_eq!(archive?, format!("{BIN_NAME}-linux.tar.gz"));
		} else {
			assert!(archive.is_err())
		}
		Ok(())
	}

	#[tokio::test]
	async fn is_chain_alive_works() -> Result<(), Error> {
		let local_url = url::Url::parse("ws://wrong")?;
		assert!(!is_chain_alive(local_url).await?);
		let polkadot_url = url::Url::parse(POLKADOT_NETWORK_URL)?;
		assert!(is_chain_alive(polkadot_url).await?);
		Ok(())
	}

	#[tokio::test]
	async fn contracts_node_generator_works() -> anyhow::Result<()> {
		let expected = Chain::ContractsNode;
		let archive = archive_name_by_target()?;
		let contents = release_directory_by_target(BIN_NAME)?;
		let owner = "use-ink";
		let versions = ["v0.43.0"];
		for version in versions {
			let temp_dir = tempfile::tempdir().expect("Could not create temp dir");
			let cache = temp_dir.path().join("cache");
			let binary = contracts_node_generator(cache.clone(), Some(version)).await?;

			assert!(matches!(binary, Binary::Source { name, source, cache}
				if name == expected.binary() &&
					*source == Source::GitHub(ReleaseArchive {
						owner: owner.to_string(),
						repository: BIN_NAME.to_string(),
							tag: Some(version.to_string()),
							tag_pattern: expected.tag_pattern().map(|t| t.into()),
							prerelease: false,
							version_comparator: sort_by_latest_semantic_version,
							fallback: expected.fallback().into(),
							archive: archive.clone(),
							contents: contents.clone(),
							latest: None,
						})
					&&
				cache == cache
			));
		}
		Ok(())
	}
}<|MERGE_RESOLUTION|>--- conflicted
+++ resolved
@@ -25,13 +25,7 @@
 	process::{Child, Command, Stdio},
 	time::Duration,
 };
-<<<<<<< HEAD
-use subxt::{client, SubstrateConfig};
-=======
-use subxt::SubstrateConfig;
-#[cfg(feature = "v5")]
-use subxt::dynamic::Value;
->>>>>>> a29ac185
+use subxt::{SubstrateConfig, client};
 use tokio::time::sleep;
 
 const BIN_NAME: &str = "ink-node";
