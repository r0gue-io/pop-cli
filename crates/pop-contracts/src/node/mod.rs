// SPDX-License-Identifier: GPL-3.0

use contract_extrinsics::{RawParams, RpcRequest};
use pop_common::{
	sourcing::{
		traits::{Source as _, *},
		Binary,
		GitHub::ReleaseArchive,
		Source,
	},
	Error, GitHub,
};
use strum::{EnumProperty, VariantArray};

use std::{
	env::consts::{ARCH, OS},
	fs::File,
	path::{Path, PathBuf},
	process::{Child, Command, Stdio},
	time::Duration,
};
use tokio::time::sleep;

const BIN_NAME: &str = "substrate-contracts-node";

/// Checks if the specified node is alive and responsive.
///
/// # Arguments
///
/// * `url` - Endpoint of the node.
pub async fn is_chain_alive(url: url::Url) -> Result<bool, Error> {
	let request = RpcRequest::new(&url).await;
	match request {
		Ok(request) => {
			let params = RawParams::new(&[])?;
			let result = request.raw_call("system_health", params).await;
			match result {
				Ok(_) => Ok(true),
				Err(_) => Ok(false),
			}
		},
		Err(_) => Ok(false),
	}
}

/// A supported chain.
#[derive(Debug, EnumProperty, PartialEq, VariantArray)]
pub(super) enum Chain {
	/// Minimal Substrate node configured for smart contracts via pallet-contracts.
	#[strum(props(
		Repository = "https://github.com/paritytech/substrate-contracts-node",
		Binary = "substrate-contracts-node",
		TagFormat = "{tag}",
		Fallback = "v0.41.0"
	))]
	ContractsNode,
}

impl TryInto for Chain {
	/// Attempt the conversion.
	///
	/// # Arguments
	/// * `tag` - If applicable, a tag used to determine a specific release.
	/// * `latest` - If applicable, some specifier used to determine the latest source.
	fn try_into(&self, tag: Option<String>, latest: Option<String>) -> Result<Source, Error> {
		let archive = archive_name_by_target()?;
		let archive_bin_path = release_directory_by_target()?;
		Ok(match self {
			&Chain::ContractsNode => {
				// Source from GitHub release asset
				let repo = GitHub::parse(self.repository())?;
				Source::GitHub(ReleaseArchive {
					owner: repo.org,
					repository: repo.name,
					tag,
					tag_format: self.tag_format().map(|t| t.into()),
					archive,
					contents: vec![(archive_bin_path, Some(self.binary().to_string()))],
					latest,
				})
			},
		})
	}
}

impl pop_common::sourcing::traits::Source for Chain {}

/// Retrieves the latest release of the contracts node binary, resolves its version, and constructs
/// a `Binary::Source` with the specified cache path.
///
/// # Arguments
/// * `cache` -  The cache directory path.
/// * `version` - The specific version used for the substrate-contracts-node (`None` will use the
///   latest available version).
pub async fn contracts_node_generator(
	cache: &Path,
	version: Option<&str>,
) -> Result<Binary, Error> {
	let chain = &Chain::ContractsNode;
	let name = chain.binary();
	let releases = chain.releases().await?;
<<<<<<< HEAD
	let tag = Binary::resolve_version(name, version, &releases, cache);
	let latest = version
		.is_none()
		.then(|| releases.iter().nth(0).map(|v| v.to_string()))
		.flatten();
=======
	let tag = Binary::resolve_version(name, version, &releases, &cache);
	let latest = version.is_none().then(|| releases.first().map(|v| v.to_string())).flatten();
>>>>>>> 582db188
	let contracts_node = Binary::Source {
		name: name.to_string(),
		source: TryInto::try_into(chain, tag.clone(), latest)?,
		cache: cache.to_path_buf(),
	};
	Ok(contracts_node)
}

/// Runs the latest version of the `substrate-contracts-node` in the background.
///
/// # Arguments
///
/// * `binary_path` - The path where the binary is stored. Can be the binary name itself if in PATH.
/// * `output` - The optional log file for node output.
pub async fn run_contracts_node(
	binary_path: PathBuf,
	output: Option<&File>,
) -> Result<Child, Error> {
	let mut command = Command::new(binary_path);

	if let Some(output) = output {
		command.stdout(Stdio::from(output.try_clone()?));
		command.stderr(Stdio::from(output.try_clone()?));
	}

	let process = command.spawn()?;

	// Wait 5 secs until the node is ready
	sleep(Duration::from_millis(5000)).await;
	Ok(process)
}

fn archive_name_by_target() -> Result<String, Error> {
	match OS {
		"macos" => Ok(format!("{}-mac-universal.tar.gz", BIN_NAME)),
		"linux" => Ok(format!("{}-linux.tar.gz", BIN_NAME)),
		_ => Err(Error::UnsupportedPlatform { arch: ARCH, os: OS }),
	}
}

fn release_directory_by_target() -> Result<&'static str, Error> {
	match OS {
		"macos" => Ok("artifacts/substrate-contracts-node-mac/substrate-contracts-node"),
		"linux" => Ok("artifacts/substrate-contracts-node-linux/substrate-contracts-node"),
		_ => Err(Error::UnsupportedPlatform { arch: ARCH, os: OS }),
	}
}

#[cfg(test)]
mod tests {
	use super::*;
	use anyhow::{Error, Result};
	use std::process::Command;

	#[tokio::test]
	async fn directory_path_by_target() -> Result<()> {
		let archive = archive_name_by_target();
		if cfg!(target_os = "macos") {
			assert_eq!(archive?, "substrate-contracts-node-mac-universal.tar.gz");
		} else if cfg!(target_os = "linux") {
			assert_eq!(archive?, "substrate-contracts-node-linux.tar.gz");
		} else {
			assert!(archive.is_err())
		}
		Ok(())
	}

	#[tokio::test]
	async fn is_chain_alive_works() -> Result<(), Error> {
		let local_url = url::Url::parse("ws://wrong")?;
		assert!(!is_chain_alive(local_url).await?);
		let polkadot_url = url::Url::parse("wss://polkadot-rpc.dwellir.com")?;
		assert!(is_chain_alive(polkadot_url).await?);
		Ok(())
	}

	#[tokio::test]
	async fn contracts_node_generator_works() -> anyhow::Result<()> {
		let expected = Chain::ContractsNode;
		let temp_dir = tempfile::tempdir().expect("Could not create temp dir");
		let cache = temp_dir.path().join("cache");
		let version = "v0.40.0";
		let binary = contracts_node_generator(&cache, Some(version)).await?;
		let archive = archive_name_by_target()?;
		let archive_bin_path = release_directory_by_target()?;
		assert!(matches!(binary, Binary::Source { name, source, cache}
			if name == expected.binary()  &&
				source == Source::GitHub(ReleaseArchive {
					owner: "paritytech".to_string(),
					repository: "substrate-contracts-node".to_string(),
					tag: Some(version.to_string()),
					tag_format: expected.tag_format().map(|t| t.into()),
					archive: archive,
					contents: vec![(archive_bin_path, Some(binary.name().to_string()))],
					latest: None,
				})
				&&
			cache == cache
		));
		Ok(())
	}

	#[ignore = "Works fine locally but is causing issues when running tests in parallel in the CI environment."]
	#[tokio::test]
	async fn run_contracts_node_works() -> Result<(), Error> {
		let local_url = url::Url::parse("ws://localhost:9944")?;

		let temp_dir = tempfile::tempdir().expect("Could not create temp dir");
		let cache = temp_dir.path().join("");

		let version = "v0.40.0";
		let binary = contracts_node_generator(&cache, Some(version)).await?;
		binary.source(false, &(), true).await?;
		let process = run_contracts_node(binary.path(), None).await?;

		// Check if the node is alive
		assert!(is_chain_alive(local_url).await?);
		assert!(cache.join("substrate-contracts-node-v0.40.0").exists());
		assert!(!cache.join("artifacts").exists());
		// Stop the process contracts-node
		Command::new("kill")
			.args(["-s", "TERM", &process.id().to_string()])
			.spawn()?
			.wait()?;

		Ok(())
	}
}<|MERGE_RESOLUTION|>--- conflicted
+++ resolved
@@ -99,16 +99,8 @@
 	let chain = &Chain::ContractsNode;
 	let name = chain.binary();
 	let releases = chain.releases().await?;
-<<<<<<< HEAD
 	let tag = Binary::resolve_version(name, version, &releases, cache);
-	let latest = version
-		.is_none()
-		.then(|| releases.iter().nth(0).map(|v| v.to_string()))
-		.flatten();
-=======
-	let tag = Binary::resolve_version(name, version, &releases, &cache);
 	let latest = version.is_none().then(|| releases.first().map(|v| v.to_string())).flatten();
->>>>>>> 582db188
 	let contracts_node = Binary::Source {
 		name: name.to_string(),
 		source: TryInto::try_into(chain, tag.clone(), latest)?,
