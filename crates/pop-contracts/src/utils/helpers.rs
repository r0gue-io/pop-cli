// SPDX-License-Identifier: GPL-3.0

use crate::errors::Error;
use contract_build::ManifestPath;
use contract_extrinsics::BalanceVariant;
use ink_env::{DefaultEnvironment, Environment};
use std::{
	path::{Path, PathBuf},
	str::FromStr,
};
use subxt::{Config, PolkadotConfig as DefaultConfig};

pub fn get_manifest_path(path: Option<&Path>) -> Result<ManifestPath, Error> {
	if let Some(path) = path {
		let full_path = PathBuf::from(path.to_string_lossy().to_string() + "/Cargo.toml");
		return ManifestPath::try_from(Some(full_path))
			.map_err(|e| Error::ManifestPath(format!("Failed to get manifest path: {}", e)));
	} else {
		return ManifestPath::try_from(path.as_ref())
			.map_err(|e| Error::ManifestPath(format!("Failed to get manifest path: {}", e)));
	}
}

pub fn parse_balance(
	balance: &str,
) -> Result<BalanceVariant<<DefaultEnvironment as Environment>::Balance>, Error> {
	BalanceVariant::from_str(balance).map_err(|e| Error::BalanceParsing(format!("{}", e)))
}

pub fn parse_account(account: &str) -> Result<<DefaultConfig as Config>::AccountId, Error> {
	<DefaultConfig as Config>::AccountId::from_str(account)
		.map_err(|e| Error::AccountAddressParsing(format!("{}", e)))
}

/// Canonicalizes the given path to ensure consistency and resolve any symbolic links.
///
/// # Arguments
///
/// * `target` - A reference to the `Path` to be canonicalized.
pub fn canonicalized_path(target: &Path) -> Result<PathBuf, Error> {
	// Canonicalize the target path to ensure consistency and resolve any symbolic links.
	target
		.canonicalize()
		// If an I/O error occurs during canonicalization, convert it into an Error enum variant.
		.map_err(|e| Error::IO(e))
}
<<<<<<< HEAD
/// Recursively copy a directory and its files.
///
/// # Arguments
///
/// * `src`: - Path to copy from
/// * `dst`: - Path to copy to
pub fn copy_dir_all(src: impl AsRef<Path>, dst: impl AsRef<Path>) -> io::Result<()> {
	fs::create_dir_all(&dst)?;
	for entry in fs::read_dir(src)? {
		let entry = entry?;
		let ty = entry.file_type()?;
		// Ignore frontend folder in templates
		if ty.is_dir() && entry.file_name() == "frontend" {
			continue;
		} else if ty.is_dir() {
			copy_dir_all(entry.path(), dst.as_ref().join(entry.file_name()))?;
		} else {
			fs::copy(entry.path(), dst.as_ref().join(entry.file_name()))?;
		}
	}
	Ok(())
}
=======
>>>>>>> 1d41cd40

#[cfg(test)]
mod tests {
	use super::*;
	use anyhow::{Error, Result};
	use std::fs;

	fn setup_test_environment() -> Result<tempfile::TempDir, Error> {
		let temp_dir = tempfile::tempdir().expect("Could not create temp dir");
		let temp_contract_dir = temp_dir.path().join("test_contract");
		fs::create_dir(&temp_contract_dir)?;
		crate::create_smart_contract(
			"test_contract",
			temp_contract_dir.as_path(),
			&crate::Contract::Standard,
		)?;
		Ok(temp_dir)
	}

	#[test]
	fn test_get_manifest_path() -> Result<(), Error> {
		let temp_dir = setup_test_environment()?;
		get_manifest_path(Some(&PathBuf::from(temp_dir.path().join("test_contract"))))?;
		Ok(())
	}

	#[test]
	fn test_canonicalized_path() -> Result<(), Error> {
		let temp_dir = tempfile::tempdir()?;
		// Error case
		let error_directory = canonicalized_path(&temp_dir.path().join("my_directory"));
		assert!(error_directory.is_err());
		// Success case
		canonicalized_path(temp_dir.path())?;
		Ok(())
	}

	#[test]
	fn parse_balance_works() -> Result<(), Error> {
		let balance = parse_balance("100000")?;
		assert_eq!(balance, BalanceVariant::Default(100000));
		Ok(())
	}

	#[test]
	fn parse_balance_fails_wrong_balance() -> Result<(), Error> {
		assert!(matches!(parse_balance("wrongbalance"), Err(super::Error::BalanceParsing(..))));
		Ok(())
	}

	#[test]
	fn parse_account_works() -> Result<(), Error> {
		let account = parse_account("5CLPm1CeUvJhZ8GCDZCR7nWZ2m3XXe4X5MtAQK69zEjut36A")?;
		assert_eq!(account.to_string(), "5CLPm1CeUvJhZ8GCDZCR7nWZ2m3XXe4X5MtAQK69zEjut36A");
		Ok(())
	}

	#[test]
	fn parse_account_fails_wrong_value() -> Result<(), Error> {
		assert!(matches!(
			parse_account("wrongaccount"),
			Err(super::Error::AccountAddressParsing(..))
		));
		Ok(())
	}
}<|MERGE_RESOLUTION|>--- conflicted
+++ resolved
@@ -44,31 +44,6 @@
 		// If an I/O error occurs during canonicalization, convert it into an Error enum variant.
 		.map_err(|e| Error::IO(e))
 }
-<<<<<<< HEAD
-/// Recursively copy a directory and its files.
-///
-/// # Arguments
-///
-/// * `src`: - Path to copy from
-/// * `dst`: - Path to copy to
-pub fn copy_dir_all(src: impl AsRef<Path>, dst: impl AsRef<Path>) -> io::Result<()> {
-	fs::create_dir_all(&dst)?;
-	for entry in fs::read_dir(src)? {
-		let entry = entry?;
-		let ty = entry.file_type()?;
-		// Ignore frontend folder in templates
-		if ty.is_dir() && entry.file_name() == "frontend" {
-			continue;
-		} else if ty.is_dir() {
-			copy_dir_all(entry.path(), dst.as_ref().join(entry.file_name()))?;
-		} else {
-			fs::copy(entry.path(), dst.as_ref().join(entry.file_name()))?;
-		}
-	}
-	Ok(())
-}
-=======
->>>>>>> 1d41cd40
 
 #[cfg(test)]
 mod tests {
