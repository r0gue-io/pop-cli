// SPDX-License-Identifier: GPL-3.0

use crate::errors::Error;
use contract_extrinsics::ContractArtifacts;
use contract_transcode::ink_metadata::MessageParamSpec;
use pop_common::format_type;
use scale_info::{PortableRegistry, form::PortableForm};
use std::path::Path;

/// Describes a parameter.
#[derive(Debug, Clone, PartialEq, Eq)]
pub struct Param {
	/// The label of the parameter.
	pub label: String,
	/// The type name of the parameter.
	pub type_name: String,
}

/// Describes a contract function.
#[derive(Clone, PartialEq, Eq)]
pub struct ContractFunction {
	/// The label of the function.
	pub label: String,
	/// If the function accepts any `value` from the caller.
	pub payable: bool,
	/// The parameters of the deployment handler.
	pub args: Vec<Param>,
	/// The function documentation.
	pub docs: String,
	/// If the message/constructor is the default for off-chain consumers (e.g UIs).
	pub default: bool,
	/// If the message is allowed to mutate the contract state. true for constructors.
	pub mutates: bool,
}

/// Specifies the type of contract function, either a constructor or a message.
#[derive(Clone, PartialEq, Eq)]
pub enum FunctionType {
	/// Function that initializes and creates a new contract instance.
	Constructor,
	/// Function that can be called on an instantiated contract.
	Message,
}

/// Extracts a list of smart contract messages parsing the contract artifact.
///
/// # Arguments
/// * `path` -  Location path of the project or contract artifact.
pub fn get_messages<P>(path: P) -> Result<Vec<ContractFunction>, Error>
where
	P: AsRef<Path>,
{
	get_contract_functions(path.as_ref(), FunctionType::Message)
}

/// Extracts a list of smart contract contructors parsing the contract artifact.
///
/// # Arguments
/// * `path` -  Location path of the project or contract artifact.
pub fn get_constructors<P>(path: P) -> Result<Vec<ContractFunction>, Error>
where
	P: AsRef<Path>,
{
	get_contract_functions(path.as_ref(), FunctionType::Constructor)
}

fn collapse_docs(docs: &[String]) -> String {
	docs.iter()
		.map(|s| if s.is_empty() { " " } else { s })
		.collect::<Vec<_>>()
		.join("")
		.trim()
		.to_string()
}

/// Extracts a list of smart contract functions (messages or constructors) parsing the contract
/// artifact.
///
/// # Arguments
/// * `path` - Location path of the project or contract artifact.
/// * `function_type` - Specifies whether to extract messages or constructors.
fn get_contract_functions(
	path: &Path,
	function_type: FunctionType,
) -> Result<Vec<ContractFunction>, Error> {
	let contract_artifacts = if path.is_dir() || path.ends_with("Cargo.toml") {
		let cargo_toml_path =
			if path.ends_with("Cargo.toml") { path.to_path_buf() } else { path.join("Cargo.toml") };
		ContractArtifacts::from_manifest_or_file(Some(&cargo_toml_path), None)?
	} else {
		ContractArtifacts::from_manifest_or_file(None, Some(&path.to_path_buf()))?
	};
	let transcoder = contract_artifacts.contract_transcoder()?;
	let metadata = transcoder.metadata();

	Ok(match function_type {
		FunctionType::Message => metadata
			.spec()
			.messages()
			.iter()
			.map(|message| ContractFunction {
				label: message.label().to_string(),
				mutates: message.mutates(),
				payable: message.payable(),
				args: process_args(message.args(), metadata.registry()),
<<<<<<< HEAD
				docs: message.docs().join(" "),
=======
				docs: collapse_docs(message.docs()),
				#[cfg(feature = "v5")]
				default: *message.default(),
				#[cfg(feature = "v6")]
>>>>>>> a29ac185
				default: message.default(),
			})
			.collect(),
		FunctionType::Constructor => metadata
			.spec()
			.constructors()
			.iter()
			.map(|constructor| ContractFunction {
				label: constructor.label().to_string(),
				payable: constructor.payable(),
				args: process_args(constructor.args(), metadata.registry()),
<<<<<<< HEAD
				docs: constructor.docs().join(" "),
=======
				docs: collapse_docs(constructor.docs()),
				#[cfg(feature = "v5")]
				default: *constructor.default(),
				#[cfg(feature = "v6")]
>>>>>>> a29ac185
				default: constructor.default(),
				mutates: true,
			})
			.collect(),
	})
}

/// Extracts the information of a smart contract message parsing the contract artifact.
///
/// # Arguments
/// * `path` -  Location path of the project or contract artifact.
/// * `message` - The label of the contract message.
pub fn get_message<P>(path: P, message: &str) -> Result<ContractFunction, Error>
where
	P: AsRef<Path>,
{
	get_messages(path.as_ref())?
		.into_iter()
		.find(|msg| msg.label == message)
		.ok_or_else(|| Error::InvalidMessageName(message.to_string()))
}

/// Extracts the information of a smart contract constructor parsing the contract artifact.
///
/// # Arguments
/// * `path` -  Location path of the project or contract artifact.
/// * `constructor` - The label of the constructor.
fn get_constructor<P>(path: P, constructor: &str) -> Result<ContractFunction, Error>
where
	P: AsRef<Path>,
{
	get_constructors(path.as_ref())?
		.into_iter()
		.find(|c| c.label == constructor)
		.ok_or_else(|| Error::InvalidConstructorName(constructor.to_string()))
}

// Parse the parameters into a vector of argument labels.
fn process_args(
	params: &[MessageParamSpec<PortableForm>],
	registry: &PortableRegistry,
) -> Vec<Param> {
	let mut args: Vec<Param> = Vec::new();
	for arg in params {
		// Resolve type from registry to provide full type representation.
		let type_name =
			format_type(registry.resolve(arg.ty().ty().id).expect("type not found"), registry);
		args.push(Param { label: arg.label().to_string(), type_name });
	}
	args
}

/// Extracts the information of a smart contract function (message or constructor) parsing the
/// contract artifact.
///
/// # Arguments
/// * `path` - Location path of the project or contract artifact.
/// * `label` - The label of the contract function.
/// * `function_type` - Specifies whether to extract a message or constructor.
pub fn extract_function<P>(
	path: P,
	label: &str,
	function_type: FunctionType,
) -> Result<ContractFunction, Error>
where
	P: AsRef<Path>,
{
	match function_type {
		FunctionType::Message => get_message(path.as_ref(), label),
		FunctionType::Constructor => get_constructor(path.as_ref(), label),
	}
}

/// Processes a list of argument values for a specified contract function,
/// wrapping each value in `Some(...)` or replacing it with `None` if the argument is optional.
///
/// # Arguments
/// * `function` - The contract function to process.
/// * `args` - Argument values provided by the user.
pub fn process_function_args(
	function: &ContractFunction,
	args: Vec<String>,
) -> Result<Vec<String>, Error> {
	if args.len() != function.args.len() {
		return Err(Error::IncorrectArguments {
			expected: function.args.len(),
			provided: args.len(),
		});
	}
	Ok(args
		.into_iter()
		.zip(&function.args)
		.map(|(arg, param)| match (param.type_name.starts_with("Option<"), arg.is_empty()) {
			// If the argument is Option and empty, replace it with `None`
			(true, true) => "None".to_string(),
			// If the argument is Option and not empty, wrap it in `Some(...)`
			(true, false) => format!("Some({})", arg),
			// If the argument is not Option, return it as is
			_ => arg,
		})
		.collect())
}

#[cfg(test)]
mod tests {
	use std::env;

	use super::*;
	use crate::{mock_build_process, new_environment};
	use anyhow::Result;

	const CONTRACT_FILE: &str = "./tests/files/testing.contract";

	#[test]
	fn get_messages_work() -> Result<()> {
		let temp_dir = new_environment("testing")?;
		let current_dir = env::current_dir().expect("Failed to get current directory");

		// Helper function to avoid duplicated code
		fn assert_contract_metadata_parsed(message: Vec<ContractFunction>) -> Result<()> {
			assert_eq!(message.len(), 3);
			assert_eq!(message[0].label, "flip");
			assert_eq!(
				message[0].docs,
				"A message that can be called on instantiated contracts. This one flips the value of the stored `bool` from `true` to `false` and vice versa."
			);
			assert_eq!(message[1].label, "get");
			assert_eq!(message[1].docs, "Simply returns the current value of our `bool`.");
			assert_eq!(message[2].label, "specific_flip");
			assert_eq!(
				message[2].docs,
				"A message for testing, flips the value of the stored `bool` with `new_value` and is payable"
			);
			// assert parsed arguments
			assert_eq!(message[2].args.len(), 2);
			assert_eq!(message[2].args[0].label, "new_value".to_string());
			assert_eq!(message[2].args[0].type_name, "bool".to_string());
			assert_eq!(message[2].args[1].label, "number".to_string());
			assert_eq!(message[2].args[1].type_name, "Option<u32>: None, Some(u32)".to_string());
			Ok(())
		}

		mock_build_process(
			temp_dir.path().join("testing"),
			current_dir.join(CONTRACT_FILE),
			current_dir.join("./tests/files/testing.json"),
		)?;

		// Test with a directory path
		let message = get_messages(temp_dir.path().join("testing"))?;
		assert_contract_metadata_parsed(message)?;

		// Test with a metadata file path
		let message = get_messages(current_dir.join(CONTRACT_FILE))?;
		assert_contract_metadata_parsed(message)?;

		Ok(())
	}

	#[test]
	fn get_message_work() -> Result<()> {
		let temp_dir = new_environment("testing")?;
		let current_dir = env::current_dir().expect("Failed to get current directory");
		mock_build_process(
			temp_dir.path().join("testing"),
			current_dir.join(CONTRACT_FILE),
			current_dir.join("./tests/files/testing.json"),
		)?;
		assert!(matches!(
			get_message(temp_dir.path().join("testing"), "wrong_flip"),
			Err(Error::InvalidMessageName(name)) if name == *"wrong_flip"));
		let message = get_message(temp_dir.path().join("testing"), "specific_flip")?;
		assert_eq!(message.label, "specific_flip");
		assert_eq!(
			message.docs,
			"A message for testing, flips the value of the stored `bool` with `new_value` and is payable"
		);
		// assert parsed arguments
		assert_eq!(message.args.len(), 2);
		assert_eq!(message.args[0].label, "new_value".to_string());
		assert_eq!(message.args[0].type_name, "bool".to_string());
		assert_eq!(message.args[1].label, "number".to_string());
		assert_eq!(message.args[1].type_name, "Option<u32>: None, Some(u32)".to_string());
		Ok(())
	}

	#[test]
	fn get_constructors_work() -> Result<()> {
		let temp_dir = new_environment("testing")?;
		let current_dir = env::current_dir().expect("Failed to get current directory");
		mock_build_process(
			temp_dir.path().join("testing"),
			current_dir.join(CONTRACT_FILE),
			current_dir.join("./tests/files/testing.json"),
		)?;
		let constructor = get_constructors(temp_dir.path().join("testing"))?;
		assert_eq!(constructor.len(), 2);
		assert_eq!(constructor[0].label, "new");
		assert_eq!(
			constructor[0].docs,
			"Constructor that initializes the `bool` value to the given `init_value`."
		);
		assert_eq!(constructor[1].label, "default");
		assert_eq!(
			constructor[1].docs,
			"Constructor that initializes the `bool` value to `false`. Constructors can delegate to other constructors."
		);
		// assert parsed arguments
		assert_eq!(constructor[0].args.len(), 1);
		assert_eq!(constructor[0].args[0].label, "init_value".to_string());
		assert_eq!(constructor[0].args[0].type_name, "bool".to_string());
		assert_eq!(constructor[1].args.len(), 2);
		assert_eq!(constructor[1].args[0].label, "init_value".to_string());
		assert_eq!(constructor[1].args[0].type_name, "bool".to_string());
		assert_eq!(constructor[1].args[1].label, "number".to_string());
		assert_eq!(constructor[1].args[1].type_name, "Option<u32>: None, Some(u32)".to_string());
		Ok(())
	}

	#[test]
	fn get_constructor_work() -> Result<()> {
		let temp_dir = new_environment("testing")?;
		let current_dir = env::current_dir().expect("Failed to get current directory");
		mock_build_process(
			temp_dir.path().join("testing"),
			current_dir.join(CONTRACT_FILE),
			current_dir.join("./tests/files/testing.json"),
		)?;
		assert!(matches!(
			get_constructor(temp_dir.path().join("testing"), "wrong_constructor"),
			Err(Error::InvalidConstructorName(name)) if name == *"wrong_constructor"));
		let constructor = get_constructor(temp_dir.path().join("testing"), "default")?;
		assert_eq!(constructor.label, "default");
		assert_eq!(
			constructor.docs,
			"Constructor that initializes the `bool` value to `false`. Constructors can delegate to other constructors."
		);
		// assert parsed arguments
		assert_eq!(constructor.args.len(), 2);
		assert_eq!(constructor.args[0].label, "init_value".to_string());
		assert_eq!(constructor.args[0].type_name, "bool".to_string());
		assert_eq!(constructor.args[1].label, "number".to_string());
		assert_eq!(constructor.args[1].type_name, "Option<u32>: None, Some(u32)".to_string());
		Ok(())
	}

	#[test]
	fn process_function_args_work() -> Result<()> {
		let temp_dir = new_environment("testing")?;
		let current_dir = env::current_dir().expect("Failed to get current directory");
		mock_build_process(
			temp_dir.path().join("testing"),
			current_dir.join(CONTRACT_FILE),
			current_dir.join("./tests/files/testing.json"),
		)?;

		// Test messages
		assert!(matches!(
			extract_function(temp_dir.path().join("testing"), "wrong_flip", FunctionType::Message),
			Err(Error::InvalidMessageName(error)) if error == *"wrong_flip"));

		let specific_flip = extract_function(
			temp_dir.path().join("testing"),
			"specific_flip",
			FunctionType::Message,
		)?;

		assert!(matches!(
			process_function_args(&specific_flip, Vec::new()),
			Err(Error::IncorrectArguments {expected, provided }) if expected == 2 && provided == 0
		));

		assert_eq!(
			process_function_args(&specific_flip, ["true".to_string(), "2".to_string()].to_vec())?,
			["true".to_string(), "Some(2)".to_string()]
		);

		assert_eq!(
			process_function_args(&specific_flip, ["true".to_string(), "".to_string()].to_vec())?,
			["true".to_string(), "None".to_string()]
		);

		// Test constructors
		assert!(matches!(
			extract_function(temp_dir.path().join("testing"), "wrong_constructor", FunctionType::Constructor),
			Err(Error::InvalidConstructorName(error)) if error == *"wrong_constructor"));

		let default_constructor = extract_function(
			temp_dir.path().join("testing"),
			"default",
			FunctionType::Constructor,
		)?;
		assert!(matches!(
			process_function_args(&default_constructor, Vec::new()),
			Err(Error::IncorrectArguments {expected, provided }) if expected == 2 && provided == 0
		));

		assert_eq!(
			process_function_args(
				&default_constructor,
				["true".to_string(), "2".to_string()].to_vec()
			)?,
			["true".to_string(), "Some(2)".to_string()]
		);

		assert_eq!(
			process_function_args(
				&default_constructor,
				["true".to_string(), "".to_string()].to_vec()
			)?,
			["true".to_string(), "None".to_string()]
		);
		Ok(())
	}
}<|MERGE_RESOLUTION|>--- conflicted
+++ resolved
@@ -103,14 +103,7 @@
 				mutates: message.mutates(),
 				payable: message.payable(),
 				args: process_args(message.args(), metadata.registry()),
-<<<<<<< HEAD
-				docs: message.docs().join(" "),
-=======
 				docs: collapse_docs(message.docs()),
-				#[cfg(feature = "v5")]
-				default: *message.default(),
-				#[cfg(feature = "v6")]
->>>>>>> a29ac185
 				default: message.default(),
 			})
 			.collect(),
@@ -122,14 +115,7 @@
 				label: constructor.label().to_string(),
 				payable: constructor.payable(),
 				args: process_args(constructor.args(), metadata.registry()),
-<<<<<<< HEAD
-				docs: constructor.docs().join(" "),
-=======
 				docs: collapse_docs(constructor.docs()),
-				#[cfg(feature = "v5")]
-				default: *constructor.default(),
-				#[cfg(feature = "v6")]
->>>>>>> a29ac185
 				default: constructor.default(),
 				mutates: true,
 			})
