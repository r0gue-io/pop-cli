// SPDX-License-Identifier: GPL-3.0

// pub to ease downstream imports
pub use pop_common::templates::{Template, TemplateType, TEMPLATE_TYPE_PROPERTY};
use strum_macros::{AsRefStr, Display, EnumMessage, EnumProperty, EnumString, VariantArray};

/// Supported template providers.
#[derive(
	AsRefStr, Clone, Default, Debug, Display, EnumMessage, EnumString, Eq, PartialEq, VariantArray,
)]
pub enum ContractType {
	#[default]
	#[strum(
		ascii_case_insensitive,
		serialize = "examples",
		message = "Examples",
		detailed_message = "Contract examples for ink!."
	)]
	Examples,
	#[strum(
		ascii_case_insensitive,
		serialize = "erc",
		message = "ERC",
		detailed_message = "ERC-based contracts in ink!."
	)]
	Erc,
}

impl TemplateType<ContractTemplate> for ContractType {
	fn default_template(&self) -> ContractTemplate {
		match &self {
			ContractType::Examples => ContractTemplate::Standard,
			ContractType::Erc => ContractTemplate::ERC20,
		}
	}
}

#[derive(
	AsRefStr,
	Clone,
	Debug,
	Default,
	Display,
	EnumMessage,
	EnumProperty,
	EnumString,
	Eq,
	Hash,
	PartialEq,
	VariantArray,
)]
pub enum ContractTemplate {
	/// A minimalist contract template.
	#[default]
	#[strum(
		serialize = "standard",
		message = "Standard",
		detailed_message = "ink!'s 'Hello World': Flipper",
		props(TemplateType = "Examples")
	)]
	Standard,
	/// The implementation of the ERC-20 standard in ink!
	#[strum(
		serialize = "erc20",
		message = "Erc20",
		detailed_message = "The implementation of the ERC-20 standard in ink!",
		props(TemplateType = "ERC", Repository = "https://github.com/use-ink/ink-examples")
	)]
	ERC20,
	/// The implementation of the ERC-721 standard in ink!
	#[strum(
		serialize = "erc721",
		message = "Erc721",
		detailed_message = "The implementation of the ERC-721 standard in ink!",
		props(TemplateType = "ERC", Repository = "https://github.com/use-ink/ink-examples")
	)]
	ERC721,
	/// The implementation of the ERC-1155 standard in ink!
	#[strum(
		serialize = "erc1155",
		message = "Erc1155",
		detailed_message = "The implementation of the ERC-1155 standard in ink!",
		props(TemplateType = "ERC", Repository = "https://github.com/use-ink/ink-examples")
	)]
	ERC1155,
}

<<<<<<< HEAD
impl Template {
	/// Get the template's name.
	pub fn name(&self) -> &str {
		self.get_message().unwrap_or_default()
	}

	/// Get the description of the template.
	pub fn description(&self) -> &str {
		self.get_detailed_message().unwrap_or_default()
	}

	/// Get the template's repository url.
	pub fn repository_url(&self) -> Result<&str, Error> {
		self.get_str("Repository").ok_or(Error::RepositoryMissing)
	}

	/// Get the provider of the template.
	pub fn contract_type(&self) -> Result<&str, Error> {
		self.get_str("ContractType").ok_or(Error::ContractTypeMissing)
	}

	/// Get the list of supported templates.
	pub fn templates() -> &'static [Template] {
		Template::VARIANTS
	}

	/// Check the template belongs to a `provider`.
	pub fn matches(&self, contract_type: &ContractType) -> bool {
		// Match explicitly on provider name (message)
		self.get_str("ContractType") == Some(contract_type.name())
	}
}
=======
impl Template for ContractTemplate {}
>>>>>>> 94cd2e38

#[cfg(test)]
mod tests {
	use super::*;
	use std::{collections::HashMap, str::FromStr};
	use strum::VariantArray;

	fn templates_names() -> HashMap<String, ContractTemplate> {
		HashMap::from([
			("standard".to_string(), ContractTemplate::Standard),
			("erc20".to_string(), ContractTemplate::ERC20),
			("erc721".to_string(), ContractTemplate::ERC721),
			("erc1155".to_string(), ContractTemplate::ERC1155),
		])
	}

	fn templates_urls() -> HashMap<String, &'static str> {
		HashMap::from([
			("erc20".to_string(), "https://github.com/use-ink/ink-examples"),
			("erc721".to_string(), "https://github.com/use-ink/ink-examples"),
			("erc1155".to_string(), "https://github.com/use-ink/ink-examples"),
		])
	}

	fn templates_description() -> HashMap<ContractTemplate, &'static str> {
		HashMap::from([
			(ContractTemplate::Standard, "ink!'s 'Hello World': Flipper"),
			(ContractTemplate::ERC20, "The implementation of the ERC-20 standard in ink!"),
			(ContractTemplate::ERC721, "The implementation of the ERC-721 standard in ink!"),
			(ContractTemplate::ERC1155, "The implementation of the ERC-1155 standard in ink!"),
		])
	}

	#[test]
	fn test_is_template_correct() {
		for template in ContractTemplate::VARIANTS {
			if matches!(template, ContractTemplate::Standard) {
				assert_eq!(ContractType::Examples.matches(template), true);
				assert_eq!(ContractType::Erc.matches(template), false);
			}
			if matches!(
				template,
				ContractTemplate::ERC20 | ContractTemplate::ERC721 | ContractTemplate::ERC1155
			) {
				assert_eq!(ContractType::Examples.matches(template), false);
				assert_eq!(ContractType::Erc.matches(template), true);
			}
		}
	}

	#[test]
	fn test_convert_string_to_template() {
		let template_names = templates_names();
		// Test the default
		assert_eq!(ContractTemplate::from_str("").unwrap_or_default(), ContractTemplate::Standard);
		// Test the rest
		for template in ContractTemplate::VARIANTS {
			assert_eq!(
				&ContractTemplate::from_str(&template.to_string()).unwrap(),
				template_names.get(&template.to_string()).unwrap()
			);
		}
	}

	#[test]
	fn test_repository_url() {
		let template_urls = templates_urls();
		for template in ContractTemplate::VARIANTS {
			if matches!(template, ContractTemplate::Standard) {
				assert!(&template.repository_url().is_err());
			} else {
				assert_eq!(
					&template.repository_url().unwrap(),
					template_urls.get(&template.to_string()).unwrap()
				);
			}
		}
	}

	#[test]
	fn test_templates_description() {
		let templates_description = templates_description();
		for template in ContractTemplate::VARIANTS {
			assert_eq!(template.description(), templates_description[template]);
		}
	}

	#[test]
	fn test_default_template_of_type() {
		let mut contract_type = ContractType::Examples;
		assert_eq!(contract_type.default_template(), ContractTemplate::Standard);
		contract_type = ContractType::Erc;
		assert_eq!(contract_type.default_template(), ContractTemplate::ERC20);
	}

	#[test]
	fn test_templates_of_type() {
		let mut provider = ContractType::Examples;
		assert_eq!(provider.templates(), [&ContractTemplate::Standard]);
		provider = ContractType::Erc;
		assert_eq!(
			provider.templates(),
			[&ContractTemplate::ERC20, &ContractTemplate::ERC721, &ContractTemplate::ERC1155]
		);
	}

	#[test]
	fn test_convert_string_to_type() {
		assert_eq!(ContractType::from_str("Examples").unwrap(), ContractType::Examples);
		assert_eq!(ContractType::from_str("Erc").unwrap_or_default(), ContractType::Erc);
	}
}<|MERGE_RESOLUTION|>--- conflicted
+++ resolved
@@ -1,7 +1,7 @@
 // SPDX-License-Identifier: GPL-3.0
 
 // pub to ease downstream imports
-pub use pop_common::templates::{Template, TemplateType, TEMPLATE_TYPE_PROPERTY};
+pub use pop_common::templates::{Template, TemplateType};
 use strum_macros::{AsRefStr, Display, EnumMessage, EnumProperty, EnumString, VariantArray};
 
 /// Supported template providers.
@@ -85,42 +85,7 @@
 	ERC1155,
 }
 
-<<<<<<< HEAD
-impl Template {
-	/// Get the template's name.
-	pub fn name(&self) -> &str {
-		self.get_message().unwrap_or_default()
-	}
-
-	/// Get the description of the template.
-	pub fn description(&self) -> &str {
-		self.get_detailed_message().unwrap_or_default()
-	}
-
-	/// Get the template's repository url.
-	pub fn repository_url(&self) -> Result<&str, Error> {
-		self.get_str("Repository").ok_or(Error::RepositoryMissing)
-	}
-
-	/// Get the provider of the template.
-	pub fn contract_type(&self) -> Result<&str, Error> {
-		self.get_str("ContractType").ok_or(Error::ContractTypeMissing)
-	}
-
-	/// Get the list of supported templates.
-	pub fn templates() -> &'static [Template] {
-		Template::VARIANTS
-	}
-
-	/// Check the template belongs to a `provider`.
-	pub fn matches(&self, contract_type: &ContractType) -> bool {
-		// Match explicitly on provider name (message)
-		self.get_str("ContractType") == Some(contract_type.name())
-	}
-}
-=======
 impl Template for ContractTemplate {}
->>>>>>> 94cd2e38
 
 #[cfg(test)]
 mod tests {
