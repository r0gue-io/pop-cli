--- conflicted
+++ resolved
@@ -45,21 +45,10 @@
 	#[test]
 	fn test_smart_contract_works() -> Result<(), Error> {
 		let temp_dir = tempfile::tempdir()?;
-<<<<<<< HEAD
 		cmd("cargo", ["new", "test_contract", "--bin"]).dir(temp_dir.path()).run()?;
 		// Run unit tests for the smart contract in the temporary contract directory.
 		test_smart_contract(Some(&temp_dir.path().join("test_contract")))?;
 		Ok(())
-=======
-		let temp_contract_dir = temp_dir.path().join("test_contract");
-		fs::create_dir(&temp_contract_dir)?;
-		crate::create_smart_contract(
-			"test_contract",
-			temp_contract_dir.as_path(),
-			&crate::Template::Standard,
-		)?;
-		Ok(temp_dir)
->>>>>>> e95c42b4
 	}
 
 	#[test]
