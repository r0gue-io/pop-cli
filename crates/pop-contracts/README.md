--- conflicted
+++ resolved
@@ -24,12 +24,7 @@
 
 let contract_path = Path::new("./");
 let build_release = true; // `true` for release mode, `false` for debug mode.
-<<<<<<< HEAD
-let result = build_smart_contract(Some(&contract_path), build_release, Verbosity::Default, Some(MetadataSpec::Ink)); // You can build your contract with Solidity metadata using `Some(Metadata::Ink)`
-
-=======
-let result = build_smart_contract(&contract_path, build_release, Verbosity::Default);
->>>>>>> a29ac185
+let result = build_smart_contract(&contract_path, build_release, Verbosity::Default, Some(MetadataSpec::Ink)); // You can build your contract with Solidity metadata using `Some(Metadata::Ink)`
 ```
 
 
