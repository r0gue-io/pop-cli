// SPDX-License-Identifier: GPL-3.0

use crate::errors::Error;
use pop_common::format_type;
use scale_info::{Field, PortableRegistry, TypeDef, form::PortableForm};
use subxt::Metadata;

/// Describes a parameter of a dispatchable function.
#[derive(Clone, Debug, Default, Eq, PartialEq)]
pub struct Param {
	/// The name of the parameter.
	pub name: String,
	/// The type of the parameter.
	pub type_name: String,
	/// Nested parameters for composite, variants, types or tuples.
	pub sub_params: Vec<Param>,
	/// Indicates if the parameter is optional (`Option<T>`).
	pub is_optional: bool,
	/// Indicates if the parameter is a Tuple.
	pub is_tuple: bool,
	/// Indicates if the parameter is a Variant.
	pub is_variant: bool,
	/// Indicates if the parameter is a Sequence.
	pub is_sequence: bool,
}

/// Transforms a metadata field into its `Param` representation.
///
/// # Arguments
/// * `metadata`: The chain metadata.
/// * `field`: A parameter of a dispatchable function (as [Field]).
pub fn field_to_param(metadata: &Metadata, field: &Field<PortableForm>) -> Result<Param, Error> {
	let registry = metadata.types();
<<<<<<< HEAD
	if let Some(name) = field.type_name.as_deref() {
		if name.contains("RuntimeCall") {
			return Err(Error::CallableNotSupported);
		}
=======
	if let Some(name) = field.type_name.as_deref() &&
		name.contains("RuntimeCall")
	{
		return Err(Error::FunctionNotSupported);
>>>>>>> 1a4d2707
	}
	let name = field.name.as_deref().unwrap_or("Unnamed"); //It can be unnamed field
	type_to_param(name, registry, field.ty.id)
}

/// Converts a type's metadata into a `Param` representation.
///
/// # Arguments
/// * `name`: The name of the parameter.
/// * `registry`: Type registry containing all types used in the metadata.
/// * `type_id`: The ID of the type to be converted.
pub fn type_to_param(
	name: &str,
	registry: &PortableRegistry,
	type_id: u32,
) -> Result<Param, Error> {
	let type_info = registry
		.resolve(type_id)
		.ok_or_else(|| Error::MetadataParsingError(name.to_string()))?;
	// Check for unsupported `RuntimeCall` type
	if type_info.path.segments.contains(&"RuntimeCall".to_string()) {
		return Err(Error::CallableNotSupported);
	}
	for param in &type_info.type_params {
		if param.name.contains("RuntimeCall") {
			return Err(Error::CallableNotSupported);
		}
	}
	if type_info.path.segments == ["Option"] {
		if let Some(sub_type_id) = type_info.type_params.first().and_then(|param| param.ty) {
			// Recursive for the sub parameters
			let sub_param = type_to_param(name, registry, sub_type_id.id)?;
			Ok(Param {
				name: name.to_string(),
				type_name: sub_param.type_name,
				sub_params: sub_param.sub_params,
				is_optional: true,
				..Default::default()
			})
		} else {
			Err(Error::MetadataParsingError(name.to_string()))
		}
	} else {
		// Determine the formatted type name.
		let type_name = format_type(type_info, registry);
		match &type_info.type_def {
			TypeDef::Primitive(_) | TypeDef::Array(_) | TypeDef::Compact(_) =>
				Ok(Param { name: name.to_string(), type_name, ..Default::default() }),
			TypeDef::Composite(composite) => {
				let sub_params = composite
					.fields
					.iter()
					.map(|field| {
						// Recursive for the sub parameters of composite type.
						type_to_param(field.name.as_deref().unwrap_or(name), registry, field.ty.id)
					})
					.collect::<Result<Vec<Param>, Error>>()?;

				Ok(Param { name: name.to_string(), type_name, sub_params, ..Default::default() })
			},
			TypeDef::Variant(variant) => {
				let variant_params = variant
					.variants
					.iter()
					.map(|variant_param| {
						let variant_sub_params = variant_param
							.fields
							.iter()
							.map(|field| {
								// Recursive for the sub parameters of variant type.
								type_to_param(
									field.name.as_deref().unwrap_or(&variant_param.name),
									registry,
									field.ty.id,
								)
							})
							.collect::<Result<Vec<Param>, Error>>()?;
						Ok(Param {
							name: variant_param.name.clone(),
							type_name: "".to_string(),
							sub_params: variant_sub_params,
							is_variant: true,
							..Default::default()
						})
					})
					.collect::<Result<Vec<Param>, Error>>()?;

				Ok(Param {
					name: name.to_string(),
					type_name,
					sub_params: variant_params,
					is_variant: true,
					..Default::default()
				})
			},
			TypeDef::Sequence(_) => Ok(Param {
				name: name.to_string(),
				type_name,
				is_sequence: true,
				..Default::default()
			}),
			TypeDef::Tuple(tuple) => {
				let sub_params = tuple
					.fields
					.iter()
					.enumerate()
					.map(|(index, field_id)| {
						type_to_param(
							&format!("Index {index} of the tuple {name}"),
							registry,
							field_id.id,
						)
					})
					.collect::<Result<Vec<Param>, Error>>()?;

				Ok(Param {
					name: name.to_string(),
					type_name,
					sub_params,
					is_tuple: true,
					..Default::default()
				})
			},
			_ => Err(Error::MetadataParsingError(name.to_string())),
		}
	}
}<|MERGE_RESOLUTION|>--- conflicted
+++ resolved
@@ -31,17 +31,10 @@
 /// * `field`: A parameter of a dispatchable function (as [Field]).
 pub fn field_to_param(metadata: &Metadata, field: &Field<PortableForm>) -> Result<Param, Error> {
 	let registry = metadata.types();
-<<<<<<< HEAD
-	if let Some(name) = field.type_name.as_deref() {
-		if name.contains("RuntimeCall") {
-			return Err(Error::CallableNotSupported);
-		}
-=======
 	if let Some(name) = field.type_name.as_deref() &&
 		name.contains("RuntimeCall")
 	{
-		return Err(Error::FunctionNotSupported);
->>>>>>> 1a4d2707
+		return Err(Error::CallableNotSupported);
 	}
 	let name = field.name.as_deref().unwrap_or("Unnamed"); //It can be unnamed field
 	type_to_param(name, registry, field.ty.id)
