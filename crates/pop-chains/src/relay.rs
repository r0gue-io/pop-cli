// SPDX-License-Identifier: GPL-3.0

use crate::{DynamicPayload, Error, call};
use scale::{Decode, Encode};
use sp_core::twox_128;
use subxt::{
<<<<<<< HEAD
	dynamic::{self, Value},
	events::StaticEvent,
	ext::{scale_decode::DecodeAsType, scale_encode::EncodeAsType},
	utils::H256,
	OnlineClient, PolkadotConfig,
=======
	OnlineClient, PolkadotConfig,
	config::BlockHash,
	dynamic::{self, Value},
	events::StaticEvent,
	ext::{scale_decode::DecodeAsType, scale_encode::EncodeAsType},
>>>>>>> a29ac185
};

/// Clears the DMPQ state for the given parachain IDs.
///
/// # Arguments
/// * `client` - Client for the network which state is to be modified.
/// * `para_ids` - List of ids to build the keys that will be mutated.
pub async fn clear_dmpq(
	// TODO: Different subxt versions: client: OnlineClient<PolkadotConfig>,
	endpoint: &str,
	para_ids: &[u32],
) -> Result<H256, Error> {
	// TODO: Different subxt versions
	let client = OnlineClient::<PolkadotConfig>::from_url(endpoint)
		.await
		.map_err(|e| Error::SubXtError(e.into()))?;
	// Wait for blocks to be produced.
	let mut sub = client
		.blocks()
		.subscribe_finalized()
		.await
		.map_err(|e| Error::SubXtError(e.into()))?;
	for _ in 0..2 {
		sub.next().await;
	}

	// Generate storage keys to be removed
	let clear_dmq_keys = generate_storage_keys(para_ids);

	// Submit calls to remove specified keys
	let kill_storage = construct_kill_storage_call(clear_dmq_keys);
	let sudo = subxt_signer::sr25519::dev::alice();
	let sudo_call = call::construct_sudo_extrinsic(kill_storage);
	client
		.tx()
		.sign_and_submit_default(&sudo_call, &sudo)
		.await
		.map_err(|e| Error::SubXtError(e.into()))
}

fn construct_kill_storage_call(keys: Vec<Vec<u8>>) -> DynamicPayload {
	dynamic::tx(
		"System",
		"kill_storage",
		vec![Value::unnamed_composite(keys.into_iter().map(Value::from_bytes))],
	)
}

fn generate_storage_keys(para_ids: &[u32]) -> Vec<Vec<u8>> {
	let dmp = twox_128("Dmp".as_bytes());
	let dmp_queue_heads = twox_128("DownwardMessageQueueHeads".as_bytes());
	let dmp_queues = twox_128("DownwardMessageQueues".as_bytes());
	let mut clear_dmq_keys = Vec::<Vec<u8>>::new();
	for id in para_ids {
		let id = id.to_le_bytes();
		// DMP Queue Head
		let mut key = dmp.to_vec();
		key.extend(&dmp_queue_heads);
		key.extend(sp_core::twox_64(&id));
		key.extend(id);
		clear_dmq_keys.push(key);
		// DMP Queue
		let mut key = dmp.to_vec();
		key.extend(&dmp_queues);
		key.extend(sp_core::twox_64(&id));
		key.extend(id);
		clear_dmq_keys.push(key);
	}
	clear_dmq_keys
}

/// A supported relay chain.
#[derive(Debug, PartialEq)]
pub enum RelayChain {
	/// Paseo.
	PaseoLocal,
	/// Westend.
	WestendLocal,
}

impl RelayChain {
	/// Attempts to convert a chain identifier into a supported `RelayChain` variant.
	///
	/// # Arguments
	/// * `id` - The relay chain identifier.
	pub fn from(id: &str) -> Option<RelayChain> {
		match id {
			"paseo-local" => Some(RelayChain::PaseoLocal),
			"westend-local" => Some(RelayChain::WestendLocal),
			_ => None,
		}
	}
}

/// A event emitted when an id has been registered.
#[derive(Debug, Encode, Decode, DecodeAsType, EncodeAsType)]
#[decode_as_type(crate_path = "subxt::ext::scale_decode")]
#[encode_as_type(crate_path = "subxt::ext::scale_encode")]
pub struct Reserved {
	/// The id that has been reserved.
	pub para_id: u32,
}
impl StaticEvent for Reserved {
	const PALLET: &'static str = "Registrar";
	const EVENT: &'static str = "Reserved";
}

#[cfg(test)]
mod tests {
	use super::*;
	use RelayChain::*;
	use sp_core::twox_64;

	#[test]
	fn construct_kill_storage_call_works() {
		let keys = vec!["key".as_bytes().to_vec()];
		assert_eq!(
			construct_kill_storage_call(keys.clone()),
			dynamic::tx(
				"System",
				"kill_storage",
				vec![Value::unnamed_composite(keys.into_iter().map(Value::from_bytes))],
			)
		)
	}

	#[test]
	fn generate_storage_keys_works() {
		let para_ids = vec![1_000, 4_385];
		let dmp = twox_128("Dmp".as_bytes());
		let dmp_queue_heads = [dmp, twox_128("DownwardMessageQueueHeads".as_bytes())].concat();
		let dmp_queues = [dmp, twox_128("DownwardMessageQueues".as_bytes())].concat();

		assert_eq!(
			generate_storage_keys(&para_ids),
			para_ids
				.iter()
				.flat_map(|id| {
					let id = id.to_le_bytes().to_vec();
					[
						// DMP Queue Head
						[dmp_queue_heads.clone(), twox_64(&id).to_vec(), id.clone()].concat(),
						// DMP Queue
						[dmp_queues.clone(), twox_64(&id).to_vec(), id].concat(),
					]
				})
				.collect::<Vec<_>>()
		)
	}

	#[test]
	fn supported_relay_chains() {
		for (s, e) in [
			// Only chains with sudo supported
			("paseo-local", Some(PaseoLocal)),
			("westend-local", Some(WestendLocal)),
			("kusama-local", None),
			("polkadot-local", None),
		] {
			assert_eq!(RelayChain::from(s), e)
		}
	}
}<|MERGE_RESOLUTION|>--- conflicted
+++ resolved
@@ -4,19 +4,12 @@
 use scale::{Decode, Encode};
 use sp_core::twox_128;
 use subxt::{
-<<<<<<< HEAD
-	dynamic::{self, Value},
-	events::StaticEvent,
-	ext::{scale_decode::DecodeAsType, scale_encode::EncodeAsType},
-	utils::H256,
-	OnlineClient, PolkadotConfig,
-=======
 	OnlineClient, PolkadotConfig,
 	config::BlockHash,
 	dynamic::{self, Value},
 	events::StaticEvent,
 	ext::{scale_decode::DecodeAsType, scale_encode::EncodeAsType},
->>>>>>> a29ac185
+	utils::H256,
 };
 
 /// Clears the DMPQ state for the given parachain IDs.
