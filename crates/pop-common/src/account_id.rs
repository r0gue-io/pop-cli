// SPDX-License-Identifier: GPL-3.0

use crate::Error;
use sp_core::keccak_256;
use std::str::FromStr;
<<<<<<< HEAD
use subxt::{
	utils::{to_hex, H160},
	Config, PolkadotConfig as DefaultConfig,
};
=======
use subxt::utils::{H160, to_hex};
>>>>>>> a29ac185

/// Parses an account ID from its string representation.
///
/// # Arguments
/// * `account` - A string representing the account ID to parse.
pub fn parse_account(account: &str) -> Result<<DefaultConfig as Config>::AccountId, Error> {
	<DefaultConfig as Config>::AccountId::from_str(account)
		.map_err(|e| Error::AccountAddressParsing(format!("{}", e)))
}

/// Parses a H160 account from its string representation.
///
/// # Arguments
/// * `account` - A hex-encoded string representation.
pub fn parse_h160_account(account: &str) -> Result<H160, Error> {
	let bytes = contract_build::util::decode_hex(account)
		.map_err(|e| Error::AccountAddressParsing(format!("Invalid hex: {}", e)))?;

	if bytes.len() != 20 {
		return Err(Error::AccountAddressParsing(format!(
			"H160 must be 20 bytes in length, got {}",
			bytes.len()
		)));
	}
	Ok(H160::from_slice(&bytes[..]))
}

/// Converts a list of accounts into EVM-compatible `AccountId20`.
///
/// # Arguments
/// * `accounts` - A vector of `AccountId32` strings.
pub fn convert_to_evm_accounts(accounts: Vec<String>) -> Result<Vec<String>, Error> {
	accounts
		.into_iter()
		.map(|account| {
			let account_id = parse_account(&account)?.0;
			let evm_account = AccountIdMapper::to_address(&account_id);
			Ok(to_hex(evm_account))
		})
		.collect()
}

// Logic copied from `cargo-contract` for `AccountId` to `H160` mapping:
// https://github.com/use-ink/cargo-contract/blob/master/crates/extrinsics/src/lib.rs#L332
pub(crate) struct AccountIdMapper {}
impl AccountIdMapper {
	pub fn to_address(account_id: &[u8]) -> H160 {
		let mut account_bytes: [u8; 32] = [0u8; 32];
		account_bytes.copy_from_slice(&account_id[..32]);
		if Self::is_eth_derived(account_id) {
			// this was originally an eth address
			// we just strip the 0xEE suffix to get the original address
			H160::from_slice(&account_bytes[..20])
		} else {
			// this is an (ed|sr)25510 derived address
			// avoid truncating the public key by hashing it first
			let account_hash = keccak_256(account_bytes.as_ref());
			H160::from_slice(&account_hash[12..])
		}
	}

	/// Returns true if the passed account id is controlled by an Ethereum key.
	///
	/// This is a stateless check that just compares the last 12 bytes. Please note that
	/// it is theoretically possible to create an ed25519 keypair that passed this
	/// filter. However, this can't be used for an attack. It also won't happen by
	/// accident since everbody is using sr25519 where this is not a valid public key.
	//fn is_eth_derived(account_id: &[u8]) -> bool {
	fn is_eth_derived(account_bytes: &[u8]) -> bool {
		account_bytes[20..] == [0xEE; 12]
	}
}

#[cfg(test)]
mod tests {
	use super::*;
	use anyhow::Result;

	#[test]
	fn parse_account_works() -> Result<(), Error> {
		let account = parse_account("5CLPm1CeUvJhZ8GCDZCR7nWZ2m3XXe4X5MtAQK69zEjut36A")?;
		assert_eq!(account.to_string(), "5CLPm1CeUvJhZ8GCDZCR7nWZ2m3XXe4X5MtAQK69zEjut36A");
		Ok(())
	}

	#[test]
	fn parse_account_fails_wrong_value() -> Result<(), Error> {
		assert!(matches!(
			parse_account("5CLPm1CeUvJhZ8GCDZCR7"),
			Err(super::Error::AccountAddressParsing(..))
		));
		assert!(matches!(
			parse_account("wrongaccount"),
			Err(super::Error::AccountAddressParsing(..))
		));
		Ok(())
	}

	#[test]
	fn parse_h160_account_works() -> Result<(), Error> {
		let addr = "0x48550a4bb374727186c55365b7c9c0a1a31bdafe";
		let parsed = parse_h160_account(addr)?;
		assert_eq!(to_hex(parsed), addr.to_lowercase());
		Ok(())
	}

	#[test]
	fn parse_h160_account_fails_on_invalid_hex() -> Result<(), Error> {
		let invalid_hex = "wrongaccount";
		assert!(matches!(
			parse_h160_account(invalid_hex),
			Err(Error::AccountAddressParsing(msg)) if msg.contains("Invalid hex")
		));
		Ok(())
	}

	#[test]
	fn convert_to_evm_accounts_works() -> Result<()> {
		let accounts = vec![
			"5GrwvaEF5zXb26Fz9rcQpDWS57CtERHpNehXCPcNoHGKutQY".to_string(),
			"5FHneW46xGXgs5mUiveU4sbTyGBzmstUspZC92UhjJM694ty".to_string(),
		];
		let evm_accounts = convert_to_evm_accounts(accounts)?;
		assert_eq!(
			evm_accounts,
			vec![
				"0x9621dde636de098b43efb0fa9b61facfe328f99d".to_string(),
				"0x41dccbd49b26c50d34355ed86ff0fa9e489d1e01".to_string(),
			]
		);
		Ok(())
	}
}<|MERGE_RESOLUTION|>--- conflicted
+++ resolved
@@ -3,14 +3,10 @@
 use crate::Error;
 use sp_core::keccak_256;
 use std::str::FromStr;
-<<<<<<< HEAD
 use subxt::{
-	utils::{to_hex, H160},
 	Config, PolkadotConfig as DefaultConfig,
+	utils::{H160, to_hex},
 };
-=======
-use subxt::utils::{H160, to_hex};
->>>>>>> a29ac185
 
 /// Parses an account ID from its string representation.
 ///
