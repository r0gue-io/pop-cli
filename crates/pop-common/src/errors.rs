--- conflicted
+++ resolved
@@ -40,14 +40,11 @@
 	SourceError(#[from] sourcing::Error),
 	#[error("TemplateError error: {0}")]
 	TemplateError(#[from] templates::Error),
-<<<<<<< HEAD
-	#[error("TomlError: {0}")]
-	TomlError(#[from] toml_edit::TomlError),
-=======
 	/// An error occurred while executing a test command.
 	#[error("Failed to execute test command: {0}")]
 	TestCommand(String),
->>>>>>> b7c07b29
+	#[error("TomlError: {0}")]
+	TomlError(#[from] toml_edit::TomlError),
 	#[error("Unsupported command: {0}")]
 	UnsupportedCommand(String),
 	#[error("Unsupported platform: {arch} {os}")]
