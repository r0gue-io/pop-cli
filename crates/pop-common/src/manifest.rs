--- conflicted
+++ resolved
@@ -3,12 +3,8 @@
 pub mod types;
 use crate::Error;
 use anyhow;
-<<<<<<< HEAD
-pub use cargo_toml::{Dependency, Manifest};
+pub use cargo_toml::{Dependency, Manifest, LtoSetting, Profile, Profiles};
 use pathdiff::diff_paths;
-=======
-pub use cargo_toml::{Dependency, LtoSetting, Manifest, Profile, Profiles};
->>>>>>> 17d3bd64
 use std::{
 	fs::{read_to_string, write},
 	path::{Path, PathBuf},
@@ -116,7 +112,6 @@
 	Ok(())
 }
 
-<<<<<<< HEAD
 pub fn add_crate_to_dependencies(
 	manifest_path: &Path,
 	crate_name: &str,
@@ -251,7 +246,8 @@
 	} else {
 		None
 	}
-=======
+}
+
 /// Adds a "production" profile to the Cargo.toml manifest if it doesn't already exist.
 ///
 /// # Arguments
@@ -288,7 +284,6 @@
 	write(&root_toml_path, toml_string)?;
 
 	Ok(())
->>>>>>> 17d3bd64
 }
 
 #[cfg(test)]
