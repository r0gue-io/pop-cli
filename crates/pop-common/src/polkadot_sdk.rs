--- conflicted
+++ resolved
@@ -114,12 +114,7 @@
 ///
 /// # Arguments
 /// * `versions` - The versions to sort.
-<<<<<<< HEAD
-#[allow(mismatched_lifetime_syntaxes)]
-pub fn sort_by_latest_semantic_version<T: AsRef<str>>(versions: &mut [T]) -> SortedSlice<T> {
-=======
 pub fn sort_by_latest_semantic_version<T: AsRef<str>>(versions: &mut [T]) -> SortedSlice<'_, T> {
->>>>>>> a29ac185
 	SortedSlice::by_key(versions, |tag| {
 		parse_version(tag.as_ref())
 			.map(|version| Reverse(Some(version)))
@@ -132,12 +127,7 @@
 ///
 /// # Arguments
 /// * `versions` - The versions to sort.
-<<<<<<< HEAD
-#[allow(mismatched_lifetime_syntaxes)]
-pub fn sort_by_latest_stable_version<T: AsRef<str>>(versions: &mut [T]) -> SortedSlice<T> {
-=======
 pub fn sort_by_latest_stable_version<T: AsRef<str>>(versions: &mut [T]) -> SortedSlice<'_, T> {
->>>>>>> a29ac185
 	SortedSlice::by_key(versions, |tag| {
 		parse_stable_version(tag.as_ref())
 			.map(|version| Reverse(Some(version)))
@@ -150,12 +140,7 @@
 ///
 /// # Arguments
 /// * `versions` - The versions to sort.
-<<<<<<< HEAD
-#[allow(mismatched_lifetime_syntaxes)]
-pub fn sort_by_latest_version<T: AsRef<str>>(versions: &mut [T]) -> SortedSlice<T> {
-=======
 pub fn sort_by_latest_version<T: AsRef<str>>(versions: &mut [T]) -> SortedSlice<'_, T> {
->>>>>>> a29ac185
 	SortedSlice::by_key(versions, |tag| {
 		parse_version(tag.as_ref())
 			.map(|version| Reverse(Some(version)))
