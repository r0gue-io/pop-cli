// SPDX-License-Identifier: GPL-3.0

//! Contract integration tests for validating contract lifecycle functionality.

#![cfg(all(feature = "contract", feature = "integration-tests"))]

use anyhow::Result;
use pop_common::{find_free_port, pop, set_executable_permission};
use pop_contracts::{
	CallOpts, Contract, UpOpts, Weight, dry_run_call, dry_run_gas_estimate_call,
	dry_run_gas_estimate_instantiate, ink_node_generator, instantiate_smart_contract, run_ink_node,
	set_up_call, set_up_deployment,
};
use serde::{Deserialize, Serialize};
use std::{path::Path, time::Duration};
use strum::VariantArray;
use subxt::{
	Metadata, OnlineClient, SubstrateConfig, backend::rpc::RpcClient,
	config::DefaultExtrinsicParamsBuilder as Params, ext::subxt_core, tx::Payload, utils::to_hex,
};
use subxt_signer::sr25519::dev;
use tokio::time::sleep;
use url::Url;

// This struct implements the [`Payload`] trait and is used to submit
// pre-encoded SCALE call data directly, without the dynamic construction of transactions.
struct CallData(Vec<u8>);
impl Payload for CallData {
	fn encode_call_data_to(
		&self,
		_: &Metadata,
		out: &mut Vec<u8>,
	) -> Result<(), subxt_core::Error> {
		out.extend_from_slice(&self.0);
		Ok(())
	}
}

// TransactionData has been copied from wallet_integration.rs
/// Transaction payload to be sent to frontend for signing.
#[derive(Serialize, Debug)]
#[cfg_attr(test, derive(Deserialize, Clone))]
pub struct TransactionData {
	chain_rpc: String,
	call_data: Vec<u8>,
}
impl TransactionData {
	/// Create a new TransactionData instance with the given chain RPC and call data.
	pub fn new(chain_rpc: String, call_data: Vec<u8>) -> Self {
		Self { chain_rpc, call_data }
	}

	/// Get the call data.
	pub fn call_data(&self) -> Vec<u8> {
		self.call_data.clone()
	}
}

// SubmitRequest has been copied from wallet_integration.rs
/// Payload submitted by the wallet after signing a transaction.
#[derive(serde::Deserialize, serde::Serialize, Debug)]
pub struct SubmitRequest {
	/// Signed transaction returned from the wallet.
	pub signed_payload: Option<String>,
	/// Address of the deployed contract, included only when the transaction is a contract
	/// deployment.
	pub contract_address: Option<String>,
}

/// Test the contract lifecycle: new, build, up, call
#[tokio::test]
async fn contract_lifecycle() -> Result<()> {
	const WALLET_INT_URI: &str = "http://127.0.0.1:9090";
	const WAIT_SECS: u64 = 20 * 60;
	let endpoint_port = find_free_port(None);
	let default_endpoint: &str = &format!("ws://127.0.0.1:{}", endpoint_port);
	let temp = tempfile::tempdir().unwrap();
	let temp_dir = temp.path();
	//let temp_dir = Path::new("./"); //For testing locally
	// Test that all templates are generated correctly
	generate_all_the_templates(&temp_dir)?;
	// pop new contract test_contract (default)
	let mut command =
<<<<<<< HEAD
		pop(&temp_dir, ["new", "contract", "test_contract", "--with-frontend=typink"]);
=======
		pop(&temp_dir, ["new", "contract", "test_contract", "--template", "standard"]);
>>>>>>> 80a4c311
	assert!(command.spawn()?.wait()?.success());
	assert!(temp_dir.join("test_contract").exists());
	assert!(temp_dir.join("test_contract").join("frontend").exists());

	// pop build --path ./test_contract --release
	command = pop(&temp_dir, ["build", "--path", "./test_contract", "--release"]);
	assert!(command.spawn()?.wait()?.success());

	// Verify that the directory target has been created
	assert!(temp_dir.join("test_contract/target").exists());
	// Verify that all the artifacts has been generated
	assert!(temp_dir.join("test_contract/target/ink/test_contract.contract").exists());
	assert!(temp_dir.join("test_contract/target/ink/test_contract.polkavm").exists());
	assert!(temp_dir.join("test_contract/target/ink/test_contract.json").exists());

	let binary = ink_node_generator(temp_dir.to_path_buf().clone(), None).await?;
	binary.source(false, &(), true).await?;
	set_executable_permission(binary.path())?;
	let mut process = run_ink_node(&binary.path(), None, endpoint_port).await?;
	sleep(Duration::from_secs(5)).await;

	// pop test --path ./test_contract
	command = pop(&temp_dir, ["test", "--path", "./test_contract"]);
	assert!(command.spawn()?.wait()?.success());
	// Only upload the contract
	// pop up --path ./test_contract --upload-only
	command = pop(
		&temp_dir,
		["up", "--path", "./test_contract", "--upload-only", "--url", default_endpoint],
	);
	assert!(command.spawn()?.wait()?.success());
	// Instantiate contract, only dry-run
	command = pop(
		&temp_dir.join("test_contract"),
		[
			"up",
			"--constructor",
			"new",
			"--args",
			"false",
			"--suri",
			"//Alice",
			"--dry-run",
			"--url",
			default_endpoint,
		],
	);
	assert!(command.spawn()?.wait()?.success());

	// Using methods from the pop_contracts crate to instantiate it to get the Contract Address for
	// the call
	let instantiate_exec = set_up_deployment(UpOpts {
		path: temp_dir.join("test_contract"),
		constructor: "new".to_string(),
		args: ["false".to_string()].to_vec(),
		value: "0".to_string(),
		gas_limit: None,
		proof_size: None,
		salt: None,
		url: Url::parse(default_endpoint)?,
		suri: "//Alice".to_string(),
	})
	.await?;
	let weight_limit = dry_run_gas_estimate_instantiate(&instantiate_exec).await?;
	let contract_info = instantiate_smart_contract(instantiate_exec, weight_limit).await?;

	// Dry runs
	let call_opts = CallOpts {
		path: temp_dir.join("test_contract"),
		contract: contract_info.address.clone(),
		message: "get".to_string(),
		args: vec![],
		value: "0".to_string(),
		gas_limit: None,
		proof_size: None,
		url: Url::parse(default_endpoint)?,
		suri: "//Alice".to_string(),
		execute: false,
	};
	let call_exec = set_up_call(call_opts).await?;
	let weight_limit = dry_run_gas_estimate_call(&call_exec).await?;
	assert!(weight_limit.all_gt(Weight::zero()));
	assert_eq!(dry_run_call(&call_exec).await?, "Ok(false)");

	// Call contract (only query)
	// pop call contract --contract $INSTANTIATED_CONTRACT_ADDRESS --message get --suri //Alice
	command = pop(
		&temp_dir.join("test_contract"),
		[
			"call",
			"contract",
			"--contract",
			&contract_info.address,
			"--message",
			"get",
			"--suri",
			"//Alice",
			"--url",
			default_endpoint,
		],
	);
	assert!(command.spawn()?.wait()?.success());

	// Call contract (execute extrinsic)
	// pop call contract --contract $INSTANTIATED_CONTRACT_ADDRESS --message flip --suri //Alice -x
	command = pop(
		&temp_dir.join("test_contract"),
		[
			"call",
			"contract",
			"--dev", // do not ask for weight
			"--contract",
			&contract_info.address,
			"--message",
			"flip",
			"--suri",
			"//Alice",
			"-x",
			"--url",
			default_endpoint,
		],
	);
	assert!(command.spawn()?.wait()?.success());

	// Dry runs after changing the value
	assert_eq!(dry_run_call(&call_exec).await?, "Ok(true)");

	// pop up --upload-only --use-wallet
	// Will run http server for wallet integration.
	// Using `cargo run --` as means for the CI to pass.
	// Possibly there's room for improvement here.
	let _ = tokio::process::Command::new("cargo")
		.args(&[
			"run",
			"--",
			"up",
			"--upload-only",
			"--use-wallet",
			"--skip-confirm",
			"--dry-run",
			"--path",
			temp_dir.join("test_contract").to_str().expect("to_str"),
			"--url",
			default_endpoint,
		])
		.spawn()?;
	// Wait a moment for node and server to be up.
	sleep(Duration::from_secs(WAIT_SECS)).await;

	// Request payload from server.
	let response = reqwest::get(&format!("{}/payload", WALLET_INT_URI))
		.await
		.expect("Failed to get payload")
		.json::<TransactionData>()
		.await
		.expect("Failed to parse payload");
	// We have received some payload.
	assert!(!response.call_data().is_empty());

	let rpc_client = RpcClient::from_url(default_endpoint).await?;
	let client = OnlineClient::<SubstrateConfig>::from_rpc_client(rpc_client).await?;

	// Sign payload.
	let signer = dev::alice();
	let payload = CallData(response.call_data());
	let ext_params = Params::new().build();
	let signed = client.tx().create_signed(&payload, &signer, ext_params).await?;

	let submit_request =
		SubmitRequest { signed_payload: Some(to_hex(signed.encoded())), contract_address: None };
	// Submit signed payload. This kills the wallet integration server.
	let _ = reqwest::Client::new()
		.post(&format!("{}/submit", WALLET_INT_URI))
		.json(&submit_request)
		.send()
		.await
		.expect("Failed to submit payload")
		.text()
		.await
		.expect("Failed to parse JSON response");

	// Request payload from server after signed payload has been sent.
	// Server should not be running!
	let response = reqwest::get(&format!("{}/payload", WALLET_INT_URI)).await;
	assert!(response.is_err());

	// Stop the process ink-node
	process.kill()?;

	Ok(())
}

fn generate_all_the_templates(temp_dir: &Path) -> Result<()> {
	for template in Contract::VARIANTS {
		let contract_name = format!("test_contract_{}", template).replace("-", "_");
		// pop new contract test_contract
		let mut command = pop(
			&temp_dir,
			["new", "contract", &contract_name, "--template", &template.to_string()],
		);
		assert!(command.spawn()?.wait()?.success());
	}
	Ok(())
}<|MERGE_RESOLUTION|>--- conflicted
+++ resolved
@@ -80,12 +80,10 @@
 	// Test that all templates are generated correctly
 	generate_all_the_templates(&temp_dir)?;
 	// pop new contract test_contract (default)
-	let mut command =
-<<<<<<< HEAD
-		pop(&temp_dir, ["new", "contract", "test_contract", "--with-frontend=typink"]);
-=======
-		pop(&temp_dir, ["new", "contract", "test_contract", "--template", "standard"]);
->>>>>>> 80a4c311
+	let mut command = pop(
+		&temp_dir,
+		["new", "contract", "test_contract", "--template", "standard", "--with-frontend=typink"],
+	);
 	assert!(command.spawn()?.wait()?.success());
 	assert!(temp_dir.join("test_contract").exists());
 	assert!(temp_dir.join("test_contract").join("frontend").exists());
