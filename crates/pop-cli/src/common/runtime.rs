// SPDX-License-Identifier: GPL-3.0

use crate::cli::traits::*;
use cliclack::spinner;
use pop_common::{manifest::from_path, Profile};
#[cfg(feature = "parachain")]
use pop_parachains::{
	build_project, get_preset_names, get_runtime_path, runtime_binary_path, GenesisBuilderPolicy,
};
use std::{
	self,
	ffi::OsStr,
	fs,
	path::{Path, PathBuf},
};
use strum::{EnumMessage, IntoEnumIterator};

const DEFAULT_RUNTIME_DIR: &str = "./runtime";

/// Runtime features.
pub enum Feature {
	/// `runtime-benchmarks` feature.
	Benchmark,
	/// `try-runtime` feature.
	TryRuntime,
}

impl AsRef<str> for Feature {
	fn as_ref(&self) -> &str {
		match self {
			Feature::Benchmark => "runtime-benchmarks",
			Feature::TryRuntime => "try-runtime",
		}
	}
}

/// Ensures the runtime binary exists. If the binary is not found, it triggers a build process.
///
/// # Arguments
/// * `cli`: Command line interface.
/// * `project_path`: The path to the project that contains the runtime.
/// * `mode`: The build profile.
/// * `force`: Whether to force the build process.
#[cfg(feature = "parachain")]
pub fn ensure_runtime_binary_exists(
	cli: &mut impl Cli,
	project_path: &Path,
	mode: &Profile,
	features: Vec<Feature>,
	force: bool,
) -> anyhow::Result<PathBuf> {
	let target_path = mode.target_directory(project_path).join("wbuild");
	let runtime_path = guide_user_to_input_runtime_path(cli, project_path)?;

	// Return if the user has specified a path to the runtime binary.
	if runtime_path.extension() == Some(OsStr::new("wasm")) {
		return Ok(runtime_path);
	}

	// Rebuild the runtime if the binary is not found or the user has forced the build process.
	if force {
		cli.info("Building your runtime...")?;
		return build_runtime(cli, &runtime_path, &target_path, mode, features);
	}

	match runtime_binary_path(&target_path, &runtime_path) {
		Ok(binary_path) => Ok(binary_path),
		_ => {
			cli.info("📦 Runtime binary was not found. The runtime will be built locally.")?;
			build_runtime(cli, &runtime_path, &target_path, mode, features)
		},
	}
}

#[cfg(feature = "parachain")]
fn build_runtime(
	cli: &mut impl Cli,
	runtime_path: &Path,
	target_path: &Path,
	mode: &Profile,
	features: Vec<Feature>,
) -> anyhow::Result<PathBuf> {
	cli.warning("NOTE: this may take some time...")?;
	let features = features.iter().map(|f| f.as_ref()).collect();
	build_project(runtime_path, None, mode, features, None)?;
<<<<<<< HEAD
	cli.info("\n✅ Runtime built successfully.\n")?;
=======
	cli.success("\n✅ Runtime built successfully.\n")?;
>>>>>>> 6decd03d
	runtime_binary_path(target_path, runtime_path).map_err(|e| e.into())
}

/// Guide the user to input a runtime path.
///
/// # Arguments
/// * `cli`: Command line interface.
/// * `target_path`: The target path.
#[cfg(feature = "parachain")]
pub fn guide_user_to_input_runtime_path(
	cli: &mut impl Cli,
	target_path: &Path,
) -> anyhow::Result<PathBuf> {
	let mut project_path = match get_runtime_path(target_path) {
		Ok(path) => path,
		Err(_) => {
			cli.warning(format!(
				"No runtime folder found at {}. Please input the runtime path manually.",
				target_path.display()
			))?;
			let input: PathBuf = cli
				.input("Please specify the path to the runtime project or the runtime binary.")
				.required(true)
				.default_input(DEFAULT_RUNTIME_DIR)
				.placeholder(DEFAULT_RUNTIME_DIR)
				.interact()?
				.into();
			input.canonicalize()?
		},
	};

	// If a TOML file does not exist, list all directories in the runtime folder and prompt the
	// user to select one.
	if project_path.is_dir() && !project_path.join("Cargo.toml").exists() {
		let runtime = guide_user_to_select_runtime(cli, &project_path)?;
		project_path = project_path.join(runtime);
	}
	Ok(project_path)
}

/// Guide the user to select a runtime project.
///
/// # Arguments
/// * `cli`: Command line interface.
/// * `project_path`: Path to the project containing runtimes.
#[cfg(feature = "parachain")]
pub fn guide_user_to_select_runtime(
	cli: &mut impl Cli,
	project_path: &PathBuf,
) -> anyhow::Result<PathBuf> {
	let runtimes = fs::read_dir(project_path)?;
	let mut prompt = cli.select("Select the runtime:");
	for runtime in runtimes {
		let path = runtime?.path();
		if !path.is_dir() {
			continue;
		}
		let manifest = from_path(Some(path.as_path()))?;
		let package = manifest.package();
		let name = package.clone().name;
		let description = package.description().unwrap_or_default().to_string();
		prompt = prompt.item(path, &name, &description);
	}
	Ok(prompt.interact()?)
}

/// Guide the user to select a genesis builder policy.
///
/// # Arguments
/// * `cli`: Command line interface.
#[cfg(feature = "parachain")]
pub fn guide_user_to_select_genesis_policy(
	cli: &mut impl Cli,
	default_value: &Option<GenesisBuilderPolicy>,
) -> anyhow::Result<GenesisBuilderPolicy> {
	let mut prompt = cli
		.select("Select the genesis builder policy:")
		.initial_value(default_value.unwrap_or(GenesisBuilderPolicy::None).to_string());

	let policies: Vec<(String, String)> = GenesisBuilderPolicy::iter()
		.map(|policy| (policy.to_string(), policy.get_documentation().unwrap().to_string()))
		.collect();
	for (policy, description) in policies {
		prompt = prompt.item(policy.clone(), policy.to_string(), description);
	}
	let input = prompt.interact()?;
	GenesisBuilderPolicy::try_from(input).map_err(|e| anyhow::anyhow!(e.to_string()))
}

/// Guide the user to select a genesis builder preset.
///
/// # Arguments
/// * `cli`: Command line interface.
/// * `runtime_path`: Path to the runtime binary.
/// * `default_value`: Default value of the genesis builder preset.
#[cfg(feature = "parachain")]
pub fn guide_user_to_select_genesis_preset(
	cli: &mut impl Cli,
	runtime_path: &PathBuf,
	default_value: &str,
) -> anyhow::Result<String> {
	let spinner = spinner();
	spinner.start("Loading available genesis builder presets of your runtime...");
	let mut prompt = cli
		.select("Select the genesis builder preset:")
		.initial_value(default_value.to_string());
	let preset_names = get_preset_names(runtime_path)?;
	if preset_names.is_empty() {
		return Err(anyhow::anyhow!("No preset found for the runtime"));
	}
	spinner.stop(format!("Found {} genesis builder presets", preset_names.len()));
	for preset in preset_names {
		prompt = prompt.item(preset.to_string(), preset, "");
	}
	Ok(prompt.interact()?)
}

/// Construct the path to the mock runtime WASM file.
#[cfg(test)]
pub(crate) fn get_mock_runtime(feature: Option<Feature>) -> PathBuf {
	let path = format!(
		"../../tests/runtimes/{}.wasm",
		match feature {
			Some(Feature::Benchmark) => "base_parachain_benchmark",
			Some(Feature::TryRuntime) => "base_parachain_try_runtime",
			_ => "base_parachain",
		}
	);
	std::env::current_dir().unwrap().join(path).canonicalize().unwrap()
}

#[cfg(test)]
mod tests {
	use super::*;
	use crate::cli::MockCli;
	use duct::cmd;
	use fs::File;
	use strum::VariantArray;
	use tempfile::tempdir;

	#[test]
	fn runtime_feature_ref_works() {
		assert_eq!(Feature::Benchmark.as_ref(), "runtime-benchmarks");
		assert_eq!(Feature::TryRuntime.as_ref(), "try-runtime");
	}

	#[test]
	fn ensure_runtime_binary_exists_works() -> anyhow::Result<()> {
		let temp_dir = tempdir()?;
		let temp_path = temp_dir.into_path();
		fs::create_dir(&temp_path.join("target"))?;

		for profile in Profile::VARIANTS {
			let target_path = profile.target_directory(temp_path.as_path());
			fs::create_dir(target_path.clone())?;

			// Input path to binary file.
			let binary_path = target_path.join("runtime.wasm");
			let mut cli = expect_input_runtime_path(&temp_path, &binary_path);
			File::create(binary_path.as_path())?;
			assert_eq!(
				ensure_runtime_binary_exists(&mut cli, &temp_path, profile, vec![], true)?,
				binary_path.canonicalize()?
			);
			cli.verify()?;
		}
		Ok(())
	}

	#[test]
	fn guide_user_to_select_runtime_works() -> anyhow::Result<()> {
		let temp_dir = tempdir()?;
		let runtimes = ["runtime-1", "runtime-2", "runtime-3"];
		let runtime_path = temp_dir.path().join("runtime");
		let runtime_items = runtimes.map(|runtime| (runtime.to_string(), "".to_string())).to_vec();

		// Found runtimes in the specified runtime path.
		let mut cli = MockCli::new();
		cli = cli.expect_select(
			"Select the runtime:",
			Some(true),
			true,
			Some(runtime_items),
			0,
			None,
		);

		fs::create_dir(&runtime_path)?;
		for runtime in runtimes {
			cmd("cargo", ["new", runtime, "--bin"]).dir(&runtime_path).run()?;
		}
		guide_user_to_select_runtime(&mut cli, &runtime_path)?;
		cli.verify()
	}

	#[test]
	fn guide_user_to_input_runtime_path_works() -> anyhow::Result<()> {
		let temp_dir = tempdir()?;
		let temp_path = temp_dir.path().to_path_buf();
		let runtime_path = temp_dir.path().join("runtimes");

		// No runtime path found, ask for manual input from user.
		let runtime_binary_path = temp_path.join("dummy.wasm");
		let mut cli = expect_input_runtime_path(&temp_path, &runtime_binary_path);
		File::create(runtime_binary_path)?;
		guide_user_to_input_runtime_path(&mut cli, &temp_path)?;
		cli.verify()?;

		// Runtime folder found and not a Rust project, select from existing runtimes.
		fs::create_dir(&runtime_path)?;
		let runtimes = ["runtime-1", "runtime-2", "runtime-3"];
		let runtime_items = runtimes.map(|runtime| (runtime.to_string(), "".to_string())).to_vec();
		cli = MockCli::new();
		cli = cli.expect_select(
			"Select the runtime:",
			Some(true),
			true,
			Some(runtime_items),
			0,
			None,
		);
		for runtime in runtimes {
			cmd("cargo", ["new", runtime, "--bin"]).dir(&runtime_path).run()?;
		}
		guide_user_to_input_runtime_path(&mut cli, &temp_path)?;

		cli.verify()
	}

	#[test]
	fn guide_user_to_select_genesis_policy_works() -> anyhow::Result<()> {
		// Select genesis builder policy `none`.
		let mut cli = MockCli::new();
		cli = expect_select_genesis_policy(cli, 0);

		guide_user_to_select_genesis_policy(&mut cli, &None)?;
		cli.verify()?;

		// Select genesis builder policy `runtime`.
		let runtime_path = get_mock_runtime(Some(Feature::Benchmark));
		cli = MockCli::new();
		cli = expect_select_genesis_policy(cli, 1);
		cli = expect_select_genesis_preset(cli, &runtime_path, 0);

		guide_user_to_select_genesis_policy(&mut cli, &None)?;
		guide_user_to_select_genesis_preset(&mut cli, &runtime_path, "development")?;
		cli.verify()
	}

	#[test]
	fn guide_user_to_select_genesis_preset_works() -> anyhow::Result<()> {
		let runtime_path = get_mock_runtime(None);
		let mut cli = MockCli::new();
		cli = expect_select_genesis_preset(cli, &runtime_path, 0);
		guide_user_to_select_genesis_preset(&mut cli, &runtime_path, "development")?;
		cli.verify()
	}

	fn expect_input_runtime_path(project_path: &PathBuf, binary_path: &PathBuf) -> MockCli {
		MockCli::new()
			.expect_warning(format!(
				"No runtime folder found at {}. Please input the runtime path manually.",
				project_path.display()
			))
			.expect_input(
				"Please specify the path to the runtime project or the runtime binary.",
				binary_path.to_str().unwrap().to_string(),
			)
	}

	fn expect_select_genesis_policy(cli: MockCli, item: usize) -> MockCli {
		let policies: Vec<(String, String)> = GenesisBuilderPolicy::iter()
			.map(|policy| (policy.to_string(), policy.get_documentation().unwrap().to_string()))
			.collect();
		cli.expect_select(
			"Select the genesis builder policy:",
			Some(true),
			true,
			Some(policies),
			item,
			None,
		)
	}

	fn expect_select_genesis_preset(cli: MockCli, runtime_path: &PathBuf, item: usize) -> MockCli {
		let preset_names = get_preset_names(runtime_path)
			.unwrap()
			.into_iter()
			.map(|preset| (preset, String::default()))
			.collect();
		cli.expect_select(
			"Select the genesis builder preset:",
			Some(true),
			true,
			Some(preset_names),
			item,
			None,
		)
	}
}<|MERGE_RESOLUTION|>--- conflicted
+++ resolved
@@ -83,11 +83,7 @@
 	cli.warning("NOTE: this may take some time...")?;
 	let features = features.iter().map(|f| f.as_ref()).collect();
 	build_project(runtime_path, None, mode, features, None)?;
-<<<<<<< HEAD
-	cli.info("\n✅ Runtime built successfully.\n")?;
-=======
 	cli.success("\n✅ Runtime built successfully.\n")?;
->>>>>>> 6decd03d
 	runtime_binary_path(target_path, runtime_path).map_err(|e| e.into())
 }
 
