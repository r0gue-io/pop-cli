--- conflicted
+++ resolved
@@ -3,20 +3,14 @@
 #[cfg(feature = "parachain")]
 /// Contains benchmarking utilities.
 pub mod bench;
-<<<<<<< HEAD
-=======
 /// Contains utilities for sourcing binaries.
 pub mod binary;
->>>>>>> b6d1f731
 pub mod builds;
 #[cfg(feature = "parachain")]
 pub mod chain;
 #[cfg(feature = "contract")]
 pub mod contracts;
 pub mod helpers;
-<<<<<<< HEAD
-=======
 /// Contains utilities for interacting with the CLI prompt.
->>>>>>> b6d1f731
 pub mod prompt;
 pub mod wallet;