// SPDX-License-Identifier: GPL-3.0

/// Contains benchmarking utilities.
#[cfg(feature = "chain")]
pub mod bench;
/// Contains utilities for sourcing binaries.
pub mod binary;
pub mod builds;
#[cfg(feature = "chain")]
pub mod chain;
#[cfg(feature = "contract")]
pub mod contracts;
#[cfg(any(feature = "chain", feature = "contract"))]
pub mod helpers;
/// Contains omni-node utilities.
#[cfg(feature = "chain")]
pub mod omni_node;
/// Contains utilities for interacting with the CLI prompt.
pub mod prompt;
/// Contains runtime utilities.
#[cfg(feature = "chain")]
pub mod runtime;
/// Contains try-runtime utilities.
#[cfg(feature = "chain")]
pub mod try_runtime;
#[cfg(feature = "wallet-integration")]
pub mod wallet;

use std::fmt::{Display, Formatter, Result};
use strum::VariantArray;

/// Data returned after command execution.
#[derive(Debug, PartialEq)]
pub enum Data {
	/// Project that was built.
	Build(Project),
	/// Project and feature test details.
	Test {
		/// Project tested.
		project: Project,
		/// Test feature.
		feature: TestFeature,
	},
	/// Project that was started.
	#[cfg(any(feature = "contract", feature = "chain"))]
	Up(Project),
	/// OS where installation occurred.
	#[cfg(any(feature = "contract", feature = "chain"))]
	Install(Os),
	/// Template that was created.
	#[cfg(any(feature = "contract", feature = "chain"))]
	New(Template),
	/// No additional data.
	Null,
}

/// Project type.
#[derive(Debug, PartialEq, Clone, VariantArray)]
pub enum Project {
	/// Smart contract.
	Contract,
	/// Chain.
	Chain,
	/// Network.
	Network,
	/// Unidentified project.
	Unknown,
}

/// Test feature.
#[derive(Debug, PartialEq, Clone, VariantArray)]
pub enum TestFeature {
	/// Unit tests.
	Unit,
	/// End-to-end tests.
	E2e,
}

/// Project templates.
#[derive(Debug, PartialEq, Clone)]
#[cfg(any(feature = "contract", feature = "chain"))]
pub enum Template {
	/// Smart contract template.
	#[cfg(feature = "contract")]
	Contract(pop_contracts::Contract),
	/// Chain template.
	#[cfg(feature = "chain")]
	Chain(pop_chains::ChainTemplate),
	/// Pallet template.
	#[cfg(feature = "chain")]
	Pallet,
}

/// Supported operating systems.
#[cfg(any(feature = "polkavm-contracts", feature = "wasm-contracts", feature = "chain"))]
#[derive(Debug, PartialEq, Clone, VariantArray)]
pub enum Os {
	/// Linux.
	Linux,
	/// macOS.
	Mac,
	/// Unsupported.
	Unsupported,
}

// Display the telemetry in a human-readable format while excluding the command name to prevent
// double display.
impl Display for Data {
	fn fmt(&self, f: &mut Formatter<'_>) -> Result {
		use Data::*;
<<<<<<< HEAD
		#[cfg(any(feature = "contract", feature = "chain"))]
		use {strum::EnumMessage, Template::*};
=======
		#[cfg(any(
			feature = "polkavm-contracts",
			feature = "wasm-contracts",
			feature = "chain"
		))]
		use {Template::*, strum::EnumMessage};
>>>>>>> a29ac185

		match self {
			Null => write!(f, ""),
			Build(project) => write!(f, "{}", project),
			Test { project, feature } => write!(f, "{} {}", project, feature),
			#[cfg(any(feature = "contract", feature = "chain"))]
			Install(os) => write!(f, "{}", os),
			#[cfg(any(feature = "contract", feature = "chain"))]
			Up(project) => write!(f, "{}", project),
			#[cfg(any(feature = "contract", feature = "chain"))]
			New(template) => match template {
				#[cfg(feature = "chain")]
				Chain(chain) => write!(f, "{}", chain.get_message().unwrap_or("")),
				#[cfg(feature = "contract")]
				Contract(contract) => write!(f, "{}", contract.get_message().unwrap_or("")),
				#[cfg(feature = "chain")]
				Pallet => write!(f, "pallet"),
			},
		}
	}
}

impl Display for Project {
	fn fmt(&self, f: &mut Formatter<'_>) -> Result {
		use Project::*;
		match self {
			Network => write!(f, "network"),
			Chain => write!(f, "chain"),
			Contract => write!(f, "contract"),
			Unknown => write!(f, "unknown"),
		}
	}
}

#[cfg(any(feature = "contract", feature = "chain"))]
impl Display for Template {
	fn fmt(&self, f: &mut Formatter<'_>) -> Result {
		use Template::*;
		match self {
			#[cfg(feature = "chain")]
			Chain(chain) => write!(f, "{}", chain),
			#[cfg(feature = "contract")]
			Contract(contract) => write!(f, "{}", contract),
			#[cfg(feature = "chain")]
			Pallet => write!(f, "pallet"),
		}
	}
}

#[cfg(any(feature = "polkavm-contracts", feature = "wasm-contracts", feature = "chain"))]
impl Display for Os {
	fn fmt(&self, f: &mut Formatter<'_>) -> Result {
		use Os::*;
		match self {
			Mac => write!(f, "mac"),
			Linux => write!(f, "linux"),
			Unsupported => write!(f, "unsupported"),
		}
	}
}

impl Display for TestFeature {
	fn fmt(&self, f: &mut Formatter<'_>) -> Result {
		use TestFeature::*;
		match self {
			Unit => write!(f, "unit"),
			E2e => write!(f, "e2e"),
		}
	}
}

pub mod urls {
	/// Local dev node (Substrate default port 9944).
	#[cfg(any(feature = "chain", feature = "contract"))]
	pub const LOCAL: &str = "ws://localhost:9944/";
	/// Polkadot mainnet public RPC.
	#[cfg(all(feature = "chain", test))]
	pub const POLKADOT: &str = "wss://polkadot-rpc.publicnode.com/";
	/// Paseo testnet public RPC.
	#[cfg(feature = "chain")]
	pub const PASEO: &str = "wss://paseo.rpc.amforc.com/";
}

#[cfg(test)]
mod tests {
	use super::*;
	use strum::VariantArray;

	#[test]
	fn telemetry_display_works() {
		// Null.
		assert_eq!(Data::Null.to_string(), "");

		// Build.
		for project in Project::VARIANTS {
			let telemetry = Data::Build(project.clone());
			assert_eq!(telemetry.to_string(), project.to_string());
		}

		// Test.
		for project in Project::VARIANTS {
			for feature in TestFeature::VARIANTS {
				let telemetry = Data::Test { project: project.clone(), feature: feature.clone() };
				assert_eq!(telemetry.to_string(), format!("{} {}", project, feature));
			}
		}

		// Install.
		#[cfg(any(feature = "contract", feature = "chain"))]
		for os in Os::VARIANTS {
			let telemetry = Data::Install(os.clone());
			assert_eq!(telemetry.to_string(), os.to_string());
		}

		// Up.
		#[cfg(any(feature = "contract", feature = "chain"))]
		for project in Project::VARIANTS {
			let telemetry = Data::Up(project.clone());
			assert_eq!(telemetry.to_string(), project.to_string());
		}

		// New.
		#[cfg(feature = "chain")]
		assert_eq!(Data::New(Template::Pallet).to_string(), "pallet");
		#[cfg(feature = "chain")]
		assert_eq!(
			Data::New(Template::Chain(pop_chains::ChainTemplate::Contracts)).to_string(),
			"Contracts"
		);
		#[cfg(feature = "contract")]
		assert_eq!(
			Data::New(Template::Contract(pop_contracts::Contract::ERC20)).to_string(),
			"Erc20"
		);
	}

	#[test]
	fn project_display_works() {
		for project in Project::VARIANTS {
			let expected = match project {
				Project::Network => "network",
				Project::Chain => "chain",
				Project::Contract => "contract",
				Project::Unknown => "unknown",
			};
			assert_eq!(project.to_string(), expected);
		}
	}

	#[test]
	fn feature_display_works() {
		for feature in TestFeature::VARIANTS {
			let expected = match feature {
				TestFeature::Unit => "unit",
				TestFeature::E2e => "e2e",
			};
			assert_eq!(feature.to_string(), expected);
		}
	}

	#[test]
	#[cfg(any(feature = "polkavm-contracts", feature = "wasm-contracts", feature = "chain"))]
	fn os_display_works() {
		for os in Os::VARIANTS {
			let expected = match os {
				Os::Mac => "mac",
				Os::Linux => "linux",
				Os::Unsupported => "unsupported",
			};
			assert_eq!(os.to_string(), expected);
		}
	}

	#[test]
	fn template_display_works() {
		#[cfg(feature = "chain")]
		assert_eq!(Template::Pallet.to_string(), "pallet");
		// Test Chain variant with all Parachain types.
		#[cfg(feature = "chain")]
		for chain in pop_chains::ChainTemplate::VARIANTS {
			let template = Template::Chain(chain.clone());
			assert_eq!(template.to_string(), chain.to_string());
		}
		// Test Contract variant with all Contract types.
		#[cfg(feature = "contract")]
		for contract in pop_contracts::Contract::VARIANTS {
			let template = Template::Contract(contract.clone());
			assert_eq!(template.to_string(), contract.to_string());
		}
	}
}<|MERGE_RESOLUTION|>--- conflicted
+++ resolved
@@ -108,17 +108,8 @@
 impl Display for Data {
 	fn fmt(&self, f: &mut Formatter<'_>) -> Result {
 		use Data::*;
-<<<<<<< HEAD
 		#[cfg(any(feature = "contract", feature = "chain"))]
-		use {strum::EnumMessage, Template::*};
-=======
-		#[cfg(any(
-			feature = "polkavm-contracts",
-			feature = "wasm-contracts",
-			feature = "chain"
-		))]
 		use {Template::*, strum::EnumMessage};
->>>>>>> a29ac185
 
 		match self {
 			Null => write!(f, ""),
