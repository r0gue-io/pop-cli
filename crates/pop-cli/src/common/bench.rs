// SPDX-License-Identifier: GPL-3.0

use super::binary::{which_version, SemanticVersion};
use crate::{
	cli::traits::*,
	common::binary::{BinaryGenerator, check_and_prompt},
	impl_binary_generator,
};
use cliclack::ProgressBar;
use pop_chains::omni_bencher_generator;
use pop_common::sourcing::Binary;
use std::{
	self,
	cmp::Ordering,
	fs,
	path::{Path, PathBuf},
};

<<<<<<< HEAD
=======
use super::binary::{SemanticVersion, which_version};

>>>>>>> 259ca3af
pub(crate) const EXECUTED_COMMAND_COMMENT: &str = "// Executed Command:";
const TARGET_BINARY_VERSION: SemanticVersion = SemanticVersion(0, 11, 1);
const BINARY_NAME: &str = "frame-omni-bencher";

impl_binary_generator!(OmniBencherGenerator, omni_bencher_generator);

/// Checks the status of the `frame-omni-bencher` binary, using the local version if available.
/// If the binary is missing, it is sourced as needed, and if an outdated version exists in cache,
/// the user is prompted to update to the latest release.
///
/// # Arguments
/// * `cli`: Command line interface.
/// * `skip_confirm`: A boolean indicating whether to skip confirmation prompts.
pub async fn check_omni_bencher_and_prompt(
	cli: &mut impl Cli,
	spinner: &ProgressBar,
	skip_confirm: bool,
) -> anyhow::Result<PathBuf> {
	Ok(if let Ok(path) = which_version(BINARY_NAME, &TARGET_BINARY_VERSION, &Ordering::Greater) {
		path
	} else {
		source_omni_bencher_binary(cli, spinner, &crate::cache()?, skip_confirm).await?
	})
}

/// Prompt to source the `frame-omni-bencher` binary.
///
/// # Arguments
/// * `cli`: Command line interface.
/// * `cache_path`: The cache directory path.
/// * `skip_confirm`: A boolean indicating whether to skip confirmation prompts.
pub async fn source_omni_bencher_binary(
	cli: &mut impl Cli,
	spinner: &ProgressBar,
	cache_path: &Path,
	skip_confirm: bool,
) -> anyhow::Result<PathBuf> {
	check_and_prompt::<OmniBencherGenerator>(cli, spinner, BINARY_NAME, cache_path, skip_confirm)
		.await
}

/// Overwrite the generated weight files' executed command in the destination directory.
///
/// # Arguments
/// * `temp_path`: The path to the temporary directory.
/// * `dest_path`: The path to the destination directory.
/// * `arguments`: The arguments to overwrite the weight directory with.
pub(crate) fn overwrite_weight_dir_command(
	temp_path: &Path,
	dest_path: &Path,
	arguments: &[String],
) -> anyhow::Result<()> {
	// Create the destination directory if it doesn't exist.
	if !dest_path.is_dir() {
		fs::create_dir(dest_path)?;
	}

	// Read and print contents of all files in the temporary directory.
	for entry in temp_path.read_dir()? {
		let path = entry?.path();
		if !path.is_file() {
			continue;
		}

		let destination = dest_path.join(path.file_name().unwrap());
		overwrite_weight_file_command(&path, destination.as_path(), arguments)?;
	}
	Ok(())
}

/// Overwrites the weight file's executed command with the given arguments.
///
/// # Arguments
/// * `temp_file` - The path to the temporary file.
/// * `dest_file` - The path to the destination file.
/// * `arguments` - The arguments to write to the file.
pub(crate) fn overwrite_weight_file_command(
	temp_file: &Path,
	dest_file: &Path,
	arguments: &[String],
) -> anyhow::Result<()> {
	let contents = fs::read_to_string(temp_file)?;
	let lines: Vec<&str> = contents.split("\n").collect();
	let mut iter = lines.iter();
	let mut new_lines: Vec<String> = vec![];

	let mut inside_command_block = false;
	for line in iter.by_ref() {
		if line.starts_with(EXECUTED_COMMAND_COMMENT) {
			inside_command_block = true;
			continue;
		} else if inside_command_block {
			if line.starts_with("//") {
				continue;
			} else if line.trim().is_empty() {
				// Write new command block to the generated weight file.
				new_lines.push(EXECUTED_COMMAND_COMMENT.to_string());
				for argument in arguments {
					new_lines.push(format!("//  {}", argument));
				}
				new_lines.push(String::new());
				break;
			}
		}
		new_lines.push(line.to_string());
	}

	// Write the rest of the file to the destination file.
	for line in iter {
		new_lines.push(line.to_string());
	}

	fs::write(dest_file, new_lines.join("\n"))?;
	Ok(())
}

#[cfg(test)]
mod tests {
	use super::*;
	use crate::{cli::MockCli, common::binary::SemanticVersion};
	use cliclack::spinner;
	use fs::File;
	use tempfile::tempdir;

	#[tokio::test]
	async fn source_omni_bencher_binary_works() -> anyhow::Result<()> {
		let cache_path = tempdir().expect("Could create temp dir");
		let mut cli = MockCli::new()
			.expect_warning(format!("⚠️ The {} binary is not found.", BINARY_NAME))
			.expect_confirm("📦 Would you like to source it automatically now?", true)
			.expect_warning(format!("⚠️ The {} binary is not found.", BINARY_NAME));

		let path =
			source_omni_bencher_binary(&mut cli, &spinner(), cache_path.path(), false).await?;
		// Binary path is at least equal to the cache path + "frame-omni-bencher".
		assert!(
			path.to_str()
				.unwrap()
				.starts_with(cache_path.path().join(BINARY_NAME).to_str().unwrap())
		);
		cli.verify()?;

		// Test binary sourcing with skip_confirm = true (no user interaction)
		cli = MockCli::new();

<<<<<<< HEAD
		let path =
			source_omni_bencher_binary(&mut cli, &spinner(), cache_path.path(), true).await?;
		assert!(path
			.to_str()
			.unwrap()
			.starts_with(cache_path.path().join(BINARY_NAME).to_str().unwrap()));
=======
		let path = source_omni_bencher_binary(&mut cli, cache_path.path(), true).await?;
		assert!(
			path.to_str()
				.unwrap()
				.starts_with(cache_path.path().join(BINARY_NAME).to_str().unwrap())
		);
>>>>>>> 259ca3af

		// Verify the downloaded binary version meets the target version requirement
		assert!(
			SemanticVersion::try_from(path.to_str().unwrap().to_string())? >= TARGET_BINARY_VERSION
		);

		cli.verify()
	}

	#[test]
	fn overwrite_weight_dir_command_works() -> anyhow::Result<()> {
		let temp_dir = tempdir()?;
		let dest_dir = tempdir()?;
		let files = ["weights-1.rs", "weights-2.rs", "weights-3.rs"];

		for file in files {
			let temp_file = temp_dir.path().join(file);
			fs::write(
				temp_file.clone(),
				"// Executed Command:\n// command\n// should\n// be\n// replaced\n\nThis line should not be replaced.",
			)?;
		}

		overwrite_weight_dir_command(
			temp_dir.path(),
			dest_dir.path(),
			&["new".to_string(), "command".to_string(), "replaced".to_string()],
		)?;

		for file in files {
			let dest_file = dest_dir.path().join(file);
			assert_eq!(
				fs::read_to_string(dest_file)?,
				"// Executed Command:\n//  new\n//  command\n//  replaced\n\nThis line should not be replaced."
			);
		}

		Ok(())
	}

	#[test]
	fn overwrite_weight_file_command_works() -> anyhow::Result<()> {
		for (original, expected) in [
			(
				"// Executed Command:\n// command\n// should\n// be\n// replaced\n\nThis line should not be replaced.",
				"// Executed Command:\n//  new\n//  command\n//  replaced\n\nThis line should not be replaced.",
			),
			// Not replace because not "Executed Commnad" comment block found.
			(
				"// command\n// should\n// be\n// replaced\n\nThis line should not be replaced.",
				"// command\n// should\n// be\n// replaced\n\nThis line should not be replaced.",
			),
			// Not replacing contents before the "Executed Command" comment block.
			(
				"Before line should not be replaced\n\n// Executed Command:\n// command\n// should\n// be\n// replaced\n\nAfter line should not be replaced.",
				"Before line should not be replaced\n\n// Executed Command:\n//  new\n//  command\n//  replaced\n\nAfter line should not be replaced.",
			),
		] {
			let temp_dir = tempdir()?;
			let dest_dir = tempdir()?;
			let temp_file = temp_dir.path().join("weights.rs");
			fs::write(temp_file.clone(), original)?;
			let dest_file = dest_dir.path().join("dest_weights.rs");
			File::create(dest_file.clone())?;

			overwrite_weight_file_command(
				&temp_file,
				dest_file.as_path(),
				&["new".to_string(), "command".to_string(), "replaced".to_string()],
			)?;

			let content = fs::read_to_string(dest_file)?;
			assert_eq!(content, expected);
		}
		Ok(())
	}
}<|MERGE_RESOLUTION|>--- conflicted
+++ resolved
@@ -1,6 +1,6 @@
 // SPDX-License-Identifier: GPL-3.0
 
-use super::binary::{which_version, SemanticVersion};
+use super::binary::{SemanticVersion, which_version};
 use crate::{
 	cli::traits::*,
 	common::binary::{BinaryGenerator, check_and_prompt},
@@ -16,11 +16,6 @@
 	path::{Path, PathBuf},
 };
 
-<<<<<<< HEAD
-=======
-use super::binary::{SemanticVersion, which_version};
-
->>>>>>> 259ca3af
 pub(crate) const EXECUTED_COMMAND_COMMENT: &str = "// Executed Command:";
 const TARGET_BINARY_VERSION: SemanticVersion = SemanticVersion(0, 11, 1);
 const BINARY_NAME: &str = "frame-omni-bencher";
@@ -166,21 +161,13 @@
 		// Test binary sourcing with skip_confirm = true (no user interaction)
 		cli = MockCli::new();
 
-<<<<<<< HEAD
 		let path =
 			source_omni_bencher_binary(&mut cli, &spinner(), cache_path.path(), true).await?;
-		assert!(path
-			.to_str()
-			.unwrap()
-			.starts_with(cache_path.path().join(BINARY_NAME).to_str().unwrap()));
-=======
-		let path = source_omni_bencher_binary(&mut cli, cache_path.path(), true).await?;
 		assert!(
 			path.to_str()
 				.unwrap()
 				.starts_with(cache_path.path().join(BINARY_NAME).to_str().unwrap())
 		);
->>>>>>> 259ca3af
 
 		// Verify the downloaded binary version meets the target version requirement
 		assert!(
