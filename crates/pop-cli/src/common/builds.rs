--- conflicted
+++ resolved
@@ -1,8 +1,5 @@
 // SPDX-License-Identifier: GPL-3.0
-<<<<<<< HEAD
-=======
 
->>>>>>> b6d1f731
 use crate::cli::traits::{Cli, Select};
 use std::path::{Path, PathBuf};
 
@@ -79,26 +76,11 @@
 
 	#[test]
 	fn guide_user_to_select_profile_works() -> anyhow::Result<()> {
-<<<<<<< HEAD
-		let items: Vec<(String, String)> = Profile::VARIANTS
-			.iter()
-			.map(|profile| {
-				let label = profile.get_message().unwrap_or(profile.as_ref());
-				let hint = profile.get_detailed_message().unwrap_or_default();
-				(label.to_string(), hint.to_string())
-			})
-			.collect();
-=======
->>>>>>> b6d1f731
 		let mut cli = MockCli::new().expect_select(
 			"Choose the build profile of the binary that should be used: ".to_string(),
 			Some(true),
 			true,
-<<<<<<< HEAD
-			Some(items),
-=======
 			Some(Profile::get_variants()),
->>>>>>> b6d1f731
 			0,
 			None,
 		);
