// SPDX-License-Identifier: GPL-3.0

use crate::{
	cli::traits::*,
	common::binary::{check_and_prompt, BinaryGenerator},
	impl_binary_generator,
};
use clap::Args;
use console::style;
use duct::cmd;
use frame_try_runtime::TryStateSelect;
use pop_common::{sourcing::Binary, Profile};
use pop_parachains::{
	parse, set_up_client,
	state::{LiveState, State, StateCommand},
	try_runtime_generator, try_state_details, try_state_label, Runtime, SharedParams,
};
use std::{
	collections::HashSet,
	env::current_dir,
	fmt::Display,
	path::{Path, PathBuf},
};
use strum::{EnumMessage, VariantArray};

use super::{
	builds::guide_user_to_select_profile,
	chain::get_pallets,
	runtime::{ensure_runtime_binary_exists, Feature},
};

const BINARY_NAME: &str = "try-runtime";
pub(crate) const DEFAULT_BLOCK_HASH: &str = "0x0000000000";
pub(crate) const DEFAULT_BLOCK_TIME: u64 = 6000;
pub(crate) const DEFAULT_LIVE_NODE_URL: &str = "wss://rpc1.paseo.popnetwork.xyz";
pub(crate) const DEFAULT_SNAPSHOT_PATH: &str = "your-parachain.snap";

impl_binary_generator!(TryRuntimeGenerator, try_runtime_generator);

/// Build parameters for the runtime binary.
#[derive(Args, Clone, Debug, Default)]
pub(crate) struct BuildRuntimeParams {
	/// Build profile [default: release].
	#[clap(long, value_enum)]
	pub profile: Option<Profile>,

	/// Avoid rebuilding the runtime if there is an existing runtime binary.
	#[clap(short = 'n', long)]
	pub no_build: bool,

	/// Automatically source the needed binary required without prompting for confirmation.
	#[clap(short = 'y', long)]
	pub skip_confirm: bool,
}

impl BuildRuntimeParams {
	/// Adds arguments to the argument constructor. These arguments are used by `try-runtime-cli`.
	pub(crate) fn add_arguments(&self, c: &mut ArgumentConstructor) {
		c.add(&[], true, "--profile", self.profile.clone().map(|p| p.to_string()));
		c.add(&["--no-build"], self.no_build, "-n", Some(String::default()));
		c.add(&["--skip-confirm"], self.skip_confirm, "-y", Some(String::default()));
	}
}

/// Checks the status of the `try-runtime` binary, using the local version if available.
/// If the binary is missing, it is sourced as needed, and if an outdated version exists in cache,
/// the user is prompted to update to the latest release.
///
/// # Arguments
/// * `cli`: Command line interface.
/// * `skip_confirm`: A boolean indicating whether to skip confirmation prompts.
pub async fn check_try_runtime_and_prompt(
	cli: &mut impl Cli,
	skip_confirm: bool,
) -> anyhow::Result<PathBuf> {
	Ok(match cmd("which", &[BINARY_NAME]).stdout_capture().run() {
		Ok(output) => {
			let path = String::from_utf8(output.stdout)?;
			PathBuf::from(path.trim())
		},
		Err(_) => source_try_runtime_binary(cli, &crate::cache()?, skip_confirm).await?,
	})
}

/// Prompt to source the `try-runtime` binary.
///
/// # Arguments
/// * `cli`: Command line interface.
/// * `cache_path`: The cache directory path.
/// * `skip_confirm`: A boolean indicating whether to skip confirmation prompts.
pub async fn source_try_runtime_binary(
	cli: &mut impl Cli,
	cache_path: &Path,
	skip_confirm: bool,
) -> anyhow::Result<PathBuf> {
	check_and_prompt::<TryRuntimeGenerator>(cli, BINARY_NAME, cache_path, skip_confirm).await
}

/// Update the state source.
///
/// # Arguments
/// * `cli`: Command line interface.
/// * `state`: The state to update.
pub(crate) fn update_state_source(
	cli: &mut impl Cli,
	state: &mut Option<State>,
) -> anyhow::Result<()> {
	let (subcommand, path, mut live_state) = match state {
		Some(State::Live(ref state)) => (&StateCommand::Live, None, state.clone()),
		Some(State::Snap { ref path }) => (&StateCommand::Snap, path.clone(), LiveState::default()),
		None => (guide_user_to_select_state_source(cli)?, None, LiveState::default()),
	};
	match subcommand {
		StateCommand::Live => update_live_state(cli, &mut live_state, state)?,
		StateCommand::Snap => update_snapshot(cli, path, state)?,
	}
	Ok(())
}

/// Update the snapshot state.
///
/// # Arguments
/// * `cli`: Command line interface.
/// * `path`: The path to the snapshot file.
/// * `state`: The state to update.
pub(crate) fn update_snapshot(
	cli: &mut impl Cli,
	mut path: Option<PathBuf>,
	state: &mut Option<State>,
) -> anyhow::Result<()> {
	if path.is_none() {
		let snapshot_file: PathBuf = cli
			.input(format!(
				"Enter path to your snapshot file?\n{}.",
				style("Snapshot file can be generated using `pop test create-snapshot` command")
					.dim()
			))
			.required(true)
			.placeholder(DEFAULT_SNAPSHOT_PATH)
			.interact()?
			.into();
		if !snapshot_file.is_file() {
			return Err(anyhow::anyhow!("Invalid path to the snapshot file."));
		}
		path = Some(snapshot_file);
	}
	*state = Some(State::Snap { path });
	Ok(())
}

/// Update the live state.
///
/// # Arguments
/// * `cli`: Command line interface.
/// * `live_state`: The live state to update.
/// * `state`: The state to update.
pub(crate) fn update_live_state(
	cli: &mut impl Cli,
	live_state: &mut LiveState,
	state: &mut Option<State>,
) -> anyhow::Result<()> {
	if live_state.uri.is_none() {
		let uri = cli
			.input("Enter the live chain of your node:")
			.required(true)
			.placeholder(DEFAULT_LIVE_NODE_URL)
			.interact()?;
		live_state.uri = Some(parse::url(&uri)?);
	}
	if live_state.at.is_none() {
		let block_hash = cli
			.input("Enter the block hash (optional):")
			.required(false)
			.placeholder(DEFAULT_BLOCK_HASH)
			.interact()?;
		if !block_hash.is_empty() {
			live_state.at = Some(parse::hash(&block_hash)?);
		}
	}
	*state = Some(State::Live(live_state.clone()));
	Ok(())
}

/// Update the source of the runtime.
///
/// # Arguments
///
/// * `cli`: Command line interface.
/// * `user_provided_args`: The user provided arguments.
/// * `runtime`: The runtime to update.
/// * `profile`: The build profile.
/// * `no_build`: Whether to build the runtime.
pub(crate) fn update_runtime_source(
	cli: &mut impl Cli,
	prompt: &str,
	user_provided_args: &[String],
	runtime: &mut Runtime,
	profile: &mut Option<Profile>,
	no_build: bool,
) -> anyhow::Result<()> {
	if profile.is_none() {
		*profile = Some(guide_user_to_select_profile(cli)?);
	};
	if !argument_exists(user_provided_args, "--runtime") &&
		cli.confirm(format!(
			"{}\n{}",
			prompt,
			style("If not provided, use the code of the remote node, or a snapshot.").dim()
		))
		.initial_value(true)
		.interact()?
	{
		if no_build {
			cli.warning("NOTE: Make sure your runtime is built with `try-runtime` feature.")?;
		}
		*runtime = Runtime::Path(ensure_runtime_binary_exists(
			cli,
			&current_dir().unwrap_or(PathBuf::from("./")),
			profile.as_ref().ok_or_else(|| anyhow::anyhow!("No profile provided"))?,
			vec![Feature::TryRuntime],
			!no_build,
		)?);
	}
	Ok(())
}

fn guide_user_to_select_state_source(cli: &mut impl Cli) -> anyhow::Result<&StateCommand> {
	let mut prompt = cli.select("Select source of runtime state to run the migration with:");
	for subcommand in StateCommand::VARIANTS.iter() {
		prompt = prompt.item(
			subcommand,
			subcommand.get_message().unwrap(),
			subcommand.get_detailed_message().unwrap(),
		);
	}
	prompt.interact().map_err(anyhow::Error::from)
}

/// Guides the user to select the state tests.
///
/// # Arguments
/// * `cli`: Command line interface.
/// * `url`: URL of the live node.
pub(crate) async fn guide_user_to_select_try_state(
	cli: &mut impl Cli,
	url: Option<String>,
) -> anyhow::Result<TryStateSelect> {
	let default_try_state_select = try_state_details(&TryStateSelect::All);
	let input = {
		let mut prompt = cli
			.select("Select state tests to execute:")
			.initial_value(default_try_state_select.0);
		for option in [
			TryStateSelect::None,
			TryStateSelect::All,
			TryStateSelect::RoundRobin(0),
			TryStateSelect::Only(vec![]),
		] {
			let (value, description) = try_state_details(&option);
			prompt = prompt.item(value.clone(), value, description);
		}
		prompt.interact()?
	};
	Ok(match input.as_str() {
		s if s == try_state_label(&TryStateSelect::None) => TryStateSelect::None,
		s if s == try_state_label(&TryStateSelect::All) => TryStateSelect::All,
		s if s == try_state_label(&TryStateSelect::RoundRobin(0)) => {
			let input = cli
				.input("Enter the number of rounds:")
				.placeholder("10")
				.required(true)
				.interact()?;
			let rounds = input.parse::<u32>();
			if rounds.is_err() {
				return Err(anyhow::anyhow!("Must be a positive integer"));
			}
			TryStateSelect::RoundRobin(rounds?)
		},
<<<<<<< HEAD
		s if s == try_state_label(&TryStateSelect::Only(vec![])) =>
			match url {
				Some(url) => {
					let client = set_up_client(&url).await?;
					let pallets = get_pallets(&client).await?;
					let mut prompt =
						cli.multiselect("Select pallets:").required(true).filter_mode();
					for pallet in pallets {
						prompt = prompt.item(pallet.name.clone(), pallet.name, pallet.docs);
					}
					let selected_pallets = prompt.interact()?;
					TryStateSelect::Only(
						selected_pallets
							.iter()
							.map(|pallet| pallet.trim().as_bytes().to_vec())
							.collect(),
					)
				},
				None => {
					let input = cli
						.input(format!(
    						"Enter the pallet names separated by commas:\n{}",
    						style("Pallet names must be capitalized exactly as defined in the runtime.").dim()
    					))
						.placeholder("System, Balances, Proxy")
						.required(true)
						.interact()?;
					TryStateSelect::Only(
						input.split(",").map(|pallet| pallet.trim().as_bytes().to_vec()).collect(),
					)
				},
			},
=======
		s if s == try_state_label(&TryStateSelect::Only(vec![])) => {
			let client = set_up_client(url).await?;
			let pallets = get_pallets(&client).await?;
			let mut prompt = cli
				.multiselect("Select pallets (select with SPACE):")
				.required(true)
				.filter_mode();
			for pallet in pallets {
				prompt = prompt.item(pallet.name.clone(), pallet.name, pallet.docs);
			}
			let selected_pallets = prompt.interact()?;
			TryStateSelect::Only(
				selected_pallets
					.iter()
					.map(|pallet| pallet.trim().as_bytes().to_vec())
					.collect(),
			)
		},
>>>>>>> 493abf2b
		_ => TryStateSelect::All,
	})
}

/// Construct arguments based on provided conditions.
///
/// # Arguments
///
/// * `args` - A mutable reference to a vector of arguments.
/// * `seen` - A set of arguments already seen.
/// * `user_provided_args` - A slice of user-provided arguments.
pub(crate) struct ArgumentConstructor<'a> {
	args: &'a mut Vec<String>,
	user_provided_args: &'a [String],
	seen: HashSet<String>,
	added: HashSet<String>,
}

impl<'a> ArgumentConstructor<'a> {
	/// Creates a new instance of `ArgumentConstructor`.
	pub fn new(args: &'a mut Vec<String>, user_provided_args: &'a [String]) -> Self {
		let cloned_args = args.clone();
		let mut constructor =
			Self { args, user_provided_args, added: HashSet::default(), seen: HashSet::default() };
		for arg in cloned_args.iter() {
			constructor.mark_added(arg);
			constructor.mark_seen(arg);
		}
		for arg in user_provided_args {
			constructor.mark_seen(arg);
		}
		constructor
	}

	/// Adds an argument and mark it as seen.
	pub fn add(
		&mut self,
		condition_args: &[&str],
		external_condition: bool,
		flag: &str,
		value: Option<String>,
	) {
		if !self.seen.contains(flag) &&
			condition_args.iter().all(|a| !self.seen.contains(*a)) &&
			external_condition
		{
			if let Some(v) = value {
				if !v.is_empty() {
					self.args.push(format_arg(flag, v));
				} else {
					self.args.push(flag.to_string());
				}
				self.mark_added(flag);
			}
		}
	}

	/// Finalizes the argument construction process.
	pub fn finalize(&mut self, skipped: &[&str]) -> Vec<String> {
		// Exclude arguments that are already included.
		for arg in self.user_provided_args.iter() {
			if skipped.iter().any(|a| a == arg) {
				continue;
			}
			if !self.added.contains(arg) {
				self.args.push(arg.clone());
				self.mark_added(arg);
			}
		}
		self.args.clone()
	}

	fn mark_seen(&mut self, arg: &str) {
		let parts = arg.split("=").collect::<Vec<&str>>();
		self.seen.insert(parts[0].to_string());
	}

	fn mark_added(&mut self, arg: &str) {
		let parts = arg.split("=").collect::<Vec<&str>>();
		self.added.insert(parts[0].to_string());
	}
}

/// Checks if an argument exists in the given list of arguments.
///
/// # Arguments
/// * `args`: The list of arguments.
/// * `arg`: The argument to check for.
pub(crate) fn argument_exists(args: &[String], arg: &str) -> bool {
	args.iter().any(|a| a.starts_with(arg))
}

/// Collect arguments shared across all `try-runtime-cli` commands.
///
/// # Arguments
/// * `shared_params` - The shared parameters.
/// * `user_provided_args` - The user-provided arguments.
/// * `args` - The vector of arguments to be collected.
pub(crate) fn collect_shared_arguments(
	shared_params: &SharedParams,
	user_provided_args: &[String],
	args: &mut Vec<String>,
) {
	let mut c = ArgumentConstructor::new(args, user_provided_args);
	c.add(
		&[],
		true,
		"--runtime",
		Some(
			match shared_params.runtime {
				Runtime::Path(ref path) => path.to_str().unwrap(),
				Runtime::Existing => "existing",
			}
			.to_string(),
		),
	);
	// For testing.
	c.add(
		&[],
		shared_params.disable_spec_name_check,
		"--disable-spec-name-check",
		Some(String::default()),
	);
	c.finalize(&[]);
}

/// Collect arguments for the `state` command.
///
/// # Arguments
///
/// * `state` - The state of the runtime.
/// * `user_provided_args` - The user-provided arguments.
/// * `args` - The vector of arguments to be collected.
pub(crate) fn collect_state_arguments(
	state: &Option<State>,
	user_provided_args: &[String],
	args: &mut Vec<String>,
) -> Result<(), anyhow::Error> {
	let mut c = ArgumentConstructor::new(args, user_provided_args);
	match state.as_ref().ok_or_else(|| anyhow::anyhow!("No state provided"))? {
		State::Live(ref state) => {
			c.add(&[], true, "--uri", state.uri.clone());
			c.add(&[], true, "--at", state.at.clone());
		},
		State::Snap { path } =>
			if let Some(ref path) = path {
				let path = path.to_str().unwrap().to_string();
				c.add(&[], !path.is_empty(), "--path", Some(path));
			},
	}
	c.finalize(&["--at="]);
	Ok(())
}

/// Partition arguments into command-specific arguments, shared arguments, and remaining arguments.
///
/// # Arguments
///
/// * `args` - A vector of arguments to be partitioned.
/// * `subcommand` - The name of the subcommand.
pub(crate) fn partition_arguments(
	args: &[String],
	subcommand: &str,
) -> (Vec<String>, Vec<String>, Vec<String>) {
	let mut command_parts = args.split(|arg| arg == subcommand);
	let (before_subcommand, after_subcommand) =
		(command_parts.next().unwrap_or_default(), command_parts.next().unwrap_or_default());
	let (mut command_arguments, mut shared_arguments): (Vec<String>, Vec<String>) =
		(vec![], vec![]);
	for arg in before_subcommand.iter().cloned() {
		if SharedParams::has_argument(&arg) {
			shared_arguments.push(arg);
		} else {
			command_arguments.push(arg);
		}
	}
	(command_arguments, shared_arguments, after_subcommand.to_vec())
}

/// Formats an argument and its value into a string.
pub(crate) fn format_arg<A: Display, V: Display>(arg: A, value: V) -> String {
	format!("{}={}", arg, value)
}

#[cfg(test)]
pub(crate) fn get_mock_snapshot() -> PathBuf {
	std::env::current_dir()
		.unwrap()
		.join("../../tests/snapshots/base_parachain.snap")
		.canonicalize()
		.unwrap()
}

#[cfg(test)]
pub(crate) fn get_subcommands() -> Vec<(String, String)> {
	StateCommand::VARIANTS
		.iter()
		.map(|subcommand| {
			(
				subcommand.get_message().unwrap().to_string(),
				subcommand.get_detailed_message().unwrap().to_string(),
			)
		})
		.collect()
}

#[cfg(test)]
pub(crate) fn get_try_state_items() -> Vec<(String, String)> {
	[
		TryStateSelect::All,
		TryStateSelect::None,
		TryStateSelect::RoundRobin(0),
		TryStateSelect::Only(vec![]),
	]
	.iter()
	.map(|try_state_select| try_state_details(&try_state_select))
	.collect::<Vec<_>>()
}

#[cfg(test)]
mod tests {
	use super::*;
	use crate::{cli::MockCli, common::runtime::get_mock_runtime};
	use clap::Parser;

	#[derive(Default)]
	struct MockCommand {
		state: Option<State>,
	}

	#[test]
	fn update_snapshot_state_works() -> anyhow::Result<()> {
		let snapshot_file = get_mock_snapshot();
		// Prompt for snapshot path if not provided.
		let mut cmd = MockCommand::default();
		let mut cli = MockCli::new().expect_input(
			format!(
				"Enter path to your snapshot file?\n{}.",
				style("Snapshot file can be generated using `pop test create-snapshot` command")
					.dim()
			),
			snapshot_file.to_str().unwrap().to_string(),
		);
		update_snapshot(&mut cli, None, &mut cmd.state)?;
		match cmd.state {
			Some(State::Snap { ref path }) => {
				assert_eq!(path.as_ref().unwrap(), snapshot_file.as_path());
			},
			_ => panic!("Expected snapshot state"),
		}
		cli.verify()?;

		// Use provided path without prompting.
		let mut cmd = MockCommand::default();
		let snapshot_path = Some(snapshot_file);
		let mut cli = MockCli::new(); // No prompt expected
		update_snapshot(&mut cli, snapshot_path.clone(), &mut cmd.state)?;
		match cmd.state {
			Some(State::Snap { ref path }) => {
				assert_eq!(path, &snapshot_path);
			},
			_ => panic!("Expected snapshot state"),
		}
		cli.verify()?;

		Ok(())
	}

	#[test]
	fn update_snapshot_state_invalid_file_fails() -> anyhow::Result<()> {
		let mut cmd = MockCommand::default();
		let mut cli = MockCli::new().expect_input(
			format!(
				"Enter path to your snapshot file?\n{}.",
				style("Snapshot file can be generated using `pop test create-snapshot` command")
					.dim()
			),
			"invalid-path-to-file".to_string(),
		);
		assert!(matches!(
			update_snapshot(&mut cli, None, &mut cmd.state),
			Err(message) if message.to_string().contains("Invalid path to the snapshot file.")
		));
		cli.verify()?;
		Ok(())
	}

	#[test]
	fn update_live_state_works() -> anyhow::Result<()> {
		// Prompt all inputs if not provided.
		let mut live_state = LiveState::default();
		let mut cmd = MockCommand::default();
		let mut cli = MockCli::new()
			.expect_input("Enter the live chain of your node:", DEFAULT_LIVE_NODE_URL.to_string())
			.expect_input("Enter the block hash (optional):", DEFAULT_BLOCK_HASH.to_string());
		update_live_state(&mut cli, &mut live_state, &mut cmd.state)?;
		match cmd.state {
			Some(State::Live(ref live_state)) => {
				assert_eq!(live_state.uri, Some(DEFAULT_LIVE_NODE_URL.to_string()));
				assert_eq!(
					live_state.at,
					Some(DEFAULT_BLOCK_HASH.strip_prefix("0x").unwrap_or_default().to_string())
				);
			},
			_ => panic!("Expected live state"),
		}
		cli.verify()?;

		// Prompt for the URI if not provided.
		let mut live_state = LiveState::default();
		live_state.at = Some("1234567890abcdef".to_string());
		let mut cmd = MockCommand::default();
		let mut cli = MockCli::new()
			.expect_input("Enter the live chain of your node:", DEFAULT_LIVE_NODE_URL.to_string());
		update_live_state(&mut cli, &mut live_state, &mut cmd.state)?;
		match cmd.state {
			Some(State::Live(ref live_state)) => {
				assert_eq!(live_state.uri, Some(DEFAULT_LIVE_NODE_URL.to_string()));
				assert_eq!(live_state.at, Some("1234567890abcdef".to_string()));
			},
			_ => panic!("Expected live state"),
		}
		cli.verify()?;

		// Prompt for the block hash if not provided.
		let mut live_state = LiveState::default();
		live_state.uri = Some(DEFAULT_LIVE_NODE_URL.to_string());
		let mut cmd = MockCommand::default();
		// Provide the empty block hash.
		let mut cli =
			MockCli::new().expect_input("Enter the block hash (optional):", String::default());
		update_live_state(&mut cli, &mut live_state, &mut cmd.state)?;
		match cmd.state {
			Some(State::Live(ref live_state)) => {
				assert_eq!(live_state.uri, Some(DEFAULT_LIVE_NODE_URL.to_string()));
				assert_eq!(live_state.at, None);
			},
			_ => panic!("Expected live state"),
		}
		cli.verify()?;
		Ok(())
	}

	#[test]
	fn update_runtime_source_works() -> anyhow::Result<()> {
		let mut runtime = Runtime::Existing;
		let mut profile = None;
		let mut cli = MockCli::new()
			.expect_select(
				"Choose the build profile of the binary that should be used: ".to_string(),
				Some(true),
				true,
				Some(Profile::get_variants()),
				0,
				None,
			)
			.expect_confirm(
				format!(
					"Do you want to specify a runtime?\n{}",
					style("If not provided, use the code of the remote node, or a snapshot.").dim()
				),
				true,
			)
			.expect_warning("NOTE: Make sure your runtime is built with `try-runtime` feature.")
			.expect_input(
				"Please specify the path to the runtime project or the runtime binary.",
				get_mock_runtime(Some(Feature::TryRuntime)).to_str().unwrap().to_string(),
			);
		update_runtime_source(
			&mut cli,
			"Do you want to specify a runtime?",
			&[],
			&mut runtime,
			&mut profile,
			true,
		)?;
		cli.verify()?;
		match runtime {
			Runtime::Existing => panic!("Unexpected runtime"),
			Runtime::Path(ref path) => {
				assert_eq!(path, &get_mock_runtime(Some(Feature::TryRuntime)))
			},
		}
		assert_eq!(profile, Some(Profile::Debug));

		// If `--runtime` is provided, don't prompt for runtime selection.
		let mut cli = MockCli::new();
		update_runtime_source(
			&mut cli,
			"",
			&["--runtime=dummy-runtime-path".to_string()],
			&mut runtime,
			&mut profile,
			true,
		)?;
		cli.verify()?;
		Ok(())
	}

	#[test]
	fn guide_user_to_select_state_source_works() -> anyhow::Result<()> {
		let mut cli = MockCli::new().expect_select(
			"Select source of runtime state to run the migration with:",
			Some(true),
			true,
			Some(get_subcommands()),
			0,
			None,
		);
		assert_eq!(guide_user_to_select_state_source(&mut cli)?, &StateCommand::Live);
		Ok(())
	}

	#[tokio::test]
	async fn guide_user_to_select_try_state_works() -> anyhow::Result<()> {
		let client = set_up_client(DEFAULT_LIVE_NODE_URL).await?;
		let pallets = get_pallets(&client).await?;
		let pallet_items: Vec<(String, String)> =
			pallets.into_iter().map(|pallet| (pallet.name, pallet.docs)).collect();

		for (option, uri, expected) in [
			(0, None, TryStateSelect::None),
			(1, None, TryStateSelect::All),
			(2, None, TryStateSelect::RoundRobin(10)),
			(
				3,
				None,
				TryStateSelect::Only(
					vec!["System", "Balances", "Proxy"]
						.iter()
						.map(|s| s.as_bytes().to_vec())
						.collect(),
				),
			),
			(
				3,
				Some(DEFAULT_LIVE_NODE_URL.to_string()),
				TryStateSelect::Only(
					vec![
						"Assets",
						"Aura",
						"AuraExt",
						"Authorship",
						"Balances",
						"CollatorSelection",
						"Contracts",
						"Council",
						"CumulusXcm",
						"Fungibles",
						"Ismp",
						"IsmpParachain",
						"MessageQueue",
						"Messaging",
						"Motion",
						"Multisig",
						"NftFractionalization",
						"Nfts",
						"ParachainInfo",
						"ParachainSystem",
						"PolkadotXcm",
						"Preimage",
						"Proxy",
						"Revive",
						"Scheduler",
						"Session",
						"Sudo",
						"System",
						"Timestamp",
						"TransactionPayment",
						"Treasury",
						"Utility",
						"XcmpQueue",
					]
					.iter()
					.map(|s| s.as_bytes().to_vec())
					.collect(),
				),
			),
		] {
			let mut cli = MockCli::new().expect_select(
				"Select state tests to execute:",
				Some(true),
				true,
				Some(get_try_state_items()),
				option,
				None,
			);
			if let TryStateSelect::RoundRobin(..) = expected {
				cli = cli.expect_input("Enter the number of rounds:", "10".to_string());
			} else if let TryStateSelect::Only(..) = expected {
<<<<<<< HEAD
				if uri.is_some() {
					cli = cli.expect_multiselect::<String>(
						"Select pallets:",
						Some(true),
						true,
						Some(pallet_items.clone()),
						Some(true),
					);
				} else {
					cli = cli.expect_input(
						format!(
    						"Enter the pallet names separated by commas:\n{}",
    						style("Pallet names must be capitalized exactly as defined in the runtime.").dim()
    					),
						"System, Balances, Proxy".to_string(),
					);
				}
=======
				cli = cli.expect_multiselect::<String>(
					"Select pallets (select with SPACE):",
					Some(true),
					true,
					Some(pallet_items.clone()),
					Some(true),
				);
>>>>>>> 493abf2b
			}
			assert_eq!(guide_user_to_select_try_state(&mut cli, uri).await?, expected);
			cli.verify()?;
		}
		Ok(())
	}

	#[test]
	fn add_argument_without_value_works() {
		let mut args = vec![];
		let user_provided_args = vec![];
		let mut constructor = ArgumentConstructor::new(&mut args, &user_provided_args);
		constructor.add(&[], true, "--flag", Some(String::default()));
		assert_eq!(constructor.finalize(&[]), vec!["--flag".to_string()]);
		assert!(constructor.added.contains("--flag"));
	}

	#[test]
	fn skip_argument_when_already_seen_works() {
		let mut args = vec!["--existing".to_string()];
		let user_provided_args = vec![];
		ArgumentConstructor::new(&mut args, &user_provided_args).add(
			&[],
			true,
			"--existing",
			Some("ignored".to_string()),
		);
		// No duplicates added.
		assert_eq!(args, vec!["--existing".to_string()]);
	}

	#[test]
	fn skip_argument_based_on_condition_works() {
		let mut args = vec![];
		let user_provided_args = vec![];
		let mut constructor = ArgumentConstructor::new(&mut args, &user_provided_args);
		constructor.add(&["--skip"], false, "--flag", Some("value".to_string()));
		// Condition is false, so it should not add.
		assert!(args.is_empty());
	}

	#[test]
	fn finalize_adds_missing_user_arguments_works() {
		let mut args = vec![];
		let user_provided_args = vec!["--user-arg".to_string(), "--another-arg".to_string()];
		let mut constructor = ArgumentConstructor::new(&mut args, &user_provided_args);
		constructor.finalize(&[]);
		assert!(args.contains(&"--user-arg".to_string()));
		assert!(args.contains(&"--another-arg".to_string()));
	}

	#[test]
	fn finalize_skips_provided_arguments_works() {
		let mut args = vec![];
		let user_provided_args = vec!["--keep".to_string(), "--skip-me".to_string()];
		let mut constructor = ArgumentConstructor::new(&mut args, &user_provided_args);
		constructor.finalize(&["--skip-me"]);
		assert!(args.contains(&"--keep".to_string()));
		assert!(!args.contains(&"--skip-me".to_string())); // Skipped argument should not be added
	}

	#[test]
	fn argument_exists_works() {
		let args = vec![
			"--uri=http://example.com".to_string(),
			"--at=block123".to_string(),
			"--runtime".to_string(),
			"mock-runtime".to_string(),
		];
		assert!(argument_exists(&args, "--runtime"));
		assert!(argument_exists(&args, "--uri"));
		assert!(argument_exists(&args, "--at"));
		assert!(!argument_exists(&args, "--path"));
		assert!(!argument_exists(&args, "--custom-arg"));
	}

	#[test]
	fn collect_shared_arguments_works() -> anyhow::Result<()> {
		// Keep the user-provided argument unchanged.
		let user_provided_args = vec!["--runtime".to_string(), "dummy-runtime".to_string()];
		let mut args = vec![];
		collect_shared_arguments(
			&SharedParams::try_parse_from(vec![""])?,
			&user_provided_args,
			&mut args,
		);
		assert_eq!(args, user_provided_args);

		// If the user does not provide a URI argument, modify with the argument updated during
		// runtime.
		let shared_params = SharedParams::try_parse_from(vec!["", "--runtime=path-to-runtime"])?;
		let mut args = vec![];
		collect_shared_arguments(&shared_params, &[], &mut args);
		assert_eq!(args, vec!["--runtime=path-to-runtime".to_string()]);
		Ok(())
	}

	#[test]
	fn collect_live_state_arguments_works() -> anyhow::Result<()> {
		let mut cmd = MockCommand::default();
		cmd.state = Some(State::Live(LiveState::default()));

		// No arguments.
		let mut args = vec![];
		collect_state_arguments(&cmd.state, &[], &mut args)?;
		assert!(args.is_empty());

		let mut live_state = LiveState::default();
		live_state.uri = Some(DEFAULT_LIVE_NODE_URL.to_string());
		cmd.state = Some(State::Live(live_state.clone()));
		// Keep the user-provided argument unchanged.
		let user_provided_args = &["--uri".to_string(), "ws://localhost:9944".to_string()];
		let mut args = vec![];
		collect_state_arguments(&cmd.state, user_provided_args, &mut args)?;
		assert_eq!(args, user_provided_args);

		// If the user does not provide a `--uri` argument, modify with the argument updated during
		// runtime.
		let mut args = vec![];
		collect_state_arguments(&cmd.state, &[], &mut args)?;
		assert_eq!(args, vec![format!("--uri={}", live_state.uri.clone().unwrap_or_default())]);

		live_state.at = Some(DEFAULT_BLOCK_HASH.to_string());
		cmd.state = Some(State::Live(live_state.clone()));
		// Keep the user-provided argument unchanged.
		let user_provided_args = &[
			format!("--uri={}", live_state.uri.clone().unwrap_or_default()),
			"--at".to_string(),
			"0x1234567890".to_string(),
		];
		let mut args = vec![];
		collect_state_arguments(&cmd.state, user_provided_args, &mut args)?;
		assert_eq!(args, user_provided_args);

		// Not allow empty `--at`.
		let user_provided_args =
			&[format!("--uri={}", live_state.uri.clone().unwrap_or_default()), "--at=".to_string()];
		let mut args = vec![];
		collect_state_arguments(&cmd.state, user_provided_args, &mut args)?;
		assert_eq!(args, vec![format!("--uri={}", live_state.uri.clone().unwrap_or_default())]);

		// If the user does not provide a block hash `--at` argument, modify with the argument
		// updated during runtime.
		let mut args = vec![];
		collect_state_arguments(&cmd.state, &[], &mut args)?;
		assert_eq!(
			args,
			vec![
				format!("--uri={}", live_state.uri.unwrap_or_default()),
				format!("--at={}", live_state.at.unwrap_or_default())
			]
		);
		Ok(())
	}

	#[test]
	fn collect_snap_state_arguments_works() -> anyhow::Result<()> {
		let mut cmd = MockCommand::default();
		cmd.state = Some(State::Snap { path: Some(PathBuf::default()) });

		// No arguments.
		let mut args = vec![];
		collect_state_arguments(&cmd.state, &[], &mut args)?;
		assert!(args.is_empty());

		let state = State::Snap { path: Some(PathBuf::from("./existing-file")) };
		cmd.state = Some(state);
		// Keep the user-provided argument unchanged.
		let user_provided_args = &["--path".to_string(), "./path-to-file".to_string()];
		let mut args = vec![];
		collect_state_arguments(&cmd.state, user_provided_args, &mut args)?;
		assert_eq!(args, user_provided_args);

		// If the user does not provide a `--path` argument, modify with the argument updated during
		// runtime.
		let mut args = vec![];
		collect_state_arguments(&cmd.state, &[], &mut args)?;
		assert_eq!(args, vec!["--path=./existing-file"]);
		Ok(())
	}

	#[test]
	fn partition_arguments_works() {
		let subcommand = "run";
		let (command_args, shared_params, after_subcommand) =
			partition_arguments(&[subcommand.to_string()], subcommand);

		assert!(command_args.is_empty());
		assert!(shared_params.is_empty());
		assert!(after_subcommand.is_empty());

		let args = vec![
			"--runtime=runtime_name".to_string(),
			"--wasm-execution=instantiate".to_string(),
			"--command=command_name".to_string(),
			"run".to_string(),
			"--arg1".to_string(),
			"--arg2".to_string(),
		];
		let (command_args, shared_params, after_subcommand) =
			partition_arguments(&args, subcommand);
		assert_eq!(command_args, vec!["--command=command_name".to_string()]);
		assert_eq!(
			shared_params,
			vec!["--runtime=runtime_name".to_string(), "--wasm-execution=instantiate".to_string()]
		);
		assert_eq!(after_subcommand, vec!["--arg1".to_string(), "--arg2".to_string()]);
	}

	#[test]
	fn format_arg_works() {
		assert_eq!(format_arg("--number", 1), "--number=1");
		assert_eq!(format_arg("--string", "value"), "--string=value");
		assert_eq!(format_arg("--boolean", true), "--boolean=true");
		assert_eq!(format_arg("--path", PathBuf::new().display()), "--path=");
	}

	#[test]
	fn add_build_runtim_params_works() {
		for (user_provided_args, params, expected) in [
			(
				vec![],
				BuildRuntimeParams { no_build: true, profile: None, skip_confirm: true },
				vec!["-n", "-y"],
			),
			(
				vec!["--arg1", "--arg2"],
				BuildRuntimeParams {
					no_build: true,
					profile: Some(Profile::Debug),
					skip_confirm: true,
				},
				vec!["--profile=debug", "-n", "-y", "--arg1", "--arg2"],
			),
			(
				vec!["--no-build", "--skip-confirm", "--arg1", "--arg2"],
				BuildRuntimeParams {
					no_build: true,
					profile: Some(Profile::Debug),
					skip_confirm: true,
				},
				vec!["--profile=debug", "--no-build", "--skip-confirm", "--arg1", "--arg2"],
			),
		] {
			let args = &mut vec![];
			let user_provided_args: Vec<String> =
				user_provided_args.iter().map(|a| a.to_string()).collect();
			let mut c = ArgumentConstructor::new(args, &user_provided_args);
			params.add_arguments(&mut c);
			assert_eq!(c.finalize(&[]), expected);
		}
	}
}<|MERGE_RESOLUTION|>--- conflicted
+++ resolved
@@ -276,14 +276,15 @@
 			}
 			TryStateSelect::RoundRobin(rounds?)
 		},
-<<<<<<< HEAD
 		s if s == try_state_label(&TryStateSelect::Only(vec![])) =>
 			match url {
 				Some(url) => {
 					let client = set_up_client(&url).await?;
 					let pallets = get_pallets(&client).await?;
-					let mut prompt =
-						cli.multiselect("Select pallets:").required(true).filter_mode();
+					let mut prompt = cli
+						.multiselect("Select pallets (select with SPACE):")
+						.required(true)
+						.filter_mode();
 					for pallet in pallets {
 						prompt = prompt.item(pallet.name.clone(), pallet.name, pallet.docs);
 					}
@@ -309,26 +310,6 @@
 					)
 				},
 			},
-=======
-		s if s == try_state_label(&TryStateSelect::Only(vec![])) => {
-			let client = set_up_client(url).await?;
-			let pallets = get_pallets(&client).await?;
-			let mut prompt = cli
-				.multiselect("Select pallets (select with SPACE):")
-				.required(true)
-				.filter_mode();
-			for pallet in pallets {
-				prompt = prompt.item(pallet.name.clone(), pallet.name, pallet.docs);
-			}
-			let selected_pallets = prompt.interact()?;
-			TryStateSelect::Only(
-				selected_pallets
-					.iter()
-					.map(|pallet| pallet.trim().as_bytes().to_vec())
-					.collect(),
-			)
-		},
->>>>>>> 493abf2b
 		_ => TryStateSelect::All,
 	})
 }
@@ -819,10 +800,9 @@
 			if let TryStateSelect::RoundRobin(..) = expected {
 				cli = cli.expect_input("Enter the number of rounds:", "10".to_string());
 			} else if let TryStateSelect::Only(..) = expected {
-<<<<<<< HEAD
 				if uri.is_some() {
 					cli = cli.expect_multiselect::<String>(
-						"Select pallets:",
+						"Select pallets (select with SPACE):",
 						Some(true),
 						true,
 						Some(pallet_items.clone()),
@@ -837,15 +817,6 @@
 						"System, Balances, Proxy".to_string(),
 					);
 				}
-=======
-				cli = cli.expect_multiselect::<String>(
-					"Select pallets (select with SPACE):",
-					Some(true),
-					true,
-					Some(pallet_items.clone()),
-					Some(true),
-				);
->>>>>>> 493abf2b
 			}
 			assert_eq!(guide_user_to_select_try_state(&mut cli, uri).await?, expected);
 			cli.verify()?;
