--- conflicted
+++ resolved
@@ -189,14 +189,15 @@
 	if profile.is_none() {
 		*profile = Some(guide_user_to_select_profile(cli)?);
 	};
-	if !argument_exists(user_provided_args, "--runtime") &&
-		cli.confirm(format!(
-			"{}\n{}",
-			prompt,
-			style("If not provided, use the code of the remote node, or a snapshot.").dim()
-		))
-		.initial_value(true)
-		.interact()?
+	if !argument_exists(user_provided_args, "--runtime")
+		&& cli
+			.confirm(format!(
+				"{}\n{}",
+				prompt,
+				style("If not provided, use the code of the remote node, or a snapshot.").dim()
+			))
+			.initial_value(true)
+			.interact()?
 	{
 		if no_build {
 			cli.warning("NOTE: Make sure your runtime is built with `try-runtime` feature.")?;
@@ -320,9 +321,9 @@
 		flag: &str,
 		value: Option<String>,
 	) {
-		if !self.seen.contains(flag) &&
-			condition_args.iter().all(|a| !self.seen.contains(*a)) &&
-			external_condition
+		if !self.seen.contains(flag)
+			&& condition_args.iter().all(|a| !self.seen.contains(*a))
+			&& external_condition
 		{
 			if let Some(v) = value {
 				if !v.is_empty() {
@@ -422,11 +423,12 @@
 			c.add(&[], true, "--uri", state.uri.clone());
 			c.add(&[], true, "--at", state.at.clone());
 		},
-		State::Snap { path } =>
+		State::Snap { path } => {
 			if let Some(ref path) = path {
 				let path = path.to_str().unwrap().to_string();
 				c.add(&[], !path.is_empty(), "--path", Some(path));
-			},
+			}
+		},
 	}
 	c.finalize(&["--at="]);
 	Ok(())
@@ -656,14 +658,9 @@
 		cli.verify()?;
 		match runtime {
 			Runtime::Existing => panic!("Unexpected runtime"),
-<<<<<<< HEAD
 			Runtime::Path(ref path) => {
 				assert_eq!(path, &get_mock_runtime(Some(Feature::TryRuntime)))
 			},
-=======
-			Runtime::Path(ref path) =>
-				assert_eq!(path, &get_mock_runtime(Some(Feature::TryRuntime))),
->>>>>>> d37f4c21
 		}
 		assert_eq!(profile, Some(Profile::Debug));
 
@@ -702,7 +699,6 @@
 		let pallet_items: Vec<(String, String)> =
 			pallets.into_iter().map(|pallet| (pallet.name, pallet.docs)).collect();
 
-<<<<<<< HEAD
 		for (option, expected) in [
 			(0, TryStateSelect::None),
 			(1, TryStateSelect::All),
@@ -781,8 +777,6 @@
 
 	#[test]
 	fn guide_user_to_select_try_state_works() -> anyhow::Result<()> {
-=======
->>>>>>> d37f4c21
 		for (option, expected) in [
 			(0, TryStateSelect::None),
 			(1, TryStateSelect::All),
