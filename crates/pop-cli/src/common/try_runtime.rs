// SPDX-License-Identifier: GPL-3.0

use crate::{
	cli::traits::*,
	common::binary::{check_and_prompt, BinaryGenerator},
	impl_binary_generator,
};
<<<<<<< HEAD
use clap::Args;
=======
use clap::{Args, Parser};
use cliclack::spinner;
>>>>>>> 6b41ed07
use console::style;
use duct::cmd;
use frame_try_runtime::TryStateSelect;
use pop_common::{sourcing::Binary, Profile};
use pop_parachains::{
	parse, set_up_client,
	state::{LiveState, State, StateCommand},
	try_runtime_generator, try_state_details, try_state_label, Runtime, SharedParams,
};
use std::{
	collections::HashSet,
	env::current_dir,
	fmt::Display,
	path::{Path, PathBuf},
};
use strum::{EnumMessage, VariantArray};

use super::{
	builds::guide_user_to_select_profile,
	chain::get_pallets,
	runtime::{ensure_runtime_binary_exists, Feature},
};

const BINARY_NAME: &str = "try-runtime";
pub(crate) const DEFAULT_BLOCK_HASH: &str = "0x0000000000";
pub(crate) const DEFAULT_BLOCK_TIME: u64 = 6000;
pub(crate) const DEFAULT_LIVE_NODE_URL: &str = "wss://rpc1.paseo.popnetwork.xyz";
pub(crate) const DEFAULT_SNAPSHOT_PATH: &str = "your-parachain.snap";

impl_binary_generator!(TryRuntimeGenerator, try_runtime_generator);

/// Build parameters for the runtime binary.
#[derive(Args, Clone, Debug, Default)]
pub(crate) struct BuildRuntimeParams {
	/// Build profile [default: release].
	#[clap(long, value_enum)]
	pub profile: Option<Profile>,

	/// Avoid rebuilding the runtime if there is an existing runtime binary.
	#[clap(short = 'n', long)]
	pub no_build: bool,

	/// Automatically source the needed binary required without prompting for confirmation.
	#[clap(short = 'y', long)]
	pub skip_confirm: bool,
}

impl BuildRuntimeParams {
	/// Adds arguments to the argument constructor. These arguments are used by `try-runtime-cli`.
	pub(crate) fn add_arguments(&self, c: &mut ArgumentConstructor) {
		c.add(&[], true, "--profile", self.profile.clone().map(|p| p.to_string()));
		c.add(&["--no-build"], self.no_build, "-n", Some(String::default()));
		c.add(&["--skip-confirm"], self.skip_confirm, "-y", Some(String::default()));
	}
}

/// Checks the status of the `try-runtime` binary, using the local version if available.
/// If the binary is missing, it is sourced as needed, and if an outdated version exists in cache,
/// the user is prompted to update to the latest release.
///
/// # Arguments
/// * `cli`: Command line interface.
/// * `skip_confirm`: A boolean indicating whether to skip confirmation prompts.
pub async fn check_try_runtime_and_prompt(
	cli: &mut impl Cli,
	skip_confirm: bool,
) -> anyhow::Result<PathBuf> {
	Ok(match cmd("which", &[BINARY_NAME]).stdout_capture().run() {
		Ok(output) => {
			let path = String::from_utf8(output.stdout)?;
			PathBuf::from(path.trim())
		},
		Err(_) => source_try_runtime_binary(cli, &crate::cache()?, skip_confirm).await?,
	})
}

/// Prompt to source the `try-runtime` binary.
///
/// # Arguments
/// * `cli`: Command line interface.
/// * `cache_path`: The cache directory path.
/// * `skip_confirm`: A boolean indicating whether to skip confirmation prompts.
pub async fn source_try_runtime_binary(
	cli: &mut impl Cli,
	cache_path: &Path,
	skip_confirm: bool,
) -> anyhow::Result<PathBuf> {
	check_and_prompt::<TryRuntimeGenerator>(cli, BINARY_NAME, cache_path, skip_confirm).await
}

/// Update the state source.
///
/// # Arguments
/// * `cli`: Command line interface.
/// * `state`: The state to update.
pub(crate) fn update_state_source(
	cli: &mut impl Cli,
	state: &mut Option<State>,
) -> anyhow::Result<()> {
	let (subcommand, path, mut live_state) = match state {
		Some(State::Live(ref state)) => (&StateCommand::Live, None, state.clone()),
		Some(State::Snap { ref path }) => (&StateCommand::Snap, path.clone(), LiveState::default()),
		None => (guide_user_to_select_state_source(cli)?, None, LiveState::default()),
	};
	match subcommand {
		StateCommand::Live => update_live_state(cli, &mut live_state, state)?,
		StateCommand::Snap => update_snapshot(cli, path, state)?,
	}
	Ok(())
}

/// Update the snapshot state.
///
/// # Arguments
/// * `cli`: Command line interface.
/// * `path`: The path to the snapshot file.
/// * `state`: The state to update.
pub(crate) fn update_snapshot(
	cli: &mut impl Cli,
	mut path: Option<PathBuf>,
	state: &mut Option<State>,
) -> anyhow::Result<()> {
	if path.is_none() {
		let snapshot_file: PathBuf = cli
			.input(format!(
				"Enter path to your snapshot file?\n{}.",
				style("Snapshot file can be generated using `pop test create-snapshot` command")
					.dim()
			))
			.required(true)
			.placeholder(DEFAULT_SNAPSHOT_PATH)
			.interact()?
			.into();
		if !snapshot_file.is_file() {
			return Err(anyhow::anyhow!("Invalid path to the snapshot file."));
		}
		path = Some(snapshot_file);
	}
	*state = Some(State::Snap { path });
	Ok(())
}

/// Update the live state.
///
/// # Arguments
/// * `cli`: Command line interface.
/// * `live_state`: The live state to update.
/// * `state`: The state to update.
pub(crate) fn update_live_state(
	cli: &mut impl Cli,
	live_state: &mut LiveState,
	state: &mut Option<State>,
) -> anyhow::Result<()> {
	if live_state.uri.is_none() {
		let uri = cli
			.input("Enter the live chain of your node:")
			.required(true)
			.placeholder(DEFAULT_LIVE_NODE_URL)
			.interact()?;
		live_state.uri = Some(parse::url(&uri)?);
	}
	if live_state.at.is_none() {
		let block_hash = cli
			.input("Enter the block hash (optional):")
			.required(false)
			.placeholder(DEFAULT_BLOCK_HASH)
			.interact()?;
		if !block_hash.is_empty() {
			live_state.at = Some(parse::hash(&block_hash)?);
		}
	}
	*state = Some(State::Live(live_state.clone()));
	Ok(())
}

/// Update the source of the runtime.
///
/// # Arguments
///
/// * `cli`: Command line interface.
/// * `user_provided_args`: The user provided arguments.
/// * `runtime`: The runtime to update.
/// * `profile`: The build profile.
/// * `no_build`: Whether to build the runtime.
pub(crate) fn update_runtime_source(
	cli: &mut impl Cli,
	prompt: &str,
	user_provided_args: &[String],
	runtime: &mut Runtime,
	profile: &mut Option<Profile>,
	no_build: bool,
) -> anyhow::Result<()> {
	if profile.is_none() {
		*profile = Some(guide_user_to_select_profile(cli)?);
	};
	if !argument_exists(user_provided_args, "--runtime") &&
		cli.confirm(format!(
			"{}\n{}",
			prompt,
			style("If not provided, use the code of the remote node, or a snapshot.").dim()
		))
		.initial_value(true)
		.interact()?
	{
		if no_build {
			cli.warning("NOTE: Make sure your runtime is built with `try-runtime` feature.")?;
		}
		*runtime = Runtime::Path(ensure_runtime_binary_exists(
			cli,
			&current_dir().unwrap_or(PathBuf::from("./")),
			profile.as_ref().ok_or_else(|| anyhow::anyhow!("No profile provided"))?,
			vec![Feature::TryRuntime],
			!no_build,
		)?);
	}
	Ok(())
}

fn guide_user_to_select_state_source(cli: &mut impl Cli) -> anyhow::Result<&StateCommand> {
	let mut prompt = cli.select("Select source of runtime state to run the migration with:");
	for subcommand in StateCommand::VARIANTS.iter() {
		prompt = prompt.item(
			subcommand,
			subcommand.get_message().unwrap(),
			subcommand.get_detailed_message().unwrap(),
		);
	}
	prompt.interact().map_err(anyhow::Error::from)
}

/// Guides the user to select the state tests.
///
/// # Arguments
/// * `cli`: Command line interface.
/// * `url`: URL of the live node.
pub(crate) async fn guide_user_to_select_try_state(
	cli: &mut impl Cli,
	url: Option<String>,
) -> anyhow::Result<TryStateSelect> {
	let default_try_state_select = try_state_details(&TryStateSelect::All);
	let input = {
		let mut prompt = cli
			.select("Select state tests to execute:")
			.initial_value(default_try_state_select.0);
		for option in [
			TryStateSelect::None,
			TryStateSelect::All,
			TryStateSelect::RoundRobin(0),
			TryStateSelect::Only(vec![]),
		] {
			let (value, description) = try_state_details(&option);
			prompt = prompt.item(value.clone(), value, description);
		}
		prompt.interact()?
	};
	Ok(match input.as_str() {
		s if s == try_state_label(&TryStateSelect::None) => TryStateSelect::None,
		s if s == try_state_label(&TryStateSelect::All) => TryStateSelect::All,
		s if s == try_state_label(&TryStateSelect::RoundRobin(0)) => {
			let input = cli
				.input("Enter the number of rounds:")
				.placeholder("10")
				.required(true)
				.interact()?;
			let rounds = input.parse::<u32>();
			if rounds.is_err() {
				return Err(anyhow::anyhow!("Must be a positive integer"));
			}
			TryStateSelect::RoundRobin(rounds?)
		},
<<<<<<< HEAD
		s if s == try_state_label(&TryStateSelect::Only(vec![])) =>
			match url {
				Some(url) => {
					let client = set_up_client(&url).await?;
					let pallets = get_pallets(&client).await?;
					let mut prompt = cli
						.multiselect("Select pallets (select with SPACE):")
						.required(true)
						.filter_mode();
					for pallet in pallets {
						prompt = prompt.item(pallet.name.clone(), pallet.name, pallet.docs);
					}
					let selected_pallets = prompt.interact()?;
					TryStateSelect::Only(
						selected_pallets
							.iter()
							.map(|pallet| pallet.trim().as_bytes().to_vec())
							.collect(),
					)
				},
				None => {
					let input = cli
						.input(format!(
    						"Enter the pallet names separated by commas:\n{}",
    						style("Pallet names must be capitalized exactly as defined in the runtime.").dim()
    					))
						.placeholder("System, Balances, Proxy")
						.required(true)
						.interact()?;
					TryStateSelect::Only(
						input.split(",").map(|pallet| pallet.trim().as_bytes().to_vec()).collect(),
					)
				},
			},
=======
		s if s == try_state_label(&TryStateSelect::Only(vec![])) => {
			let spinner = spinner();
			spinner.start("Retrieving available pallets...");
			let client = set_up_client(url).await?;
			let pallets = get_pallets(&client).await?;
			let mut prompt = cli
				.multiselect("Select pallets (select with SPACE):")
				.required(true)
				.filter_mode();
			for pallet in pallets {
				prompt = prompt.item(pallet.name.clone(), pallet.name, pallet.docs);
			}
			spinner.stop("");
			let selected_pallets = prompt.interact()?;
			TryStateSelect::Only(
				selected_pallets
					.iter()
					.map(|pallet| pallet.trim().as_bytes().to_vec())
					.collect(),
			)
		},
>>>>>>> 6b41ed07
		_ => TryStateSelect::All,
	})
}

/// Construct arguments based on provided conditions.
///
/// # Arguments
///
/// * `args` - A mutable reference to a vector of arguments.
/// * `seen` - A set of arguments already seen.
/// * `user_provided_args` - A slice of user-provided arguments.
pub(crate) struct ArgumentConstructor<'a> {
	args: &'a mut Vec<String>,
	user_provided_args: &'a [String],
	seen: HashSet<String>,
	added: HashSet<String>,
}

impl<'a> ArgumentConstructor<'a> {
	/// Creates a new instance of `ArgumentConstructor`.
	pub fn new(args: &'a mut Vec<String>, user_provided_args: &'a [String]) -> Self {
		let cloned_args = args.clone();
		let mut constructor =
			Self { args, user_provided_args, added: HashSet::default(), seen: HashSet::default() };
		for arg in cloned_args.iter() {
			constructor.mark_added(arg);
			constructor.mark_seen(arg);
		}
		for arg in user_provided_args {
			constructor.mark_seen(arg);
		}
		constructor
	}

	/// Adds an argument and mark it as seen.
	pub fn add(
		&mut self,
		condition_args: &[&str],
		external_condition: bool,
		flag: &str,
		value: Option<String>,
	) {
		if !self.seen.contains(flag) &&
			condition_args.iter().all(|a| !self.seen.contains(*a)) &&
			external_condition
		{
			if let Some(v) = value {
				if !v.is_empty() {
					self.args.push(format_arg(flag, v));
				} else {
					self.args.push(flag.to_string());
				}
				self.mark_added(flag);
			}
		}
	}

	/// Finalizes the argument construction process.
	pub fn finalize(&mut self, skipped: &[&str]) -> Vec<String> {
		// Exclude arguments that are already included.
		for arg in self.user_provided_args.iter() {
			if skipped.iter().any(|a| a == arg) {
				continue;
			}
			if !self.added.contains(arg) {
				self.args.push(arg.clone());
				self.mark_added(arg);
			}
		}
		self.args.clone()
	}

	fn mark_seen(&mut self, arg: &str) {
		let parts = arg.split("=").collect::<Vec<&str>>();
		self.seen.insert(parts[0].to_string());
	}

	fn mark_added(&mut self, arg: &str) {
		let parts = arg.split("=").collect::<Vec<&str>>();
		self.added.insert(parts[0].to_string());
	}
}

/// Checks if an argument exists in the given list of arguments.
///
/// # Arguments
/// * `args`: The list of arguments.
/// * `arg`: The argument to check for.
pub(crate) fn argument_exists(args: &[String], arg: &str) -> bool {
	args.iter().any(|a| a.starts_with(arg))
}

/// Collect arguments shared across all `try-runtime-cli` commands.
///
/// # Arguments
/// * `shared_params` - The shared parameters.
/// * `user_provided_args` - The user-provided arguments.
/// * `args` - The vector of arguments to be collected.
pub(crate) fn collect_shared_arguments(
	shared_params: &SharedParams,
	user_provided_args: &[String],
	args: &mut Vec<String>,
) {
	let mut c = ArgumentConstructor::new(args, user_provided_args);
	c.add(
		&[],
		true,
		"--runtime",
		Some(
			match shared_params.runtime {
				Runtime::Path(ref path) => path.to_str().unwrap(),
				Runtime::Existing => "existing",
			}
			.to_string(),
		),
	);
	// For testing.
	c.add(
		&[],
		shared_params.disable_spec_name_check,
		"--disable-spec-name-check",
		Some(String::default()),
	);
	c.finalize(&[]);
}

/// Collect arguments for the `state` command.
///
/// # Arguments
///
/// * `state` - The state of the runtime.
/// * `user_provided_args` - The user-provided arguments.
/// * `args` - The vector of arguments to be collected.
pub(crate) fn collect_state_arguments(
	state: &Option<State>,
	user_provided_args: &[String],
	args: &mut Vec<String>,
) -> Result<(), anyhow::Error> {
	let mut c = ArgumentConstructor::new(args, user_provided_args);
	match state.as_ref().ok_or_else(|| anyhow::anyhow!("No state provided"))? {
		State::Live(ref state) => {
			c.add(&[], true, "--uri", state.uri.clone());
			c.add(&[], true, "--at", state.at.clone());
		},
		State::Snap { path } =>
			if let Some(ref path) = path {
				let path = path.to_str().unwrap().to_string();
				c.add(&[], !path.is_empty(), "--path", Some(path));
			},
	}
	c.finalize(&["--at="]);
	Ok(())
}

/// Partition arguments into command-specific arguments, shared arguments, and remaining arguments.
///
/// # Arguments
///
/// * `args` - A vector of arguments to be partitioned.
/// * `subcommand` - The name of the subcommand.
pub(crate) fn partition_arguments(
	args: &[String],
	subcommand: &str,
) -> (Vec<String>, Vec<String>, Vec<String>) {
	let mut command_parts = args.split(|arg| arg == subcommand);
	let (before_subcommand, after_subcommand) =
		(command_parts.next().unwrap_or_default(), command_parts.next().unwrap_or_default());
	let (mut command_arguments, mut shared_arguments): (Vec<String>, Vec<String>) =
		(vec![], vec![]);
	for arg in before_subcommand.iter().cloned() {
		if SharedParams::has_argument(&arg) {
			shared_arguments.push(arg);
		} else {
			command_arguments.push(arg);
		}
	}
	(command_arguments, shared_arguments, after_subcommand.to_vec())
}

/// Formats an argument and its value into a string.
pub(crate) fn format_arg<A: Display, V: Display>(arg: A, value: V) -> String {
	format!("{}={}", arg, value)
}

#[cfg(test)]
pub(crate) fn get_mock_snapshot() -> PathBuf {
	std::env::current_dir()
		.unwrap()
		.join("../../tests/snapshots/base_parachain.snap")
		.canonicalize()
		.unwrap()
}

#[cfg(test)]
pub(crate) fn get_subcommands() -> Vec<(String, String)> {
	StateCommand::VARIANTS
		.iter()
		.map(|subcommand| {
			(
				subcommand.get_message().unwrap().to_string(),
				subcommand.get_detailed_message().unwrap().to_string(),
			)
		})
		.collect()
}

#[cfg(test)]
pub(crate) fn get_try_state_items() -> Vec<(String, String)> {
	[
		TryStateSelect::All,
		TryStateSelect::None,
		TryStateSelect::RoundRobin(0),
		TryStateSelect::Only(vec![]),
	]
	.iter()
	.map(|try_state_select| try_state_details(&try_state_select))
	.collect::<Vec<_>>()
}

#[cfg(test)]
mod tests {
	use super::*;
	use crate::{cli::MockCli, common::runtime::get_mock_runtime};
	use clap::Parser;

	#[derive(Default)]
	struct MockCommand {
		state: Option<State>,
	}

	#[test]
	fn update_snapshot_state_works() -> anyhow::Result<()> {
		let snapshot_file = get_mock_snapshot();
		// Prompt for snapshot path if not provided.
		let mut cmd = MockCommand::default();
		let mut cli = MockCli::new().expect_input(
			format!(
				"Enter path to your snapshot file?\n{}.",
				style("Snapshot file can be generated using `pop test create-snapshot` command")
					.dim()
			),
			snapshot_file.to_str().unwrap().to_string(),
		);
		update_snapshot(&mut cli, None, &mut cmd.state)?;
		match cmd.state {
			Some(State::Snap { ref path }) => {
				assert_eq!(path.as_ref().unwrap(), snapshot_file.as_path());
			},
			_ => panic!("Expected snapshot state"),
		}
		cli.verify()?;

		// Use provided path without prompting.
		let mut cmd = MockCommand::default();
		let snapshot_path = Some(snapshot_file);
		let mut cli = MockCli::new(); // No prompt expected
		update_snapshot(&mut cli, snapshot_path.clone(), &mut cmd.state)?;
		match cmd.state {
			Some(State::Snap { ref path }) => {
				assert_eq!(path, &snapshot_path);
			},
			_ => panic!("Expected snapshot state"),
		}
		cli.verify()?;

		Ok(())
	}

	#[test]
	fn update_snapshot_state_invalid_file_fails() -> anyhow::Result<()> {
		let mut cmd = MockCommand::default();
		let mut cli = MockCli::new().expect_input(
			format!(
				"Enter path to your snapshot file?\n{}.",
				style("Snapshot file can be generated using `pop test create-snapshot` command")
					.dim()
			),
			"invalid-path-to-file".to_string(),
		);
		assert!(matches!(
			update_snapshot(&mut cli, None, &mut cmd.state),
			Err(message) if message.to_string().contains("Invalid path to the snapshot file.")
		));
		cli.verify()?;
		Ok(())
	}

	#[test]
	fn update_live_state_works() -> anyhow::Result<()> {
		// Prompt all inputs if not provided.
		let mut live_state = LiveState::default();
		let mut cmd = MockCommand::default();
		let mut cli = MockCli::new()
			.expect_input("Enter the live chain of your node:", DEFAULT_LIVE_NODE_URL.to_string())
			.expect_input("Enter the block hash (optional):", DEFAULT_BLOCK_HASH.to_string());
		update_live_state(&mut cli, &mut live_state, &mut cmd.state)?;
		match cmd.state {
			Some(State::Live(ref live_state)) => {
				assert_eq!(live_state.uri, Some(DEFAULT_LIVE_NODE_URL.to_string()));
				assert_eq!(
					live_state.at,
					Some(DEFAULT_BLOCK_HASH.strip_prefix("0x").unwrap_or_default().to_string())
				);
			},
			_ => panic!("Expected live state"),
		}
		cli.verify()?;

		// Prompt for the URI if not provided.
		let mut live_state = LiveState::default();
		live_state.at = Some("1234567890abcdef".to_string());
		let mut cmd = MockCommand::default();
		let mut cli = MockCli::new()
			.expect_input("Enter the live chain of your node:", DEFAULT_LIVE_NODE_URL.to_string());
		update_live_state(&mut cli, &mut live_state, &mut cmd.state)?;
		match cmd.state {
			Some(State::Live(ref live_state)) => {
				assert_eq!(live_state.uri, Some(DEFAULT_LIVE_NODE_URL.to_string()));
				assert_eq!(live_state.at, Some("1234567890abcdef".to_string()));
			},
			_ => panic!("Expected live state"),
		}
		cli.verify()?;

		// Prompt for the block hash if not provided.
		let mut live_state = LiveState::default();
		live_state.uri = Some(DEFAULT_LIVE_NODE_URL.to_string());
		let mut cmd = MockCommand::default();
		// Provide the empty block hash.
		let mut cli =
			MockCli::new().expect_input("Enter the block hash (optional):", String::default());
		update_live_state(&mut cli, &mut live_state, &mut cmd.state)?;
		match cmd.state {
			Some(State::Live(ref live_state)) => {
				assert_eq!(live_state.uri, Some(DEFAULT_LIVE_NODE_URL.to_string()));
				assert_eq!(live_state.at, None);
			},
			_ => panic!("Expected live state"),
		}
		cli.verify()?;
		Ok(())
	}

	#[test]
	fn update_runtime_source_works() -> anyhow::Result<()> {
		let mut runtime = Runtime::Existing;
		let mut profile = None;
		let mut cli = MockCli::new()
			.expect_select(
				"Choose the build profile of the binary that should be used: ".to_string(),
				Some(true),
				true,
				Some(Profile::get_variants()),
				0,
				None,
			)
			.expect_confirm(
				format!(
					"Do you want to specify a runtime?\n{}",
					style("If not provided, use the code of the remote node, or a snapshot.").dim()
				),
				true,
			)
			.expect_warning("NOTE: Make sure your runtime is built with `try-runtime` feature.")
			.expect_input(
				"Please specify the path to the runtime project or the runtime binary.",
				get_mock_runtime(Some(Feature::TryRuntime)).to_str().unwrap().to_string(),
			);
		update_runtime_source(
			&mut cli,
			"Do you want to specify a runtime?",
			&[],
			&mut runtime,
			&mut profile,
			true,
		)?;
		cli.verify()?;
		match runtime {
			Runtime::Existing => panic!("Unexpected runtime"),
			Runtime::Path(ref path) => {
				assert_eq!(path, &get_mock_runtime(Some(Feature::TryRuntime)))
			},
		}
		assert_eq!(profile, Some(Profile::Debug));

		// If `--runtime` is provided, don't prompt for runtime selection.
		let mut cli = MockCli::new();
		update_runtime_source(
			&mut cli,
			"",
			&["--runtime=dummy-runtime-path".to_string()],
			&mut runtime,
			&mut profile,
			true,
		)?;
		cli.verify()?;
		Ok(())
	}

	#[test]
	fn guide_user_to_select_state_source_works() -> anyhow::Result<()> {
		let mut cli = MockCli::new().expect_select(
			"Select source of runtime state to run the migration with:",
			Some(true),
			true,
			Some(get_subcommands()),
			0,
			None,
		);
		assert_eq!(guide_user_to_select_state_source(&mut cli)?, &StateCommand::Live);
		Ok(())
	}

	#[tokio::test]
	async fn guide_user_to_select_try_state_works() -> anyhow::Result<()> {
		let client = set_up_client(DEFAULT_LIVE_NODE_URL).await?;
		let pallets = get_pallets(&client).await?;
		let pallet_items: Vec<(String, String)> =
			pallets.into_iter().map(|pallet| (pallet.name, pallet.docs)).collect();

		for (option, uri, expected) in [
			(0, None, TryStateSelect::None),
			(1, None, TryStateSelect::All),
			(2, None, TryStateSelect::RoundRobin(10)),
			(
				3,
				None,
				TryStateSelect::Only(
					vec!["System", "Balances", "Proxy"]
						.iter()
						.map(|s| s.as_bytes().to_vec())
						.collect(),
				),
			),
			(
				3,
				Some(DEFAULT_LIVE_NODE_URL.to_string()),
				TryStateSelect::Only(
					vec![
						"Assets",
						"Aura",
						"AuraExt",
						"Authorship",
						"Balances",
						"CollatorSelection",
						"Contracts",
						"Council",
						"CumulusXcm",
						"Fungibles",
						"Ismp",
						"IsmpParachain",
						"MessageQueue",
						"Messaging",
						"Motion",
						"Multisig",
						"NftFractionalization",
						"Nfts",
						"ParachainInfo",
						"ParachainSystem",
						"PolkadotXcm",
						"Preimage",
						"Proxy",
						"Revive",
						"Scheduler",
						"Session",
						"Sudo",
						"System",
						"Timestamp",
						"TransactionPayment",
						"Treasury",
						"Utility",
						"XcmpQueue",
					]
					.iter()
					.map(|s| s.as_bytes().to_vec())
					.collect(),
				),
			),
		] {
			let mut cli = MockCli::new().expect_select(
				"Select state tests to execute:",
				Some(true),
				true,
				Some(get_try_state_items()),
				option,
				None,
			);
			if let TryStateSelect::RoundRobin(..) = expected {
				cli = cli.expect_input("Enter the number of rounds:", "10".to_string());
			} else if let TryStateSelect::Only(..) = expected {
				if uri.is_some() {
					cli = cli.expect_multiselect::<String>(
						"Select pallets (select with SPACE):",
						Some(true),
						true,
						Some(pallet_items.clone()),
						Some(true),
					);
				} else {
					cli = cli.expect_input(
						format!(
    						"Enter the pallet names separated by commas:\n{}",
    						style("Pallet names must be capitalized exactly as defined in the runtime.").dim()
    					),
						"System, Balances, Proxy".to_string(),
					);
				}
			}
			assert_eq!(guide_user_to_select_try_state(&mut cli, uri).await?, expected);
			cli.verify()?;
		}
		Ok(())
	}

	#[test]
	fn add_argument_without_value_works() {
		let mut args = vec![];
		let user_provided_args = vec![];
		let mut constructor = ArgumentConstructor::new(&mut args, &user_provided_args);
		constructor.add(&[], true, "--flag", Some(String::default()));
		assert_eq!(constructor.finalize(&[]), vec!["--flag".to_string()]);
		assert!(constructor.added.contains("--flag"));
	}

	#[test]
	fn skip_argument_when_already_seen_works() {
		let mut args = vec!["--existing".to_string()];
		let user_provided_args = vec![];
		ArgumentConstructor::new(&mut args, &user_provided_args).add(
			&[],
			true,
			"--existing",
			Some("ignored".to_string()),
		);
		// No duplicates added.
		assert_eq!(args, vec!["--existing".to_string()]);
	}

	#[test]
	fn skip_argument_based_on_condition_works() {
		let mut args = vec![];
		let user_provided_args = vec![];
		let mut constructor = ArgumentConstructor::new(&mut args, &user_provided_args);
		constructor.add(&["--skip"], false, "--flag", Some("value".to_string()));
		// Condition is false, so it should not add.
		assert!(args.is_empty());
	}

	#[test]
	fn finalize_adds_missing_user_arguments_works() {
		let mut args = vec![];
		let user_provided_args = vec!["--user-arg".to_string(), "--another-arg".to_string()];
		let mut constructor = ArgumentConstructor::new(&mut args, &user_provided_args);
		constructor.finalize(&[]);
		assert!(args.contains(&"--user-arg".to_string()));
		assert!(args.contains(&"--another-arg".to_string()));
	}

	#[test]
	fn finalize_skips_provided_arguments_works() {
		let mut args = vec![];
		let user_provided_args = vec!["--keep".to_string(), "--skip-me".to_string()];
		let mut constructor = ArgumentConstructor::new(&mut args, &user_provided_args);
		constructor.finalize(&["--skip-me"]);
		assert!(args.contains(&"--keep".to_string()));
		assert!(!args.contains(&"--skip-me".to_string())); // Skipped argument should not be added
	}

	#[test]
	fn argument_exists_works() {
		let args = vec![
			"--uri=http://example.com".to_string(),
			"--at=block123".to_string(),
			"--runtime".to_string(),
			"mock-runtime".to_string(),
		];
		assert!(argument_exists(&args, "--runtime"));
		assert!(argument_exists(&args, "--uri"));
		assert!(argument_exists(&args, "--at"));
		assert!(!argument_exists(&args, "--path"));
		assert!(!argument_exists(&args, "--custom-arg"));
	}

	#[test]
	fn collect_shared_arguments_works() -> anyhow::Result<()> {
		// Keep the user-provided argument unchanged.
		let user_provided_args = vec!["--runtime".to_string(), "dummy-runtime".to_string()];
		let mut args = vec![];
		collect_shared_arguments(
			&SharedParams::try_parse_from(vec![""])?,
			&user_provided_args,
			&mut args,
		);
		assert_eq!(args, user_provided_args);

		// If the user does not provide a URI argument, modify with the argument updated during
		// runtime.
		let shared_params = SharedParams::try_parse_from(vec!["", "--runtime=path-to-runtime"])?;
		let mut args = vec![];
		collect_shared_arguments(&shared_params, &[], &mut args);
		assert_eq!(args, vec!["--runtime=path-to-runtime".to_string()]);
		Ok(())
	}

	#[test]
	fn collect_live_state_arguments_works() -> anyhow::Result<()> {
		let mut cmd = MockCommand::default();
		cmd.state = Some(State::Live(LiveState::default()));

		// No arguments.
		let mut args = vec![];
		collect_state_arguments(&cmd.state, &[], &mut args)?;
		assert!(args.is_empty());

		let mut live_state = LiveState::default();
		live_state.uri = Some(DEFAULT_LIVE_NODE_URL.to_string());
		cmd.state = Some(State::Live(live_state.clone()));
		// Keep the user-provided argument unchanged.
		let user_provided_args = &["--uri".to_string(), "ws://localhost:9944".to_string()];
		let mut args = vec![];
		collect_state_arguments(&cmd.state, user_provided_args, &mut args)?;
		assert_eq!(args, user_provided_args);

		// If the user does not provide a `--uri` argument, modify with the argument updated during
		// runtime.
		let mut args = vec![];
		collect_state_arguments(&cmd.state, &[], &mut args)?;
		assert_eq!(args, vec![format!("--uri={}", live_state.uri.clone().unwrap_or_default())]);

		live_state.at = Some(DEFAULT_BLOCK_HASH.to_string());
		cmd.state = Some(State::Live(live_state.clone()));
		// Keep the user-provided argument unchanged.
		let user_provided_args = &[
			format!("--uri={}", live_state.uri.clone().unwrap_or_default()),
			"--at".to_string(),
			"0x1234567890".to_string(),
		];
		let mut args = vec![];
		collect_state_arguments(&cmd.state, user_provided_args, &mut args)?;
		assert_eq!(args, user_provided_args);

		// Not allow empty `--at`.
		let user_provided_args =
			&[format!("--uri={}", live_state.uri.clone().unwrap_or_default()), "--at=".to_string()];
		let mut args = vec![];
		collect_state_arguments(&cmd.state, user_provided_args, &mut args)?;
		assert_eq!(args, vec![format!("--uri={}", live_state.uri.clone().unwrap_or_default())]);

		// If the user does not provide a block hash `--at` argument, modify with the argument
		// updated during runtime.
		let mut args = vec![];
		collect_state_arguments(&cmd.state, &[], &mut args)?;
		assert_eq!(
			args,
			vec![
				format!("--uri={}", live_state.uri.unwrap_or_default()),
				format!("--at={}", live_state.at.unwrap_or_default())
			]
		);
		Ok(())
	}

	#[test]
	fn collect_snap_state_arguments_works() -> anyhow::Result<()> {
		let mut cmd = MockCommand::default();
		cmd.state = Some(State::Snap { path: Some(PathBuf::default()) });

		// No arguments.
		let mut args = vec![];
		collect_state_arguments(&cmd.state, &[], &mut args)?;
		assert!(args.is_empty());

		let state = State::Snap { path: Some(PathBuf::from("./existing-file")) };
		cmd.state = Some(state);
		// Keep the user-provided argument unchanged.
		let user_provided_args = &["--path".to_string(), "./path-to-file".to_string()];
		let mut args = vec![];
		collect_state_arguments(&cmd.state, user_provided_args, &mut args)?;
		assert_eq!(args, user_provided_args);

		// If the user does not provide a `--path` argument, modify with the argument updated during
		// runtime.
		let mut args = vec![];
		collect_state_arguments(&cmd.state, &[], &mut args)?;
		assert_eq!(args, vec!["--path=./existing-file"]);
		Ok(())
	}

	#[test]
	fn partition_arguments_works() {
		let subcommand = "run";
		let (command_args, shared_params, after_subcommand) =
			partition_arguments(&[subcommand.to_string()], subcommand);

		assert!(command_args.is_empty());
		assert!(shared_params.is_empty());
		assert!(after_subcommand.is_empty());

		let args = vec![
			"--runtime=runtime_name".to_string(),
			"--wasm-execution=instantiate".to_string(),
			"--command=command_name".to_string(),
			"run".to_string(),
			"--arg1".to_string(),
			"--arg2".to_string(),
		];
		let (command_args, shared_params, after_subcommand) =
			partition_arguments(&args, subcommand);
		assert_eq!(command_args, vec!["--command=command_name".to_string()]);
		assert_eq!(
			shared_params,
			vec!["--runtime=runtime_name".to_string(), "--wasm-execution=instantiate".to_string()]
		);
		assert_eq!(after_subcommand, vec!["--arg1".to_string(), "--arg2".to_string()]);
	}

	#[test]
	fn format_arg_works() {
		assert_eq!(format_arg("--number", 1), "--number=1");
		assert_eq!(format_arg("--string", "value"), "--string=value");
		assert_eq!(format_arg("--boolean", true), "--boolean=true");
		assert_eq!(format_arg("--path", PathBuf::new().display()), "--path=");
	}

	#[test]
	fn add_build_runtim_params_works() {
		for (user_provided_args, params, expected) in [
			(
				vec![],
				BuildRuntimeParams { no_build: true, profile: None, skip_confirm: true },
				vec!["-n", "-y"],
			),
			(
				vec!["--arg1", "--arg2"],
				BuildRuntimeParams {
					no_build: true,
					profile: Some(Profile::Debug),
					skip_confirm: true,
				},
				vec!["--profile=debug", "-n", "-y", "--arg1", "--arg2"],
			),
			(
				vec!["--no-build", "--skip-confirm", "--arg1", "--arg2"],
				BuildRuntimeParams {
					no_build: true,
					profile: Some(Profile::Debug),
					skip_confirm: true,
				},
				vec!["--profile=debug", "--no-build", "--skip-confirm", "--arg1", "--arg2"],
			),
		] {
			let args = &mut vec![];
			let user_provided_args: Vec<String> =
				user_provided_args.iter().map(|a| a.to_string()).collect();
			let mut c = ArgumentConstructor::new(args, &user_provided_args);
			params.add_arguments(&mut c);
			assert_eq!(c.finalize(&[]), expected);
		}
	}
}<|MERGE_RESOLUTION|>--- conflicted
+++ resolved
@@ -5,12 +5,8 @@
 	common::binary::{check_and_prompt, BinaryGenerator},
 	impl_binary_generator,
 };
-<<<<<<< HEAD
 use clap::Args;
-=======
-use clap::{Args, Parser};
 use cliclack::spinner;
->>>>>>> 6b41ed07
 use console::style;
 use duct::cmd;
 use frame_try_runtime::TryStateSelect;
@@ -281,10 +277,11 @@
 			}
 			TryStateSelect::RoundRobin(rounds?)
 		},
-<<<<<<< HEAD
 		s if s == try_state_label(&TryStateSelect::Only(vec![])) =>
 			match url {
 				Some(url) => {
+					let spinner = spinner();
+					spinner.start("Retrieving available pallets...");
 					let client = set_up_client(&url).await?;
 					let pallets = get_pallets(&client).await?;
 					let mut prompt = cli
@@ -294,6 +291,7 @@
 					for pallet in pallets {
 						prompt = prompt.item(pallet.name.clone(), pallet.name, pallet.docs);
 					}
+					spinner.stop("");
 					let selected_pallets = prompt.interact()?;
 					TryStateSelect::Only(
 						selected_pallets
@@ -316,29 +314,6 @@
 					)
 				},
 			},
-=======
-		s if s == try_state_label(&TryStateSelect::Only(vec![])) => {
-			let spinner = spinner();
-			spinner.start("Retrieving available pallets...");
-			let client = set_up_client(url).await?;
-			let pallets = get_pallets(&client).await?;
-			let mut prompt = cli
-				.multiselect("Select pallets (select with SPACE):")
-				.required(true)
-				.filter_mode();
-			for pallet in pallets {
-				prompt = prompt.item(pallet.name.clone(), pallet.name, pallet.docs);
-			}
-			spinner.stop("");
-			let selected_pallets = prompt.interact()?;
-			TryStateSelect::Only(
-				selected_pallets
-					.iter()
-					.map(|pallet| pallet.trim().as_bytes().to_vec())
-					.collect(),
-			)
-		},
->>>>>>> 6b41ed07
 		_ => TryStateSelect::All,
 	})
 }
