// SPDX-License-Identifier: GPL-3.0

use cliclack::ThemeState;
use console::Style;
pub(crate) use console::style;

pub(crate) fn get_styles() -> clap::builder::Styles {
	use clap::builder::styling::{AnsiColor, Color, Style};
	clap::builder::Styles::styled()
		.usage(Style::new().bold().fg_color(Some(Color::Ansi(AnsiColor::BrightCyan))))
		.header(Style::new().bold().fg_color(Some(Color::Ansi(AnsiColor::BrightCyan))))
		.literal(Style::new().fg_color(Some(Color::Ansi(AnsiColor::BrightMagenta))))
		.invalid(Style::new().bold().fg_color(Some(Color::Ansi(AnsiColor::Red))))
		.error(Style::new().bold().fg_color(Some(Color::Ansi(AnsiColor::Red))))
		.valid(
			Style::new()
				.bold()
				.underline()
				.fg_color(Some(Color::Ansi(AnsiColor::BrightMagenta))),
		)
		.placeholder(Style::new().fg_color(Some(Color::Ansi(AnsiColor::White))))
}

pub(crate) struct Theme;

impl cliclack::Theme for Theme {
	fn bar_color(&self, state: &ThemeState) -> Style {
		match state {
			ThemeState::Active => Style::new().bright().magenta(),
			ThemeState::Error(_) => Style::new().bright().red(),
			_ => Style::new().magenta().dim(),
		}
	}

	fn state_symbol_color(&self, _state: &ThemeState) -> Style {
		Style::new().bright().magenta()
	}

	fn info_symbol(&self) -> String {
		"⚙".into()
	}
}

/// Formats a URL with bold and underlined style.
#[cfg(feature = "chain")]
pub(crate) fn format_url(url: &str) -> String {
	format!("{}", style(url).bold().underlined())
}

/// Formats the step label if steps should be shown.
#[cfg(feature = "chain")]
pub(crate) fn format_step_prefix(current: usize, total: usize, show: bool) -> String {
<<<<<<< HEAD
	if show {
		format!("[{}/{}]: ", current, total)
	} else {
		Default::default()
	}
=======
	if show { format!("[{}/{}]: ", current, total) } else { Default::default() }
>>>>>>> a29ac185
}

#[cfg(test)]
#[cfg(feature = "chain")]
mod tests {
	use super::*;
	use console::Style;

	#[test]
	fn format_provider_url_works() {
		let url = "https://example.com";
		assert_eq!(format_url(url), format!("{}", Style::new().bold().underlined().apply_to(url)));
	}

	#[test]
	fn format_step_prefix_works() {
		assert_eq!(format_step_prefix(2, 5, true), "[2/5]: ");
		assert_eq!(format_step_prefix(2, 5, false), "");
	}
}<|MERGE_RESOLUTION|>--- conflicted
+++ resolved
@@ -50,15 +50,7 @@
 /// Formats the step label if steps should be shown.
 #[cfg(feature = "chain")]
 pub(crate) fn format_step_prefix(current: usize, total: usize, show: bool) -> String {
-<<<<<<< HEAD
-	if show {
-		format!("[{}/{}]: ", current, total)
-	} else {
-		Default::default()
-	}
-=======
 	if show { format!("[{}/{}]: ", current, total) } else { Default::default() }
->>>>>>> a29ac185
 }
 
 #[cfg(test)]
