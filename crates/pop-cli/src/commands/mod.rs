// SPDX-License-Identifier: GPL-3.0

use crate::{cache, cli::Cli, common::builds::get_project_path};
use clap::Subcommand;
use pop_common::templates::Template;
use serde_json::{json, Value};

#[cfg(feature = "parachain")]
pub(crate) mod bench;
pub(crate) mod build;
pub(crate) mod call;
pub(crate) mod clean;
pub(crate) mod install;
pub(crate) mod new;
pub(crate) mod test;
pub(crate) mod up;

#[derive(Subcommand)]
#[command(subcommand_required = true)]
pub(crate) enum Command {
	/// Set up the environment for development by installing required packages.
	#[clap(alias = "i")]
	Install(install::InstallArgs),
	/// Generate a new parachain, pallet or smart contract.
	#[clap(alias = "n")]
	#[cfg(any(feature = "parachain", feature = "contract"))]
	New(new::NewArgs),
	/// Benchmark a pallet or parachain.
	#[cfg(feature = "parachain")]
	Bench(bench::BenchmarkArgs),
	#[clap(alias = "b", about = about_build())]
	#[cfg(any(feature = "parachain", feature = "contract"))]
	Build(build::BuildArgs),
	/// Call a chain or a smart contract.
	#[clap(alias = "c")]
	#[cfg(any(feature = "parachain", feature = "contract"))]
	Call(call::CallArgs),
	#[clap(alias = "u", about = about_up())]
	#[cfg(any(feature = "parachain", feature = "contract"))]
	Up(up::UpArgs),
	/// Test a Rust project.
	#[clap(alias = "t")]
	#[cfg(any(feature = "parachain", feature = "contract"))]
	Test(test::TestArgs),
	/// Remove generated/cached artifacts.
	#[clap(alias = "C")]
	Clean(clean::CleanArgs),
}

/// Help message for the build command.
fn about_build() -> &'static str {
	#[cfg(all(feature = "parachain", feature = "contract"))]
	return "Build a parachain, chain specification, smart contract or Rust package.";
	#[cfg(all(feature = "parachain", not(feature = "contract")))]
	return "Build a parachain, chain specification or Rust package.";
	#[cfg(all(feature = "contract", not(feature = "parachain")))]
	return "Build a smart contract or Rust package.";
}

/// Help message for the `up` command.
fn about_up() -> &'static str {
	#[cfg(all(feature = "parachain", feature = "contract"))]
	return "Deploy a rollup(parachain), deploy a smart contract or launch a local network.";
	#[cfg(all(feature = "parachain", not(feature = "contract")))]
	return "Deploy a rollup(parachain) or launch a local network.";
	#[cfg(all(feature = "contract", not(feature = "parachain")))]
	return "Deploy a smart contract.";
}

impl Command {
	/// Executes the command.
	pub(crate) async fn execute(self) -> anyhow::Result<Value> {
		match self {
			#[cfg(any(feature = "parachain", feature = "contract"))]
			Self::Install(args) => install::Command.execute(args).await.map(|_| Value::Null),
			#[cfg(any(feature = "parachain", feature = "contract"))]
			Self::New(args) => match args.command {
				#[cfg(feature = "parachain")]
				new::Command::Parachain(cmd) => match cmd.execute().await {
					Ok(template) => {
						// telemetry should never cause a panic or early exit
						Ok(
							json!({template.template_type().unwrap_or("provider-missing"): template.name()}),
						)
					},
					Err(e) => Err(e),
				},
				#[cfg(feature = "parachain")]
				new::Command::Pallet(cmd) => {
					// When more contract selections are added the tel data will likely need to go
					// deeper in the stack
					cmd.execute().await.map(|_| json!("template"))
				},
				#[cfg(feature = "contract")]
				new::Command::Contract(cmd) => {
					// When more contract selections are added, the tel data will likely need to go
					// deeper in the stack
					cmd.execute().await.map(|_| json!("default"))
				},
			},
			#[cfg(feature = "parachain")]
			Self::Bench(args) => bench::Command::execute(args).await.map(|_| Value::Null),
			#[cfg(any(feature = "parachain", feature = "contract"))]
			Self::Build(args) => match args.command {
				None => build::Command::execute(args).map(|t| json!(t)),
				Some(cmd) => match cmd {
					#[cfg(feature = "parachain")]
					build::Command::Spec(cmd) => cmd.execute().await.map(|_| Value::Null),
				},
			},
			#[cfg(any(feature = "parachain", feature = "contract"))]
			Self::Call(args) => match args.command {
				#[cfg(feature = "parachain")]
				call::Command::Chain(cmd) => cmd.execute().await.map(|_| Value::Null),
				#[cfg(feature = "contract")]
				call::Command::Contract(cmd) => cmd.execute().await.map(|_| Value::Null),
			},
			#[cfg(any(feature = "parachain", feature = "contract"))]
			Self::Up(args) => match args.command {
				None => up::Command::execute(args).await.map(|t| json!(t)),
				Some(cmd) => match cmd {
					#[cfg(feature = "parachain")]
					up::Command::Network(mut cmd) => {
						cmd.valid = true;
						cmd.execute().await.map(|_| Value::Null)
					},
					// TODO: Deprecated, will be removed in v0.8.0.
					#[cfg(feature = "parachain")]
					up::Command::Parachain(cmd) => cmd.execute().await.map(|_| Value::Null),
					// TODO: Deprecated, will be removed in v0.8.0.
					#[cfg(feature = "contract")]
					up::Command::Contract(mut cmd) => {
						cmd.path = get_project_path(args.path, args.path_pos);
						cmd.execute().await.map(|_| Value::Null)
					},
				},
			},
			Self::Test(args) => match args.command {
				None => test::Command::execute(args).await.map(|t| json!(t)),
				Some(cmd) => match cmd {
					#[cfg(feature = "contract")]
					test::Command::Contract(cmd) => cmd.execute(&mut Cli).await.map(|t| json!(t)),
					#[cfg(feature = "parachain")]
					test::Command::OnRuntimeUpgrade(cmd) => cmd.execute(&mut Cli).await.map(|t| json!(t)),
					#[cfg(feature = "parachain")]
<<<<<<< HEAD
					test::Command::ExecuteBlock(cmd) => cmd.execute(&mut Cli).await.map(|t| json!(t)),
=======
					test::Command::CreateSnapshot(cmd) => cmd.execute(&mut Cli).await.map(|t| json!(t)),
>>>>>>> de5a0240
				},
			},
			Self::Clean(args) => match args.command {
				clean::Command::Cache(cmd_args) => {
					// Initialize command and execute
					clean::CleanCacheCommand { cli: &mut Cli, cache: cache()?, all: cmd_args.all }
						.execute()
						.map(|_| Value::Null)
				},
			},
		}
	}
}<|MERGE_RESOLUTION|>--- conflicted
+++ resolved
@@ -143,11 +143,9 @@
 					#[cfg(feature = "parachain")]
 					test::Command::OnRuntimeUpgrade(cmd) => cmd.execute(&mut Cli).await.map(|t| json!(t)),
 					#[cfg(feature = "parachain")]
-<<<<<<< HEAD
 					test::Command::ExecuteBlock(cmd) => cmd.execute(&mut Cli).await.map(|t| json!(t)),
-=======
+					#[cfg(feature = "parachain")]
 					test::Command::CreateSnapshot(cmd) => cmd.execute(&mut Cli).await.map(|t| json!(t)),
->>>>>>> de5a0240
 				},
 			},
 			Self::Clean(args) => match args.command {
