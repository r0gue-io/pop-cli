// SPDX-License-Identifier: GPL-3.0

use crate::style::Theme;
use anyhow::Result;
use clap::{
	builder::{PossibleValue, PossibleValuesParser, TypedValueParser},
	Args,
};
use cliclack::{clear_screen, confirm, input, intro, log::success, outro, outro_cancel, set_theme};
use console::style;
<<<<<<< HEAD
use pop_common::get_project_name_from_path;
use pop_contracts::{create_smart_contract, is_valid_contract_name, ContractType, Template};
use std::{
	fs,
	path::{Path, PathBuf},
	str::FromStr,
};
=======
use pop_common::{
	enum_variants,
	templates::{Template, Type},
};
use pop_contracts::{create_smart_contract, is_valid_contract_name, Contract, ContractType};
use std::{env::current_dir, fs, path::PathBuf, str::FromStr};
>>>>>>> b606c096
use strum::VariantArray;

#[derive(Args, Clone)]
pub struct NewContractCommand {
	#[arg(help = "Name of the contract")]
	pub(crate) name: Option<String>,
	#[arg(
		default_value = ContractType::Examples.as_ref(),
		short = 'c',
		long,
		help = "Contract type.",
		value_parser = enum_variants!(ContractType)
	)]
	pub(crate) contract_type: Option<ContractType>,
	#[arg(
		short = 't',
		long,
		help = "Template to use.",
		value_parser = enum_variants!(Contract)
	)]
	pub(crate) template: Option<Contract>,
}

impl NewContractCommand {
	/// Executes the command.
	pub(crate) async fn execute(self) -> anyhow::Result<()> {
		clear_screen()?;
		set_theme(Theme);
		let contract_config = if self.name.is_none() {
			// If the user doesn't provide a name, guide them in generating a contract.
			guide_user_to_generate_contract().await?
		} else {
			self.clone()
		};
		let path_project = &contract_config
			.name
			.clone()
			.expect("name can not be none as fallback above is interactive input; qed");
		let path = Path::new(path_project);
		let name = get_project_name_from_path(path, "my_contract");
		is_valid_contract_name(name)?;
		let contract_type = &contract_config.contract_type.clone().unwrap_or_default();
		let template = match &contract_config.template {
			Some(template) => template.clone(),
			None => contract_type.default_template().expect("contract types have defaults; qed."), // Default contract type
		};

		is_template_supported(contract_type, &template)?;

		generate_contract_from_template(name, &path, &template)?;
		Ok(())
	}
}

fn is_template_supported(contract_type: &ContractType, template: &Contract) -> Result<()> {
	if !contract_type.provides(template) {
		return Err(anyhow::anyhow!(format!(
			"The contract type \"{:?}\" doesn't support the {:?} template.",
			contract_type, template
		)));
	};
	return Ok(());
}

async fn guide_user_to_generate_contract() -> anyhow::Result<NewContractCommand> {
	intro(format!("{}: Generate a contract", style(" Pop CLI ").black().on_magenta()))?;
	let mut contract_type_prompt = cliclack::select("Select a contract type: ".to_string());
	for (i, contract_type) in ContractType::types().iter().enumerate() {
		if i == 0 {
			contract_type_prompt = contract_type_prompt.initial_value(contract_type);
		}
		contract_type_prompt = contract_type_prompt.item(
			contract_type,
			contract_type.name(),
			format!(
				"{} {} available option(s)",
				contract_type.description(),
				contract_type.templates().len(),
			),
		);
	}
	let contract_type = contract_type_prompt.interact()?;

	let template = display_select_options(contract_type)?;

	let name: String = input("Where should your project be created?")
		.placeholder("./my_contract")
		.default_input("./my_contract")
		.interact()?;

	clear_screen()?;
	Ok(NewContractCommand {
		name: Some(name),
		contract_type: Some(contract_type.clone()),
		template: Some(template.clone()),
	})
}

fn display_select_options(contract_type: &ContractType) -> Result<&Contract> {
	let mut prompt = cliclack::select("Select the contract:".to_string());
	for (i, template) in contract_type.templates().into_iter().enumerate() {
		if i == 0 {
			prompt = prompt.initial_value(template);
		}
		prompt = prompt.item(template, template.name(), template.description());
	}
	Ok(prompt.interact()?)
}

fn generate_contract_from_template(
<<<<<<< HEAD
	name: &str,
	path: &Path,
	template: &Template,
=======
	name: &String,
	path: Option<PathBuf>,
	template: &Contract,
>>>>>>> b606c096
) -> anyhow::Result<()> {
	intro(format!(
		"{}: Generating \"{}\" using {}!",
		style(" Pop CLI ").black().on_magenta(),
		name,
		template.name(),
	))?;

	let contract_path = check_destination_path(path)?;
	fs::create_dir_all(contract_path.as_path())?;
	let spinner = cliclack::spinner();
	spinner.start("Generating contract...");
	create_smart_contract(&name, contract_path.as_path(), template)?;
	spinner.clear();
	// Replace spinner with success.
	console::Term::stderr().clear_last_lines(2)?;
	success("Generation complete")?;
	// add next steps
	let mut next_steps = vec![
		format!("cd into {:?} and enjoy hacking! 🚀", contract_path.display()),
		"Use `pop build contract` to build your contract.".into(),
	];
	next_steps.push(format!("Use `pop up contract` to deploy your contract on a live network."));
	let next_steps: Vec<_> = next_steps
		.iter()
		.map(|s| style(format!("{} {s}", console::Emoji("●", ">"))).dim().to_string())
		.collect();
	success(format!("Next Steps:\n{}", next_steps.join("\n")))?;

	outro(format!(
		"Need help? Learn more at {}\n",
		style("https://learn.onpop.io/v/cli").magenta().underlined()
	))?;
	Ok(())
}

fn check_destination_path(contract_path: &Path) -> anyhow::Result<PathBuf> {
	if contract_path.exists() {
		if !confirm(format!(
			"\"{}\" directory already exists. Would you like to remove it?",
			contract_path.display()
		))
		.interact()?
		{
			outro_cancel(format!(
				"Cannot generate contract until \"{}\" directory is removed.",
				contract_path.display()
			))?;
			return Err(anyhow::anyhow!(format!(
				"\"{}\" directory already exists.",
				contract_path.display()
			)));
		}
		fs::remove_dir_all(contract_path)?;
	}
	Ok(contract_path.to_path_buf())
}

#[cfg(test)]
mod tests {
	use crate::{
		commands::new::{Command::Contract, NewArgs},
		Cli,
		Command::New,
	};
	use anyhow::Result;
	use clap::Parser;
	use tempfile::tempdir;

	#[tokio::test]
	async fn test_new_contract_command_execute_with_defaults_executes() -> Result<()> {
		let dir = tempdir()?;
		let dir_path = format!("{}/test_contract", dir.path().display().to_string());
		let cli = Cli::parse_from(["pop", "new", "contract", &dir_path]);

		let New(NewArgs { command: Contract(command) }) = cli.command else {
			panic!("unable to parse command")
		};
		// Execute
		command.execute().await?;
		Ok(())
	}

	#[tokio::test]
	async fn test_new_contract_template_command_execute() -> Result<()> {
		let dir = tempdir()?;
		let dir_path = format!("{}/test_contract", dir.path().display().to_string());
		let cli =
			Cli::parse_from(["pop", "new", "contract", &dir_path, "-c", "erc", "-t", "erc20"]);

		let New(NewArgs { command: Contract(command) }) = cli.command else {
			panic!("unable to parse command")
		};
		// Execute
		command.execute().await?;
		Ok(())
	}
}<|MERGE_RESOLUTION|>--- conflicted
+++ resolved
@@ -8,22 +8,16 @@
 };
 use cliclack::{clear_screen, confirm, input, intro, log::success, outro, outro_cancel, set_theme};
 use console::style;
-<<<<<<< HEAD
-use pop_common::get_project_name_from_path;
-use pop_contracts::{create_smart_contract, is_valid_contract_name, ContractType, Template};
+use pop_common::{
+	enum_variants, get_project_name_from_path,
+	templates::{Template, Type},
+};
+use pop_contracts::{create_smart_contract, is_valid_contract_name, Contract, ContractType};
 use std::{
 	fs,
 	path::{Path, PathBuf},
 	str::FromStr,
 };
-=======
-use pop_common::{
-	enum_variants,
-	templates::{Template, Type},
-};
-use pop_contracts::{create_smart_contract, is_valid_contract_name, Contract, ContractType};
-use std::{env::current_dir, fs, path::PathBuf, str::FromStr};
->>>>>>> b606c096
 use strum::VariantArray;
 
 #[derive(Args, Clone)]
@@ -134,15 +128,9 @@
 }
 
 fn generate_contract_from_template(
-<<<<<<< HEAD
 	name: &str,
 	path: &Path,
-	template: &Template,
-=======
-	name: &String,
-	path: Option<PathBuf>,
 	template: &Contract,
->>>>>>> b606c096
 ) -> anyhow::Result<()> {
 	intro(format!(
 		"{}: Generating \"{}\" using {}!",
