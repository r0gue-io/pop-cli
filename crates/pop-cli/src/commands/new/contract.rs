--- conflicted
+++ resolved
@@ -15,18 +15,14 @@
 	builder::{PossibleValue, PossibleValuesParser, TypedValueParser},
 };
 use console::style;
-<<<<<<< HEAD
 use pop_common::{
-	FrontendTemplate, FrontendType, enum_variants, get_project_name_from_path,
-	templates::{Template, Type},
-=======
-use pop_common::{enum_variants, get_project_name_from_path, templates::Template};
+	FrontendTemplate, FrontendType, enum_variants, get_project_name_from_path, templates::Template,
+};
 use pop_contracts::{Contract, create_smart_contract, is_valid_contract_name};
 use std::{
 	fs,
 	path::{Path, PathBuf},
 	str::FromStr,
->>>>>>> 80a4c311
 };
 use strum::VariantArray;
 
@@ -74,16 +70,9 @@
 			return Ok(Contract::Standard);
 		}
 
-<<<<<<< HEAD
-		let contract_type = &contract_config.contract_type.clone().unwrap_or_default();
-		let template = match &contract_config.template {
-			Some(template) => template.clone(),
-			None => contract_type.default_template().expect("contract types have defaults; qed."), /* Default contract type */
-		};
-
-		is_template_supported(contract_type, &template)?;
+		let template = command.template.unwrap_or_default();
 		let mut frontend_template: Option<FrontendTemplate> = None;
-		if let Some(frontend_arg) = &contract_config.with_frontend {
+		if let Some(frontend_arg) = &command.with_frontend {
 			frontend_template =
 				if frontend_arg == "prompt" {
 					// User provided --with-frontend without value: prompt for template
@@ -95,11 +84,9 @@
 					})?)
 				};
 		}
-		generate_contract_from_template(name, path, &template, frontend_template, &mut cli).await?;
-=======
-		let template = command.template.unwrap_or_default();
-		let contract_path = generate_contract_from_template(name, path, &template, &mut cli)?;
->>>>>>> 80a4c311
+		let contract_path =
+			generate_contract_from_template(name, path, &template, frontend_template, &mut cli)
+				.await?;
 
 		// If the contract is part of a workspace, add it to that workspace
 		if let Some(workspace_toml) = rustilities::manifest::find_workspace_manifest(path) {
@@ -136,8 +123,7 @@
 		command.name = Some(name);
 	}
 
-<<<<<<< HEAD
-	let with_frontend = if cli
+	command.with_frontend = if cli
 		.confirm("Would you like to scaffold a frontend template as well?".to_string())
 		.initial_value(true)
 		.interact()?
@@ -147,15 +133,7 @@
 		None
 	};
 
-	Ok(NewContractCommand {
-		name: Some(name),
-		contract_type: Some(contract_type.clone()),
-		template: Some(template),
-		with_frontend,
-	})
-=======
 	Ok(command)
->>>>>>> 80a4c311
 }
 
 fn display_select_options(cli: &mut impl cli::traits::Cli) -> Result<Contract> {
@@ -272,11 +250,8 @@
 				1, // "erc20"
 				None,
 			)
-<<<<<<< HEAD
-			.expect_confirm("Would you like to scaffold a frontend template as well?", true);
-=======
+			.expect_confirm("Would you like to scaffold a frontend template as well?", true)
 			.expect_input("Where should your project be created?", "./erc20".into());
->>>>>>> 80a4c311
 
 		let user_input = guide_user_to_generate_contract(&mut cli, Default::default()).await?;
 		assert_eq!(user_input.name, Some("./erc20".to_string()));
