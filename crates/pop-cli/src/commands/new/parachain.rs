--- conflicted
+++ resolved
@@ -342,19 +342,12 @@
 async fn get_latest_3_releases(repo: &GitHub, verify: bool) -> Result<Vec<Release>> {
 	let mut latest_3_releases: Vec<Release> =
 		repo.releases().await?.into_iter().filter(|r| !r.prerelease).take(3).collect();
-<<<<<<< HEAD
-	// Get the commit sha for the releases
-	for release in latest_3_releases.iter_mut() {
-		let commit = repo.get_commit_sha_from_release(&release.tag_name).await?;
-		release.commit = Some(commit);
-=======
 	if verify {
 		// Get the commit sha for the releases
 		for release in latest_3_releases.iter_mut() {
 			let commit = repo.get_commit_sha_from_release(&release.tag_name).await?;
 			release.commit = Some(commit);
 		}
->>>>>>> b2746304
 	}
 	Ok(latest_3_releases)
 }
