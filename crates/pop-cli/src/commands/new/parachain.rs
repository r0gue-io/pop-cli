// SPDX-License-Identifier: GPL-3.0
use crate::style::{style, Theme};
use anyhow::Result;
use clap::{
	builder::{PossibleValue, PossibleValuesParser, TypedValueParser},
	Args,
};
use std::{fs, path::Path, str::FromStr};

use cliclack::{clear_screen, confirm, input, intro, log, outro, outro_cancel, set_theme};
use pop_parachains::{
	instantiate_template_dir, is_initial_endowment_valid, Config, Git, GitHub, Provider, Release,
	Template,
};
use strum::VariantArray;

<<<<<<< HEAD
#[derive(Args, Clone)]
=======
const DEFAULT_INITIAL_ENDOWMENT: &str = "1u64 << 60";

#[derive(Args)]
>>>>>>> 141ccfed
pub struct NewParachainCommand {
	#[arg(help = "Name of the project. If empty assistance in the process will be provided.")]
	pub(crate) name: Option<String>,
	#[arg(
		help = "Template provider.",
		default_value = Provider::Pop.as_ref(),
		value_parser = crate::enum_variants!(Provider)
	)]
	pub(crate) provider: Option<Provider>,
	#[arg(
		short = 't',
		long,
		help = "Template to use.",
		value_parser = crate::enum_variants!(Template)
	)]
	pub(crate) template: Option<Template>,
	#[arg(
		short = 'r',
		long,
		help = "Release tag to use for template. If empty, latest release will be used."
	)]
	pub(crate) release_tag: Option<String>,
	#[arg(long, short, help = "Token Symbol", default_value = "UNIT")]
	pub(crate) symbol: Option<String>,
	#[arg(long, short, help = "Token Decimals", default_value = "12")]
	pub(crate) decimals: Option<u8>,
	#[arg(
		long = "endowment",
		short,
		help = "Token Endowment for dev accounts",
		default_value = DEFAULT_INITIAL_ENDOWMENT
	)]
	pub(crate) initial_endowment: Option<String>,
}

#[macro_export]
macro_rules! enum_variants {
	($e: ty) => {{
		PossibleValuesParser::new(
			<$e>::VARIANTS
				.iter()
				.map(|p| PossibleValue::new(p.as_ref()))
				.collect::<Vec<_>>(),
		)
		.try_map(|s| {
			<$e>::from_str(&s).map_err(|e| format!("could not convert from {s} to provider"))
		})
	}};
}

impl NewParachainCommand {
	pub(crate) async fn execute(&self) -> Result<Template> {
		clear_screen()?;
		set_theme(Theme);

		let parachain_config = if self.name.is_none() {
			// If user doesn't select the name guide them to generate a parachain.
<<<<<<< HEAD
			guide_user_to_generate_parachain().await?
		} else {
			self.clone()
=======
			None => guide_user_to_generate_parachain().await,
			Some(name) => {
				let provider = &self.provider.clone().unwrap_or_default();
				let template = match &self.template {
					Some(template) => template.clone(),
					None => provider.default_template(), // Each provider has a template by default
				};

				is_template_supported(provider, &template)?;
				let mut initial_endowment = self.initial_endowment.clone();
				if initial_endowment.is_some()
					&& !is_initial_endowment_valid(&initial_endowment.clone().unwrap())
				{
					log::warning("⚠️ The specified initial endowment is not valid")?;
					//Prompt the user if want to use the one by default
					if !confirm(format!(
						"📦 Would you like to use the default {}?",
						DEFAULT_INITIAL_ENDOWMENT
					))
					.initial_value(true)
					.interact()?
					{
						outro_cancel("🚫 Cannot create a parachain with an incorrect initial endowment value.")?;
						return Ok(());
					}
					initial_endowment = Some(DEFAULT_INITIAL_ENDOWMENT.to_string());
				}
				let config = get_customization_value(
					&template,
					self.symbol.clone(),
					self.decimals,
					initial_endowment.clone(),
				)?;

				generate_parachain_from_template(name, provider, &template, None, config)
			},
>>>>>>> 141ccfed
		};

		let name = &parachain_config
			.name
			.clone()
			.expect("name can not be none as fallback above is interactive input; qed");
		let provider = &parachain_config.provider.clone().unwrap_or_default();
		let template = match &parachain_config.template {
			Some(template) => template.clone(),
			None => provider.default_template(), // Each provider has a template by default
		};

		is_template_supported(provider, &template)?;
		let config = get_customization_value(
			&template,
			parachain_config.symbol.clone(),
			parachain_config.decimals,
			parachain_config.initial_endowment.clone(),
		)?;

		let tag_version = parachain_config.release_tag.clone();

		generate_parachain_from_template(name, provider, &template, tag_version, config)?;
		Ok(template)
	}
}

async fn guide_user_to_generate_parachain() -> Result<NewParachainCommand> {
	intro(format!("{}: Generate a parachain", style(" Pop CLI ").black().on_magenta()))?;

	let mut prompt = cliclack::select("Select a template provider: ".to_string());
	for (i, provider) in Provider::providers().iter().enumerate() {
		if i == 0 {
			prompt = prompt.initial_value(provider);
		}
		prompt = prompt.item(
			provider,
			provider.name(),
			format!(
				"{} {} available option(s) {}",
				provider.description(),
				provider.templates().len(),
				if provider.name() == "Parity" { "[deprecated]" } else { "" }
			),
		);
	}
	let provider = prompt.interact()?;
	let template = display_select_options(provider)?;

	let url = url::Url::parse(&template.repository_url()?).expect("valid repository url");
	let latest_3_releases = GitHub::get_latest_n_releases(3, &url).await?;

	let mut release_name = None;
	if latest_3_releases.len() > 0 {
		release_name = Some(display_release_versions_to_user(latest_3_releases)?);
	}

	let name: String = input("Where should your project be created?")
		.placeholder("./my-parachain")
		.default_input("./my-parachain")
		.interact()?;

	let mut customizable_options = Config {
		symbol: "UNIT".to_string(),
		decimals: 12,
		initial_endowment: "1u64 << 60".to_string(),
	};
	if template.matches(&Provider::Pop) {
		customizable_options = prompt_customizable_options()?;
	}

	clear_screen()?;

	Ok(NewParachainCommand {
		name: Some(name),
		provider: Some(provider.clone()),
		template: Some(template.clone()),
		release_tag: release_name,
		symbol: Some(customizable_options.symbol),
		decimals: Some(customizable_options.decimals),
		initial_endowment: Some(customizable_options.initial_endowment),
	})
}
fn generate_parachain_from_template(
	name_template: &String,
	provider: &Provider,
	template: &Template,
	tag_version: Option<String>,
	config: Config,
) -> Result<()> {
	intro(format!(
		"{}: Generating \"{}\" using {:?} from {:?}!",
		style(" Pop CLI ").black().on_magenta(),
		name_template,
		template,
		provider
	))?;

	let destination_path = check_destination_path(name_template)?;

	let spinner = cliclack::spinner();
	spinner.start("Generating parachain...");
	let tag = instantiate_template_dir(template, destination_path, tag_version, config)?;
	if let Err(err) = Git::git_init(destination_path, "initialized parachain") {
		if err.class() == git2::ErrorClass::Config && err.code() == git2::ErrorCode::NotFound {
			outro_cancel("git signature could not be found. Please configure your git config with your name and email")?;
		}
	}
	spinner.stop("Generation complete");
	if let Some(tag) = tag {
		log::info(format!("Version: {}", tag))?;
	}

	cliclack::note(
			"NOTE: the resulting parachain is not guaranteed to be audited or reviewed for security vulnerabilities.",
		format!("Please consult the source repository at {} to assess production suitability and licensing restrictions.", template.repository_url()?))?;

	outro(format!("cd into \"{}\" and enjoy hacking! 🚀", name_template))?;

	Ok(())
}

fn is_template_supported(provider: &Provider, template: &Template) -> Result<()> {
	if !template.matches(provider) {
		return Err(anyhow::anyhow!(format!(
			"The provider \"{:?}\" doesn't support the {:?} template.",
			provider, template
		)));
	};
	return Ok(());
}

fn display_select_options(provider: &Provider) -> Result<&Template> {
	let mut prompt = cliclack::select("Select the type of parachain:".to_string());
	for (i, template) in provider.templates().into_iter().enumerate() {
		if i == 0 {
			prompt = prompt.initial_value(template);
		}
		prompt = prompt.item(template, template.name(), template.description());
	}
	Ok(prompt.interact()?)
}

fn get_customization_value(
	template: &Template,
	symbol: Option<String>,
	decimals: Option<u8>,
	initial_endowment: Option<String>,
) -> Result<Config> {
	if !matches!(template, Template::Standard)
		&& (symbol.is_some() || decimals.is_some() || initial_endowment.is_some())
	{
		log::warning("Customization options are not available for this template")?;
	}
	return Ok(Config {
		symbol: symbol.clone().expect("default values"),
		decimals: decimals.clone().expect("default values"),
		initial_endowment: initial_endowment.clone().expect("default values"),
	});
}

fn check_destination_path(name_template: &String) -> Result<&Path> {
	let destination_path = Path::new(name_template);
	if destination_path.exists() {
		if !confirm(format!(
			"\"{}\" directory already exists. Would you like to remove it?",
			destination_path.display()
		))
		.interact()?
		{
			outro_cancel(format!(
				"Cannot generate parachain until \"{}\" directory is removed.",
				destination_path.display()
			))?;
			return Err(anyhow::anyhow!(format!(
				"\"{}\" directory already exists.",
				destination_path.display()
			)));
		}
		fs::remove_dir_all(destination_path)?;
	}
	Ok(destination_path)
}

fn display_release_versions_to_user(releases: Vec<Release>) -> Result<String> {
	let mut prompt = cliclack::select("Select a specific release:".to_string());
	for (i, release) in releases.iter().enumerate() {
		if i == 0 {
			prompt = prompt.initial_value(&release.tag_name);
		}
		prompt = prompt.item(
			&release.tag_name,
			&release.name,
			match &release.commit {
				Some(commit) => format!("{} / {}", &release.tag_name, &commit[..=6]),
				None => release.tag_name.to_string(),
			},
		)
	}
	Ok(prompt.interact()?.to_string())
}

fn prompt_customizable_options() -> Result<Config> {
	let symbol: String = input("What is the symbol of your parachain token?")
		.placeholder("UNIT")
		.default_input("UNIT")
		.interact()?;

	let decimals_input: String = input("How many token decimals?")
		.placeholder("12")
		.default_input("12")
		.interact()?;
	let decimals: u8 = decimals_input.parse::<u8>().expect("input has to be a number");

	let mut initial_endowment: String = input("And the initial endowment for dev accounts?")
		.placeholder("1u64 << 60")
		.default_input("1u64 << 60")
		.interact()?;
	if !is_initial_endowment_valid(&initial_endowment) {
		outro_cancel("⚠️ The specified initial endowment is not valid")?;
		//Prompt the user if want to use the one by default
		if !confirm(format!("📦 Would you like to use the default {}?", DEFAULT_INITIAL_ENDOWMENT))
			.initial_value(true)
			.interact()?
		{
			outro_cancel(
				"🚫 Cannot create a parachain with an incorrect initial endowment value.",
			)?;
			return Err(anyhow::anyhow!("incorrect initial endowment value"));
		}
		initial_endowment = DEFAULT_INITIAL_ENDOWMENT.to_string();
	}
	Ok(Config { symbol, decimals, initial_endowment })
}

#[cfg(test)]
mod tests {

	use super::*;
	use crate::{
		commands::new::{NewArgs, NewCommands::Parachain},
		Cli,
		Commands::New,
	};
	use clap::Parser;
	use git2::Repository;
	use tempfile::tempdir;

	#[tokio::test]
	async fn test_new_parachain_command_with_defaults_executes() -> Result<()> {
		let dir = tempdir()?;
		let cli = Cli::parse_from([
			"pop",
			"new",
			"parachain",
			dir.path().join("test_parachain").to_str().unwrap(),
		]);

		let New(NewArgs { command: Parachain(command) }) = cli.command else {
			panic!("unable to parse command")
		};
		// Execute
		let name = command.name.as_ref().unwrap();
		command.execute().await?;
		// check for git_init
		let repo = Repository::open(Path::new(name))?;
		let reflog = repo.reflog("HEAD")?;
		assert_eq!(reflog.len(), 1);
		Ok(())
	}

	#[tokio::test]
	async fn test_new_parachain_command_execute() -> Result<()> {
		let dir = tempdir()?;
		let command = NewParachainCommand {
			name: Some(dir.path().join("test_parachain").to_str().unwrap().to_string()),
			provider: Some(Provider::Pop),
			template: Some(Template::Standard),
			release_tag: None,
			symbol: Some("UNIT".to_string()),
			decimals: Some(12),
			initial_endowment: Some("1u64 << 60".to_string()),
		};
		command.execute().await?;

		// check for git_init
		let repo = Repository::open(Path::new(&command.name.unwrap()))?;
		let reflog = repo.reflog("HEAD")?;
		assert_eq!(reflog.len(), 1);

		Ok(())
	}

	#[test]
	fn test_is_template_supported() -> Result<()> {
		is_template_supported(&Provider::Pop, &Template::Standard)?;
		assert!(is_template_supported(&Provider::Pop, &Template::ParityContracts).is_err());
		assert!(is_template_supported(&Provider::Pop, &Template::ParityFPT).is_err());

		assert!(is_template_supported(&Provider::Parity, &Template::Standard).is_err());
		is_template_supported(&Provider::Parity, &Template::ParityContracts)?;
		is_template_supported(&Provider::Parity, &Template::ParityFPT)
	}

	#[test]
	fn test_get_customization_values() -> Result<()> {
		let config = get_customization_value(
			&Template::Standard,
			Some("DOT".to_string()),
			Some(6),
			Some("10000".to_string()),
		)?;
		assert_eq!(
			config,
			Config {
				symbol: "DOT".to_string(),
				decimals: 6,
				initial_endowment: "10000".to_string()
			}
		);
		Ok(())
	}
}<|MERGE_RESOLUTION|>--- conflicted
+++ resolved
@@ -14,13 +14,9 @@
 };
 use strum::VariantArray;
 
-<<<<<<< HEAD
+const DEFAULT_INITIAL_ENDOWMENT: &str = "1u64 << 60";
+
 #[derive(Args, Clone)]
-=======
-const DEFAULT_INITIAL_ENDOWMENT: &str = "1u64 << 60";
-
-#[derive(Args)]
->>>>>>> 141ccfed
 pub struct NewParachainCommand {
 	#[arg(help = "Name of the project. If empty assistance in the process will be provided.")]
 	pub(crate) name: Option<String>,
@@ -78,48 +74,9 @@
 
 		let parachain_config = if self.name.is_none() {
 			// If user doesn't select the name guide them to generate a parachain.
-<<<<<<< HEAD
 			guide_user_to_generate_parachain().await?
 		} else {
 			self.clone()
-=======
-			None => guide_user_to_generate_parachain().await,
-			Some(name) => {
-				let provider = &self.provider.clone().unwrap_or_default();
-				let template = match &self.template {
-					Some(template) => template.clone(),
-					None => provider.default_template(), // Each provider has a template by default
-				};
-
-				is_template_supported(provider, &template)?;
-				let mut initial_endowment = self.initial_endowment.clone();
-				if initial_endowment.is_some()
-					&& !is_initial_endowment_valid(&initial_endowment.clone().unwrap())
-				{
-					log::warning("⚠️ The specified initial endowment is not valid")?;
-					//Prompt the user if want to use the one by default
-					if !confirm(format!(
-						"📦 Would you like to use the default {}?",
-						DEFAULT_INITIAL_ENDOWMENT
-					))
-					.initial_value(true)
-					.interact()?
-					{
-						outro_cancel("🚫 Cannot create a parachain with an incorrect initial endowment value.")?;
-						return Ok(());
-					}
-					initial_endowment = Some(DEFAULT_INITIAL_ENDOWMENT.to_string());
-				}
-				let config = get_customization_value(
-					&template,
-					self.symbol.clone(),
-					self.decimals,
-					initial_endowment.clone(),
-				)?;
-
-				generate_parachain_from_template(name, provider, &template, None, config)
-			},
->>>>>>> 141ccfed
 		};
 
 		let name = &parachain_config
