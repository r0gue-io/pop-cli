--- conflicted
+++ resolved
@@ -942,8 +942,6 @@
 						).expect_input("Enter the directory path where the runtime is located:", runtime_dir.display().to_string())
 						.expect_input("Enter the runtime package name:", package.to_string());
 					}
-<<<<<<< HEAD
-=======
 				} else if !changes && no_flags_used {
 					if !build_spec_cmd.genesis_state {
 						cli = cli.expect_confirm(
@@ -964,7 +962,6 @@
 						).expect_input("Enter the directory path where the runtime is located:", runtime_dir.display().to_string())
 						.expect_input("Enter the runtime package name:", package.to_string());
 					}
->>>>>>> e99c1537
 				}
 				let build_spec = build_spec_cmd.configure_build_spec(&mut cli).await?;
 				if !changes && no_flags_used {
