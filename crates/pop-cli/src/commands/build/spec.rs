// SPDX-License-Identifier: GPL-3.0

use crate::{
	cli,
	cli::{
		traits::{Cli as _, *},
		Cli,
	},
	style::style,
};
use clap::{Args, ValueEnum};
use cliclack::{spinner, ProgressBar};
use pop_common::{manifest::from_path, Profile};
use pop_parachains::{
	binary_path, build_parachain, export_wasm_file, generate_genesis_state_file,
	generate_plain_chain_spec, generate_raw_chain_spec, is_supported, ChainSpec, ContainerEngine,
	SrToolBuilder,
};
use std::{
	env::current_dir,
	fs::{self, create_dir_all},
	path::{Path, PathBuf},
};
#[cfg(not(test))]
use std::{thread::sleep, time::Duration};
use strum::{EnumMessage, VariantArray};
use strum_macros::{AsRefStr, Display, EnumString};

pub(crate) type CodePathBuf = PathBuf;
pub(crate) type StatePathBuf = PathBuf;

const DEFAULT_CHAIN: &str = "dev";
const DEFAULT_PACKAGE: &str = "parachain-template-runtime";
const DEFAULT_PARA_ID: u32 = 2000;
const DEFAULT_PROTOCOL_ID: &str = "my-protocol";
const DEFAULT_RUNTIME_DIR: &str = "./runtime";
const DEFAULT_SPEC_NAME: &str = "chain-spec.json";

#[derive(
	AsRefStr,
	Clone,
	Default,
	Debug,
	Display,
	EnumString,
	EnumMessage,
	ValueEnum,
	VariantArray,
	Eq,
	PartialEq,
)]
/// Supported chain types for the resulting chain spec.
pub(crate) enum ChainType {
	// A development chain that runs mainly on one node.
	#[default]
	#[strum(
		serialize = "Development",
		message = "Development",
		detailed_message = "Meant for a development chain that runs mainly on one node."
	)]
	Development,
	// A local chain that runs locally on multiple nodes for testing purposes.
	#[strum(
		serialize = "Local",
		message = "Local",
		detailed_message = "Meant for a local chain that runs locally on multiple nodes for testing purposes."
	)]
	Local,
	// A live chain.
	#[strum(serialize = "Live", message = "Live", detailed_message = "Meant for a live chain.")]
	Live,
}

#[derive(
	AsRefStr,
	Clone,
	Default,
	Debug,
	Display,
	EnumString,
	EnumMessage,
	ValueEnum,
	VariantArray,
	Eq,
	PartialEq,
)]
/// Supported relay chains that can be included in the resulting chain spec.
pub(crate) enum RelayChain {
	#[strum(
		serialize = "paseo",
		message = "Paseo",
		detailed_message = "Polkadot's community testnet."
	)]
	Paseo,
	#[default]
	#[strum(
		serialize = "paseo-local",
		message = "Paseo Local",
		detailed_message = "Local configuration for Paseo network."
	)]
	PaseoLocal,
	#[strum(
		serialize = "westend",
		message = "Westend",
		detailed_message = "Parity's test network for protocol testing."
	)]
	Westend,
	#[strum(
		serialize = "westend-local",
		message = "Westend Local",
		detailed_message = "Local configuration for Westend network."
	)]
	WestendLocal,
	#[strum(
		serialize = "kusama",
		message = "Kusama",
		detailed_message = "Polkadot's canary network."
	)]
	Kusama,
	#[strum(
		serialize = "kusama-local",
		message = "Kusama Local",
		detailed_message = "Local configuration for Kusama network."
	)]
	KusamaLocal,
	#[strum(
		serialize = "polkadot",
		message = "Polkadot",
		detailed_message = "Polkadot live network."
	)]
	Polkadot,
	#[strum(
		serialize = "polkadot-local",
		message = "Polkadot Local",
		detailed_message = "Local configuration for Polkadot network."
	)]
	PolkadotLocal,
}

/// Command for generating a chain specification.
#[derive(Args, Default)]
pub struct BuildSpecCommand {
	/// File name for the resulting spec. If a path is given,
	/// the necessary directories will be created
	#[arg(short, long = "output")]
	pub(crate) output_file: Option<PathBuf>,
	/// [DEPRECATED] and will be removed in v0.7.0, use `profile`.
	#[arg(short = 'R', long, conflicts_with = "profile")]
	pub(crate) release: bool,
	/// Build profile for the binary to generate the chain specification.
	#[arg(long, value_enum)]
	pub(crate) profile: Option<Profile>,
	/// Parachain ID to be used when generating the chain spec files.
	#[arg(short, long)]
	pub(crate) id: Option<u32>,
	/// Whether to keep localhost as a bootnode.
	#[arg(short = 'b', long)]
	pub(crate) default_bootnode: bool,
	/// Type of the chain.
	#[arg(short = 't', long = "type", value_enum)]
	pub(crate) chain_type: Option<ChainType>,
	/// Provide the chain specification to use (e.g. dev, local, custom or a path to an existing
	/// file).
	#[arg(short, long)]
	pub(crate) chain: Option<String>,
	/// Relay chain this parachain will connect to.
	#[arg(short = 'r', long, value_enum)]
	pub(crate) relay: Option<RelayChain>,
	/// Protocol-id to use in the specification.
	#[arg(short = 'P', long = "protocol-id")]
	pub(crate) protocol_id: Option<String>,
	/// Whether the genesis state file should be generated.
	#[arg(short = 'S', long = "genesis-state")]
	pub(crate) genesis_state: bool,
	/// Whether the genesis code file should be generated.
	#[arg(short = 'C', long = "genesis-code")]
	pub(crate) genesis_code: bool,
	/// Whether to build the Wasm runtime deterministically.
	#[arg(short, long)]
	pub(crate) deterministic: bool,
	/// Specify the runtime package name.
	#[clap(long, requires = "deterministic")]
	pub package: Option<String>,
	/// Define the directory path where the runtime is located.
	#[clap(name = "runtime", long, requires = "deterministic")]
	pub runtime_dir: Option<PathBuf>,
}

impl BuildSpecCommand {
	/// Executes the build spec command.
	pub(crate) async fn execute(self) -> anyhow::Result<&'static str> {
		let mut cli = Cli;
		cli.intro("Generate your chain spec")?;
		// Checks for appchain project in `./`.
		if is_supported(None)? {
			let build_spec = self.configure_build_spec(&mut cli).await?;
			build_spec.build(&mut cli)?;
		} else {
			cli.outro_cancel(
				"🚫 Can't build a specification for target. Maybe not a chain project ?",
			)?;
		}
		Ok("spec")
	}

	/// Configure chain specification requirements by prompting for missing inputs, validating
	/// provided values, and preparing a BuildSpec to generate file(s).
	///
	/// # Arguments
	/// * `cli` - The cli.
	pub(crate) async fn configure_build_spec(
		self,
		cli: &mut impl cli::traits::Cli,
	) -> anyhow::Result<BuildSpec> {
		let BuildSpecCommand {
			output_file,
			profile,
			release,
			id,
			default_bootnode,
			chain_type,
			chain,
			relay,
			protocol_id,
			genesis_state,
			genesis_code,
			deterministic,
			package,
			runtime_dir,
		} = self;

		// Chain.
		let chain = match chain {
			Some(chain) => chain,
			_ => {
				// Prompt for chain if not provided.
				cli.input("Provide the chain specification to use (e.g. dev, local, custom or a path to an existing file)")
					.placeholder(DEFAULT_CHAIN)
					.default_input(DEFAULT_CHAIN)
					.interact()?
			},
		};

		// Output file.
		let maybe_chain_spec_file = PathBuf::from(&chain);
		// Check if the provided chain specification is a file.
		let (output_file, prompt) = if maybe_chain_spec_file.exists() &&
			maybe_chain_spec_file.is_file()
		{
			if output_file.is_some() {
				cli.warning("NOTE: If an existing chain spec file is provided it will be used for the output path.")?;
			}
			// Prompt whether the user wants to make additional changes to the provided chain spec
			// file.
			let prompt = cli.confirm("An existing chain spec file is provided. Do you want to make additional changes to it?".to_string())
				.initial_value(false)
				.interact()?;
			// Set the provided chain specification file as output file and whether to prompt the
			// user for additional changes to the provided spec.
			(maybe_chain_spec_file, prompt)
		} else {
			let output_file = match output_file {
				Some(output) => output,
				None => {
					// Prompt for output file if not provided.
					let default_output = format!("./{DEFAULT_SPEC_NAME}");
					PathBuf::from(
						cli.input("Name or path for the plain chain spec file:")
							.placeholder(&default_output)
							.default_input(&default_output)
							.interact()?,
					)
				},
			};
			(prepare_output_path(&output_file)?, true)
		};
		// If chain specification file already exists, obtain values for defaults when prompting.
		let chain_spec = ChainSpec::from(&output_file).ok();

		// Para id.
		let id = match id {
			Some(id) => id,
			None => {
				let default = chain_spec
					.as_ref()
					.and_then(|cs| cs.get_parachain_id().map(|id| id as u32))
					.unwrap_or(DEFAULT_PARA_ID);
				if prompt {
					// Prompt for para id.
					let default_str = default.to_string();
					cli.input("What parachain ID should be used?")
						.default_input(&default_str)
						.default_input(&default_str)
						.interact()?
						.parse::<u32>()
						.unwrap_or(DEFAULT_PARA_ID)
				} else {
					default
				}
			},
		};

		// Chain type.
		let chain_type = match chain_type {
			Some(chain_type) => chain_type,
			None => {
				let default = chain_spec
					.as_ref()
					.and_then(|cs| cs.get_chain_type())
					.and_then(|r| ChainType::from_str(r, true).ok())
					.unwrap_or_default();
				if prompt {
					// Prompt for chain type.
					let mut prompt =
						cli.select("Choose the chain type: ".to_string()).initial_value(&default);
					for chain_type in ChainType::VARIANTS {
						prompt = prompt.item(
							chain_type,
							chain_type.get_message().unwrap_or(chain_type.as_ref()),
							chain_type.get_detailed_message().unwrap_or_default(),
						);
					}
					prompt.interact()?.clone()
				} else {
					default
				}
			},
		};

		// Relay.
		let relay = match relay {
			Some(relay) => relay,
			None => {
				let default = chain_spec
					.as_ref()
					.and_then(|cs| cs.get_relay_chain())
					.and_then(|r| RelayChain::from_str(r, true).ok())
					.unwrap_or_default();
				if prompt {
					// Prompt for relay.
					let mut prompt = cli
						.select("Choose the relay your chain will be connecting to: ".to_string())
						.initial_value(&default);
					for relay in RelayChain::VARIANTS {
						prompt = prompt.item(
							relay,
							relay.get_message().unwrap_or(relay.as_ref()),
							relay.get_detailed_message().unwrap_or_default(),
						);
					}
					prompt.interact()?.clone()
				} else {
					default
				}
			},
		};

		// Prompt user for build profile.
		let mut profile = match profile {
			Some(profile) => profile,
			None => {
				let default = Profile::Release;
				if prompt && !release {
					// Prompt for build profile.
					let mut prompt = cli
						.select(
							"Choose the build profile of the binary that should be used: "
								.to_string(),
						)
						.initial_value(&default);
					for profile in Profile::VARIANTS {
						prompt = prompt.item(
							profile,
							profile.get_message().unwrap_or(profile.as_ref()),
							profile.get_detailed_message().unwrap_or_default(),
						);
					}
					prompt.interact()?.clone()
				} else {
					default
				}
			},
		};

		// Protocol id.
		let protocol_id = match protocol_id {
			Some(protocol_id) => protocol_id,
			None => {
				let default = chain_spec
					.as_ref()
					.and_then(|cs| cs.get_protocol_id())
					.unwrap_or(DEFAULT_PROTOCOL_ID)
					.to_string();
				if prompt {
					// Prompt for protocol id.
					cli.input("Enter the protocol ID that will identify your network:")
						.placeholder(&default)
						.default_input(&default)
						.interact()?
				} else {
					default
				}
			},
		};

		// Prompt for default bootnode if not provided and chain type is Local or Live.
		let default_bootnode = if !default_bootnode {
			match chain_type {
				ChainType::Development => true,
				_ => cli
					.confirm("Would you like to use local host as a bootnode ?".to_string())
					.interact()?,
			}
		} else {
			true
		};

		// Prompt for genesis state if not provided.
		let genesis_state = if !genesis_state {
			cli.confirm("Should the genesis state file be generated ?".to_string())
				.initial_value(true)
				.interact()?
		} else {
			true
		};

		// Prompt for genesis code if not provided.
		let genesis_code = if !genesis_code {
			cli.confirm("Should the genesis code file be generated ?".to_string())
				.initial_value(true)
				.interact()?
		} else {
			true
		};

		// Prompt the user for deterministic build only if the profile is Production.
		let deterministic = deterministic || (profile == Profile::Production && cli
			.confirm("Would you like to build the runtime deterministically? (Recommended for production builds)")
			.initial_value(true)
			.interact()?);

		// If deterministic build is selected, use the provided runtime path or prompt the user if
		// missing.
		let runtime_dir = if deterministic {
			match runtime_dir {
				Some(dir) => dir,
				None => PathBuf::from(
					cli.input("Enter the directory path where the runtime is located:")
						.placeholder(DEFAULT_RUNTIME_DIR)
						.default_input(DEFAULT_RUNTIME_DIR)
						.interact()?,
				),
			}
		} else {
			DEFAULT_RUNTIME_DIR.into()
		};
		// If deterministic build is selected, extract package name from runtime path provided
		// aboce. Prompt the user if unavailable.
		let package = if deterministic {
			match package {
				Some(pkg) => pkg,
				None => {
					match from_path(Some(&runtime_dir))
						.ok()
						.and_then(|manifest| manifest.package.map(|pkg| pkg.name))
					{
						Some(pkg_name) => pkg_name,
						None => cli
							.input("Enter the runtime package name:")
							.placeholder(DEFAULT_PACKAGE)
							.default_input(DEFAULT_PACKAGE)
							.interact()?,
					}
				},
			}
		} else {
			DEFAULT_PACKAGE.to_string()
		};

		if release {
			cli.warning("NOTE: release flag is deprecated. Use `--profile` instead.")?;
			#[cfg(not(test))]
			sleep(Duration::from_secs(3));
			profile = Profile::Release;
		}

		Ok(BuildSpec {
			output_file,
			profile,
			id,
			default_bootnode,
			chain_type,
			chain,
			relay,
			protocol_id,
			genesis_state,
			genesis_code,
			deterministic,
			package,
			runtime_dir,
		})
	}
}

// Represents the configuration for building a chain specification.
<<<<<<< HEAD
#[derive(Debug, Default)]
=======
#[derive(Debug)]
>>>>>>> 3ed1d833
pub(crate) struct BuildSpec {
	output_file: PathBuf,
	profile: Profile,
	id: u32,
	default_bootnode: bool,
	chain_type: ChainType,
	chain: String,
	relay: RelayChain,
	protocol_id: String,
	genesis_state: bool,
	genesis_code: bool,
	deterministic: bool,
	package: String,
	runtime_dir: PathBuf,
}

impl BuildSpec {
	// Executes the process of generating the chain specification.
	//
	// This function generates plain and raw chain spec files based on the provided configuration,
	// optionally including genesis state and runtime artifacts. If the node binary is missing,
	// it triggers a build process.
	pub(crate) fn build(
		self,
		cli: &mut impl cli::traits::Cli,
	) -> anyhow::Result<(Option<CodePathBuf>, Option<StatePathBuf>)> {
		cli.intro("Building your chain spec")?;
		let mut generated_files = vec![];
		let BuildSpec { ref output_file, ref profile, id, genesis_code, genesis_state, .. } = self;
		// Ensure binary is built.
		let binary_path = ensure_binary_exists(cli, profile)?;
		let spinner = spinner();

		let raw_chain_spec = self.generate_chain_spec(&binary_path, &spinner, cli)?;

		generated_files.push(format!(
			"Plain text chain specification file generated at: {}",
			&output_file.display()
		));

		generated_files.push(format!(
			"Raw chain specification file generated at: {}",
			raw_chain_spec.display()
		));

		// Generate genesis artifacts.
		let genesis_code_file = if genesis_code {
			spinner.set_message("Generating genesis code...");
			let wasm_file_name = format!("para-{}.wasm", id);
			let wasm_file = export_wasm_file(&binary_path, &raw_chain_spec, &wasm_file_name)?;
			generated_files
				.push(format!("WebAssembly runtime file exported at: {}", wasm_file.display()));
			Some(wasm_file)
		} else {
			None
		};
		let genesis_state_file = if genesis_state {
			spinner.set_message("Generating genesis state...");
			let genesis_file_name = format!("para-{}-genesis-state", id);
			let genesis_state_file =
				generate_genesis_state_file(&binary_path, &raw_chain_spec, &genesis_file_name)?;
			generated_files
				.push(format!("Genesis State file exported at: {}", genesis_state_file.display()));
			Some(genesis_state_file)
		} else {
			None
		};

		spinner.stop("Chain specification built successfully.");
		let generated_files: Vec<_> = generated_files
			.iter()
			.map(|s| style(format!("{} {s}", console::Emoji("●", ">"))).dim().to_string())
			.collect();
		cli.success(format!("Generated files:\n{}", generated_files.join("\n")))?;
		cli.outro(format!(
			"Need help? Learn more at {}\n",
			style("https://learn.onpop.io").magenta().underlined()
		))?;
		Ok((genesis_code_file, genesis_state_file))
	}

	/// Generates plain and raw chain specification files, and returns the path to the latter.
	fn generate_chain_spec(
		&self,
		binary_path: &Path,
		spinner: &ProgressBar,
		cli: &mut impl cli::traits::Cli,
	) -> anyhow::Result<PathBuf> {
		let BuildSpec { output_file, chain, .. } = self;
		spinner.start("Generating chain specification...");

		// Generate plain chain spec.
		generate_plain_chain_spec(binary_path, output_file, self.default_bootnode, chain)?;
		// Customize spec based on input.
		self.customize()?;
		// Deterministic build.
		if self.deterministic {
			spinner.set_message("Generating deterministic runtime...");
			cli.warning("NOTE: this may take some time...")?;
			spinner.clear();
			match self.generate_deterministic_runtime(cli) {
				Ok(wasm) => {
					cli.success("Deterministic runtime generated successfully.")?;
					self.update_code(&wasm)?;
				},
				Err(_) => {
					cli.warning("WARNING: Failed to generate deterministic runtime. Proceeding with the standard local build.")?;
				},
			};
		}

		// Generate raw spec.
		spinner.set_message("Generating raw chain specification...");
		let spec_name = &output_file
			.file_name()
			.and_then(|s| s.to_str())
			.unwrap_or(DEFAULT_SPEC_NAME)
			.trim_end_matches(".json");
		let raw_spec_name = format!("{spec_name}-raw.json");
		generate_raw_chain_spec(binary_path, output_file, &raw_spec_name)
			.map_err(anyhow::Error::from)
	}

	/// Generates chain specification files and returns the file paths for the generated genesis
	/// code and genesis state files.
	///
	/// # Arguments
	/// * `cli` - The cli.
	pub(crate) fn generate_genesis_artifacts(
		self,
		cli: &mut impl cli::traits::Cli,
	) -> anyhow::Result<(PathBuf, PathBuf)> {
		// Ensure binary is built once.
		let binary_path = ensure_binary_exists(cli, &self.profile)?;
		let spinner = spinner();
		spinner.start("Generating files...");

		let raw_chain_spec = self.generate_chain_spec(&binary_path, &spinner, cli)?;

		spinner.set_message("Generating genesis code...");
		let wasm_file_name = format!("para-{}.wasm", self.id);
		let genesis_code = export_wasm_file(&binary_path, &raw_chain_spec, &wasm_file_name)?;

		spinner.set_message("Generating genesis state...");
		let genesis_file_name = format!("para-{}-genesis-state", self.id);
		let genesis_state =
			generate_genesis_state_file(&binary_path, &raw_chain_spec, &genesis_file_name)?;

		spinner.stop("Genesis artifacts generated successfully.");
		Ok((genesis_state, genesis_code))
	}

	// Customize a chain specification.
	fn customize(&self) -> anyhow::Result<()> {
		let mut chain_spec = ChainSpec::from(&self.output_file)?;
		chain_spec.replace_para_id(self.id)?;
		chain_spec.replace_relay_chain(self.relay.as_ref())?;
		chain_spec.replace_chain_type(self.chain_type.as_ref())?;
		chain_spec.replace_protocol_id(&self.protocol_id)?;
		chain_spec.to_file(&self.output_file)?;
		Ok(())
	}

	// Generates the deterministic runtime and returns the runtime generated.
	fn generate_deterministic_runtime(
		&self,
		cli: &mut impl cli::traits::Cli,
	) -> anyhow::Result<Vec<u8>> {
		let engine = ContainerEngine::detect()?;
		// As srtool-cli(https://github.com/chevdor/srtool-cli/blob/master/cli/src/main.rs#L28) warn about using docker.
		if engine == ContainerEngine::Docker {
			cli.warning("WARNING: You are using docker. We recommend using podman instead.")?;
		}
		let builder = SrToolBuilder::new(
			engine,
			None,
			self.package.clone(),
			self.profile.clone(),
			self.runtime_dir.clone(),
		)?;
		let wasm_path = builder.generate_deterministic_runtime()?;
		if !wasm_path.exists() {
			return Err(anyhow::anyhow!("Cant't find the generated runtime at {:?}", wasm_path));
		}
		fs::read(&wasm_path).map_err(anyhow::Error::from)
	}

	// Updates the chain specification with the runtime code.
	fn update_code(&self, wasm_bytes: &[u8]) -> anyhow::Result<()> {
		let mut chain_spec = ChainSpec::from(&self.output_file)?;
		chain_spec.update_runtime_code(wasm_bytes)?;
		chain_spec.to_file(&self.output_file)?;
		Ok(())
	}
}

// Locate binary, if it doesn't exist trigger build.
fn ensure_binary_exists(
	cli: &mut impl cli::traits::Cli,
	mode: &Profile,
) -> anyhow::Result<PathBuf> {
	let cwd = current_dir().unwrap_or(PathBuf::from("./"));
	match binary_path(&mode.target_directory(&cwd), &cwd.join("node")) {
		Ok(binary_path) => Ok(binary_path),
		_ => {
			cli.info("Node was not found. The project will be built locally.".to_string())?;
			cli.warning("NOTE: this may take some time...")?;
			build_parachain(&cwd, None, mode, None).map_err(|e| e.into())
		},
	}
}

// Prepare the output path provided.
fn prepare_output_path(output_path: impl AsRef<Path>) -> anyhow::Result<PathBuf> {
	let mut output_path = output_path.as_ref().to_path_buf();
	// Check if the path ends with '.json'
	let is_json_file = output_path
		.extension()
		.and_then(|ext| ext.to_str())
		.map(|ext| ext.eq_ignore_ascii_case("json"))
		.unwrap_or(false);

	if !is_json_file {
		// Treat as directory.
		if !output_path.exists() {
			create_dir_all(&output_path)?;
		}
		output_path.push(DEFAULT_SPEC_NAME);
	} else {
		// Treat as file.
		if let Some(parent_dir) = output_path.parent() {
			if !parent_dir.exists() {
				create_dir_all(parent_dir)?;
			}
		}
	}
	Ok(output_path)
}

#[cfg(test)]
mod tests {
	use super::{ChainType::*, RelayChain::*, *};
	use crate::cli::MockCli;
	use serde_json::json;
	use sp_core::bytes::from_hex;
	use std::{fs::create_dir_all, path::PathBuf};
	use tempfile::{tempdir, TempDir};

	#[tokio::test]
	async fn configure_build_spec_works() -> anyhow::Result<()> {
		let chain = "local";
		let chain_type = Live;
		let default_bootnode = true;
		let genesis_code = true;
		let genesis_state = true;
		let output_file = "artifacts/chain-spec.json";
		let para_id = 4242;
		let protocol_id = "pop";
		let relay = Polkadot;
		let release = false;
		let profile = Profile::Production;
		let deterministic = true;
		let package = "runtime-name";
		let runtime_dir = PathBuf::from("./new-runtime-dir");

		for build_spec_cmd in [
			// No flags used.
			BuildSpecCommand::default(),
			// All flags used.
			BuildSpecCommand {
				output_file: Some(PathBuf::from(output_file)),
				profile: Some(profile.clone()),
				release,
				id: Some(para_id),
				default_bootnode,
				chain_type: Some(chain_type.clone()),
				chain: Some(chain.to_string()),
				relay: Some(relay.clone()),
				protocol_id: Some(protocol_id.to_string()),
				genesis_state,
				genesis_code,
				deterministic,
				package: Some(package.to_string()),
				runtime_dir: Some(runtime_dir.clone()),
			},
		] {
			let mut cli = MockCli::new();
			// If no flags are provided.
			if build_spec_cmd.chain.is_none() {
				cli = cli
					.expect_input("Provide the chain specification to use (e.g. dev, local, custom or a path to an existing file)", chain.to_string())
					.expect_input(
						"Name or path for the plain chain spec file:", output_file.to_string())
					.expect_input(
						"What parachain ID should be used?", para_id.to_string())
					.expect_input(
						"Enter the protocol ID that will identify your network:", protocol_id.to_string())
					.expect_select(
						"Choose the chain type: ",
						Some(false),
						true,
						Some(chain_types()),
						chain_type.clone() as usize,
					).expect_select(
					"Choose the relay your chain will be connecting to: ",
					Some(false),
					true,
					Some(relays()),
					relay.clone() as usize,
				).expect_select(
					"Choose the build profile of the binary that should be used: ",
					Some(false),
					true,
					Some(profiles()),
					profile.clone() as usize
				).expect_confirm("Would you like to use local host as a bootnode ?", default_bootnode
				).expect_confirm("Should the genesis state file be generated ?", genesis_state
				).expect_confirm("Should the genesis code file be generated ?", genesis_code)
				.expect_confirm("Would you like to build the runtime deterministically? (Recommended for production builds)", deterministic)
				.expect_input("Enter the directory path where the runtime is located:", runtime_dir.display().to_string())
				.expect_input("Enter the runtime package name:", package.to_string());
			}
			let build_spec = build_spec_cmd.configure_build_spec(&mut cli).await?;
			assert_eq!(build_spec.chain, chain);
			assert_eq!(build_spec.output_file, PathBuf::from(output_file));
			assert_eq!(build_spec.id, para_id);
			assert_eq!(build_spec.profile, profile);
			assert_eq!(build_spec.default_bootnode, default_bootnode);
			assert_eq!(build_spec.chain_type, chain_type);
			assert_eq!(build_spec.relay, relay);
			assert_eq!(build_spec.protocol_id, protocol_id);
			assert_eq!(build_spec.genesis_state, genesis_state);
			assert_eq!(build_spec.genesis_code, genesis_code);
			assert_eq!(build_spec.deterministic, deterministic);
			assert_eq!(build_spec.package, package);
			assert_eq!(build_spec.runtime_dir, runtime_dir);
			cli.verify()?;
		}
		Ok(())
	}

	#[tokio::test]
	async fn configure_build_spec_with_existing_chain_file() -> anyhow::Result<()> {
		let chain_type = Live;
		let default_bootnode = true;
		let genesis_code = true;
		let genesis_state = true;
		let output_file = "artifacts/chain-spec.json";
		let para_id = 4242;
		let protocol_id = "pop";
		let relay = Polkadot;
		let release = false;
		let profile = Profile::Production;
		let deterministic = true;
		let package = "runtime-name";
		let runtime_dir = PathBuf::from("./new-runtime-dir");

		// Create a temporary file to act as the existing chain spec file.
		let temp_dir = tempdir()?;
		let chain_spec_path = temp_dir.path().join("existing-chain-spec.json");
		std::fs::write(&chain_spec_path, "{}")?; // Write a dummy JSON to the file.

		// Whether to make changes to the provided chain spec file.
		for changes in [true, false] {
			for build_spec_cmd in [
				// No flags used except the provided chain spec file.
				BuildSpecCommand {
					chain: Some(chain_spec_path.to_string_lossy().to_string()),
					..Default::default()
				},
				// All flags used.
				BuildSpecCommand {
					output_file: Some(PathBuf::from(output_file)),
					profile: Some(profile.clone()),
					release,
					id: Some(para_id),
					default_bootnode,
					chain_type: Some(chain_type.clone()),
					chain: Some(chain_spec_path.to_string_lossy().to_string()),
					relay: Some(relay.clone()),
					protocol_id: Some(protocol_id.to_string()),
					genesis_state,
					genesis_code,
					deterministic,
					package: Some(package.to_string()),
					runtime_dir: Some(runtime_dir.clone()),
				},
			] {
				let mut cli = MockCli::new().expect_confirm(
					"An existing chain spec file is provided. Do you want to make additional changes to it?",
					changes,
				);
				// When user wants to make changes to chain spec file via prompts and no flags
				// provided.
				let no_flags_used = build_spec_cmd.relay.is_none();
				if changes && no_flags_used {
					if build_spec_cmd.id.is_none() {
						cli = cli
							.expect_input("What parachain ID should be used?", para_id.to_string());
					}
					if build_spec_cmd.protocol_id.is_none() {
						cli = cli.expect_input(
							"Enter the protocol ID that will identify your network:",
							protocol_id.to_string(),
						);
					}
					if build_spec_cmd.chain_type.is_none() {
						cli = cli.expect_select(
							"Choose the chain type: ",
							Some(false),
							true,
							Some(chain_types()),
							chain_type.clone() as usize,
						);
					}
					if build_spec_cmd.relay.is_none() {
						cli = cli.expect_select(
							"Choose the relay your chain will be connecting to: ",
							Some(false),
							true,
							Some(relays()),
							relay.clone() as usize,
						);
					}
					if build_spec_cmd.profile.is_none() {
						cli = cli.expect_select(
							"Choose the build profile of the binary that should be used: ",
							Some(false),
							true,
							Some(profiles()),
							profile.clone() as usize,
						);
					}
					if !build_spec_cmd.default_bootnode {
						cli = cli.expect_confirm(
							"Would you like to use local host as a bootnode ?",
							default_bootnode,
						);
					}
					if !build_spec_cmd.genesis_state {
						cli = cli.expect_confirm(
							"Should the genesis state file be generated ?",
							genesis_state,
						);
					}
					if !build_spec_cmd.genesis_code {
						cli = cli.expect_confirm(
							"Should the genesis code file be generated ?",
							genesis_code,
						);
					}
					if !build_spec_cmd.deterministic {
						cli = cli.expect_confirm(
							"Would you like to build the runtime deterministically? (Recommended for production builds)",
							deterministic,
						).expect_input("Enter the directory path where the runtime is located:", runtime_dir.display().to_string())
						.expect_input("Enter the runtime package name:", package.to_string());
					}
				}
				let build_spec = build_spec_cmd.configure_build_spec(&mut cli).await?;
				if changes && no_flags_used {
					assert_eq!(build_spec.id, para_id);
					assert_eq!(build_spec.profile, profile);
					assert_eq!(build_spec.default_bootnode, default_bootnode);
					assert_eq!(build_spec.chain_type, chain_type);
					assert_eq!(build_spec.relay, relay);
					assert_eq!(build_spec.protocol_id, protocol_id);
					assert_eq!(build_spec.genesis_state, genesis_state);
					assert_eq!(build_spec.genesis_code, genesis_code);
					assert_eq!(build_spec.deterministic, deterministic);
					assert_eq!(build_spec.package, package);
					assert_eq!(build_spec.runtime_dir, runtime_dir);
				}
				// Assert that the chain spec file is correctly detected and used.
				assert_eq!(build_spec.chain, chain_spec_path.to_string_lossy());
				assert_eq!(build_spec.output_file, chain_spec_path);
				cli.verify()?;
			}
		}
		Ok(())
	}

	#[tokio::test]
	async fn configure_build_spec_release_deprecated_works() -> anyhow::Result<()> {
		// Create a temporary file to act as the existing chain spec file.
		let temp_dir = tempdir()?;
		let chain_spec_path = temp_dir.path().join("existing-chain-spec.json");
		std::fs::write(&chain_spec_path, "{}")?;
		// Use the deprcrated release flag.
		let release = true;
		let build_spec_cmd = BuildSpecCommand {
			release,
			chain: Some(chain_spec_path.to_string_lossy().to_string()),
			..Default::default()
		};
		let mut cli =
			MockCli::new().expect_confirm(
				"An existing chain spec file is provided. Do you want to make additional changes to it?",
				false,
			).expect_warning("NOTE: release flag is deprecated. Use `--profile` instead.");
		let build_spec = build_spec_cmd.configure_build_spec(&mut cli).await?;
		assert_eq!(build_spec.profile, release.into());
		cli.verify()?;
		Ok(())
	}

	#[test]
	fn update_code_works() -> anyhow::Result<()> {
		let temp_dir = tempdir()?;
		let output_file = temp_dir.path().join("chain_spec.json");
		std::fs::write(
			&output_file,
			json!({
				"genesis": {
					"runtimeGenesis": {
						"code": "0x00"
					}
				}
			})
			.to_string(),
		)?;
		let build_spec = BuildSpec { output_file: output_file.clone(), ..Default::default() };
		build_spec.update_code(&from_hex("0x1234")?)?;

		let updated_output_file: serde_json::Value =
			serde_json::from_str(&fs::read_to_string(&output_file)?)?;
		assert_eq!(
			updated_output_file,
			json!({
				"genesis": {
					"runtimeGenesis": {
						"code": "0x1234"
					}
				}
			})
		);
		Ok(())
	}

	#[test]
	fn prepare_output_path_works() -> anyhow::Result<()> {
		// Create a temporary directory for testing.
		let temp_dir = TempDir::new()?;
		let temp_dir_path = temp_dir.path();

		// No directory path.
		let file = temp_dir_path.join("chain-spec.json");
		let result = prepare_output_path(&file)?;
		// Expected path: chain-spec.json
		assert_eq!(result, file);

		// Existing directory Path.
		for dir in ["existing_dir", "existing_dir/", "existing_dir_json"] {
			let existing_dir = temp_dir_path.join(dir);
			create_dir_all(&existing_dir)?;
			let result = prepare_output_path(&existing_dir)?;
			// Expected path: existing_dir/chain-spec.json
			let expected_path = existing_dir.join(DEFAULT_SPEC_NAME);
			assert_eq!(result, expected_path);
		}

		// Non-existing directory Path.
		for dir in ["non_existing_dir", "non_existing_dir/", "non_existing_dir_json"] {
			let non_existing_dir = temp_dir_path.join(dir);
			let result = prepare_output_path(&non_existing_dir)?;
			// Expected path: non_existing_dir/chain-spec.json
			let expected_path = non_existing_dir.join(DEFAULT_SPEC_NAME);
			assert_eq!(result, expected_path);
			// The directory should now exist.
			assert!(result.parent().unwrap().exists());
		}

		Ok(())
	}

	fn relays() -> Vec<(String, String)> {
		RelayChain::VARIANTS
			.iter()
			.map(|variant| {
				(
					variant.get_message().unwrap_or(variant.as_ref()).into(),
					variant.get_detailed_message().unwrap_or_default().into(),
				)
			})
			.collect()
	}

	fn chain_types() -> Vec<(String, String)> {
		ChainType::VARIANTS
			.iter()
			.map(|variant| {
				(
					variant.get_message().unwrap_or(variant.as_ref()).into(),
					variant.get_detailed_message().unwrap_or_default().into(),
				)
			})
			.collect()
	}

	fn profiles() -> Vec<(String, String)> {
		Profile::VARIANTS
			.iter()
			.map(|variant| {
				(
					variant.get_message().unwrap_or(variant.as_ref()).into(),
					variant.get_detailed_message().unwrap_or_default().into(),
				)
			})
			.collect()
	}
}<|MERGE_RESOLUTION|>--- conflicted
+++ resolved
@@ -9,7 +9,7 @@
 	style::style,
 };
 use clap::{Args, ValueEnum};
-use cliclack::{spinner, ProgressBar};
+use cliclack::spinner;
 use pop_common::{manifest::from_path, Profile};
 use pop_parachains::{
 	binary_path, build_parachain, export_wasm_file, generate_genesis_state_file,
@@ -503,11 +503,7 @@
 }
 
 // Represents the configuration for building a chain specification.
-<<<<<<< HEAD
 #[derive(Debug, Default)]
-=======
-#[derive(Debug)]
->>>>>>> 3ed1d833
 pub(crate) struct BuildSpec {
 	output_file: PathBuf,
 	profile: Profile,
@@ -536,71 +532,23 @@
 	) -> anyhow::Result<(Option<CodePathBuf>, Option<StatePathBuf>)> {
 		cli.intro("Building your chain spec")?;
 		let mut generated_files = vec![];
-		let BuildSpec { ref output_file, ref profile, id, genesis_code, genesis_state, .. } = self;
+		let BuildSpec {
+			ref output_file,
+			ref profile,
+			id,
+			default_bootnode,
+			ref chain,
+			genesis_state,
+			genesis_code,
+			..
+		} = self;
 		// Ensure binary is built.
 		let binary_path = ensure_binary_exists(cli, profile)?;
 		let spinner = spinner();
-
-		let raw_chain_spec = self.generate_chain_spec(&binary_path, &spinner, cli)?;
-
-		generated_files.push(format!(
-			"Plain text chain specification file generated at: {}",
-			&output_file.display()
-		));
-
-		generated_files.push(format!(
-			"Raw chain specification file generated at: {}",
-			raw_chain_spec.display()
-		));
-
-		// Generate genesis artifacts.
-		let genesis_code_file = if genesis_code {
-			spinner.set_message("Generating genesis code...");
-			let wasm_file_name = format!("para-{}.wasm", id);
-			let wasm_file = export_wasm_file(&binary_path, &raw_chain_spec, &wasm_file_name)?;
-			generated_files
-				.push(format!("WebAssembly runtime file exported at: {}", wasm_file.display()));
-			Some(wasm_file)
-		} else {
-			None
-		};
-		let genesis_state_file = if genesis_state {
-			spinner.set_message("Generating genesis state...");
-			let genesis_file_name = format!("para-{}-genesis-state", id);
-			let genesis_state_file =
-				generate_genesis_state_file(&binary_path, &raw_chain_spec, &genesis_file_name)?;
-			generated_files
-				.push(format!("Genesis State file exported at: {}", genesis_state_file.display()));
-			Some(genesis_state_file)
-		} else {
-			None
-		};
-
-		spinner.stop("Chain specification built successfully.");
-		let generated_files: Vec<_> = generated_files
-			.iter()
-			.map(|s| style(format!("{} {s}", console::Emoji("●", ">"))).dim().to_string())
-			.collect();
-		cli.success(format!("Generated files:\n{}", generated_files.join("\n")))?;
-		cli.outro(format!(
-			"Need help? Learn more at {}\n",
-			style("https://learn.onpop.io").magenta().underlined()
-		))?;
-		Ok((genesis_code_file, genesis_state_file))
-	}
-
-	/// Generates plain and raw chain specification files, and returns the path to the latter.
-	fn generate_chain_spec(
-		&self,
-		binary_path: &Path,
-		spinner: &ProgressBar,
-		cli: &mut impl cli::traits::Cli,
-	) -> anyhow::Result<PathBuf> {
-		let BuildSpec { output_file, chain, .. } = self;
 		spinner.start("Generating chain specification...");
 
-		// Generate plain chain spec.
-		generate_plain_chain_spec(binary_path, output_file, self.default_bootnode, chain)?;
+		// Generate chain spec.
+		generate_plain_chain_spec(&binary_path, output_file, default_bootnode, chain)?;
 		// Customize spec based on input.
 		self.customize()?;
 		// Deterministic build.
@@ -619,6 +567,11 @@
 			};
 		}
 
+		generated_files.push(format!(
+			"Plain text chain specification file generated at: {}",
+			&output_file.display()
+		));
+
 		// Generate raw spec.
 		spinner.set_message("Generating raw chain specification...");
 		let spec_name = &output_file
@@ -627,37 +580,46 @@
 			.unwrap_or(DEFAULT_SPEC_NAME)
 			.trim_end_matches(".json");
 		let raw_spec_name = format!("{spec_name}-raw.json");
-		generate_raw_chain_spec(binary_path, output_file, &raw_spec_name)
-			.map_err(anyhow::Error::from)
-	}
-
-	/// Generates chain specification files and returns the file paths for the generated genesis
-	/// code and genesis state files.
-	///
-	/// # Arguments
-	/// * `cli` - The cli.
-	pub(crate) fn generate_genesis_artifacts(
-		self,
-		cli: &mut impl cli::traits::Cli,
-	) -> anyhow::Result<(PathBuf, PathBuf)> {
-		// Ensure binary is built once.
-		let binary_path = ensure_binary_exists(cli, &self.profile)?;
-		let spinner = spinner();
-		spinner.start("Generating files...");
-
-		let raw_chain_spec = self.generate_chain_spec(&binary_path, &spinner, cli)?;
-
-		spinner.set_message("Generating genesis code...");
-		let wasm_file_name = format!("para-{}.wasm", self.id);
-		let genesis_code = export_wasm_file(&binary_path, &raw_chain_spec, &wasm_file_name)?;
-
-		spinner.set_message("Generating genesis state...");
-		let genesis_file_name = format!("para-{}-genesis-state", self.id);
-		let genesis_state =
-			generate_genesis_state_file(&binary_path, &raw_chain_spec, &genesis_file_name)?;
-
-		spinner.stop("Genesis artifacts generated successfully.");
-		Ok((genesis_state, genesis_code))
+		let raw_chain_spec = generate_raw_chain_spec(&binary_path, output_file, &raw_spec_name)?;
+		generated_files.push(format!(
+			"Raw chain specification file generated at: {}",
+			raw_chain_spec.display()
+		));
+
+		// Generate genesis artifacts.
+		let genesis_code_file = if genesis_code {
+			spinner.set_message("Generating genesis code...");
+			let wasm_file_name = format!("para-{}.wasm", id);
+			let wasm_file = export_wasm_file(&binary_path, &raw_chain_spec, &wasm_file_name)?;
+			generated_files
+				.push(format!("WebAssembly runtime file exported at: {}", wasm_file.display()));
+			Some(wasm_file)
+		} else {
+			None
+		};
+		let genesis_state_file = if genesis_state {
+			spinner.set_message("Generating genesis state...");
+			let genesis_file_name = format!("para-{}-genesis-state", id);
+			let genesis_state_file =
+				generate_genesis_state_file(&binary_path, &raw_chain_spec, &genesis_file_name)?;
+			generated_files
+				.push(format!("Genesis State file exported at: {}", genesis_state_file.display()));
+			Some(genesis_state_file)
+		} else {
+			None
+		};
+
+		spinner.stop("Chain specification built successfully.");
+		let generated_files: Vec<_> = generated_files
+			.iter()
+			.map(|s| style(format!("{} {s}", console::Emoji("●", ">"))).dim().to_string())
+			.collect();
+		cli.success(format!("Generated files:\n{}", generated_files.join("\n")))?;
+		cli.outro(format!(
+			"Need help? Learn more at {}\n",
+			style("https://learn.onpop.io").magenta().underlined()
+		))?;
+		Ok((genesis_code_file, genesis_state_file))
 	}
 
 	// Customize a chain specification.
