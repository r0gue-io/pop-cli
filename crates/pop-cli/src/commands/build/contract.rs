// SPDX-License-Identifier: GPL-3.0

use crate::cli;
<<<<<<< HEAD
use pop_contracts::{build_smart_contract, MetadataSpec, Verbosity};
=======
use pop_contracts::{Verbosity, build_smart_contract};
>>>>>>> a29ac185
use std::path::PathBuf;

/// Configuration for building a smart contract.
pub struct BuildContract {
	/// Path of the contract project.
	pub(crate) path: PathBuf,
	/// Build profile: `true` for release mode, `false` for debug mode.
	pub(crate) release: bool,
	/// Which specification specification to use for contract metadata.
	pub(crate) metadata: Option<MetadataSpec>,
}

impl BuildContract {
	/// Executes the command.
	pub(crate) fn execute(self) -> anyhow::Result<&'static str> {
		self.build(&mut cli::Cli)
	}

	/// Builds a smart contract
	///
	/// # Arguments
	/// * `cli` - The CLI implementation to be used.
	fn build(self, cli: &mut impl cli::traits::Cli) -> anyhow::Result<&'static str> {
		cli.intro("Building your contract")?;
		// Build contract.
<<<<<<< HEAD
		let build_result = build_smart_contract(
			self.path.as_deref(),
			self.release,
			Verbosity::Default,
			self.metadata,
		)?;
=======
		let build_result = build_smart_contract(&self.path, self.release, Verbosity::Default)?;
>>>>>>> a29ac185
		cli.success(build_result.display())?;
		cli.outro("Build completed successfully!")?;
		Ok("contract")
	}
}<|MERGE_RESOLUTION|>--- conflicted
+++ resolved
@@ -1,11 +1,7 @@
 // SPDX-License-Identifier: GPL-3.0
 
 use crate::cli;
-<<<<<<< HEAD
-use pop_contracts::{build_smart_contract, MetadataSpec, Verbosity};
-=======
-use pop_contracts::{Verbosity, build_smart_contract};
->>>>>>> a29ac185
+use pop_contracts::{MetadataSpec, Verbosity, build_smart_contract};
 use std::path::PathBuf;
 
 /// Configuration for building a smart contract.
@@ -31,16 +27,8 @@
 	fn build(self, cli: &mut impl cli::traits::Cli) -> anyhow::Result<&'static str> {
 		cli.intro("Building your contract")?;
 		// Build contract.
-<<<<<<< HEAD
-		let build_result = build_smart_contract(
-			self.path.as_deref(),
-			self.release,
-			Verbosity::Default,
-			self.metadata,
-		)?;
-=======
-		let build_result = build_smart_contract(&self.path, self.release, Verbosity::Default)?;
->>>>>>> a29ac185
+		let build_result =
+			build_smart_contract(&self.path, self.release, Verbosity::Default, self.metadata)?;
 		cli.success(build_result.display())?;
 		cli.outro("Build completed successfully!")?;
 		Ok("contract")
