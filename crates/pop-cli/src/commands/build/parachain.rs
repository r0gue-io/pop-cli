--- conflicted
+++ resolved
@@ -1,20 +1,11 @@
 // SPDX-License-Identifier: GPL-3.0
 
-use crate::cli;
+use crate::{cli, style::style};
 use clap::Args;
-<<<<<<< HEAD
-use cliclack::{
-	clear_screen, intro,
-	log::{success, warning},
-	outro, set_theme,
-};
 use pop_parachains::{
 	build_parachain, export_wasm_file, generate_genesis_state_file, generate_plain_chain_spec,
 	generate_raw_chain_spec, Profile,
 };
-=======
-use pop_parachains::build_parachain;
->>>>>>> f27fb8cd
 use std::path::PathBuf;
 #[cfg(not(test))]
 use std::{thread::sleep, time::Duration};
@@ -24,27 +15,21 @@
 
 #[derive(Args)]
 pub struct BuildParachainCommand {
-	/// Directory path for your project [default: current directory]
+	/// Directory path for your project [default: current directory].
 	#[arg(long)]
 	pub(crate) path: Option<PathBuf>,
-<<<<<<< HEAD
-	#[arg(
-		short = 'i',
-		long = "id",
-		help = "Parachain ID to be used when generating the chain spec files."
-	)]
-	pub(crate) id: Option<u32>,
-=======
 	/// The package to be built.
 	#[arg(short = 'p', long)]
 	pub(crate) package: Option<String>,
 	/// For production, always build in release mode to exclude debug features.
 	#[clap(short, long, default_value = "true")]
 	pub(crate) release: bool,
+	/// Parachain ID to be used when generating the chain spec files.
+	#[arg(short = 'i', long = "id")]
+	pub(crate) id: Option<u32>,
 	// Deprecation flag, used to specify whether the deprecation warning is shown.
 	#[clap(skip)]
 	pub(crate) valid: bool,
->>>>>>> f27fb8cd
 }
 
 impl BuildParachainCommand {
@@ -72,10 +57,52 @@
 
 		// Build parachain.
 		cli.warning("NOTE: this may take some time...")?;
-		build_parachain(self.path.as_deref(), self.package, self.release)?;
-		let mode = if self.release { "RELEASE" } else { "DEBUG" };
-		cli.info(format!("The {project} was built in {mode} mode.",))?;
+		let project_path = self.path.unwrap_or_else(|| PathBuf::from("./"));
+		let mode: Profile = self.release.into();
+		let binary = build_parachain(&project_path, self.package, &mode, None)?;
+		cli.info(format!("The {project} was built in {:?} mode.", mode))?;
 		cli.outro("Build completed successfully!")?;
+		let mut generated_files = vec![format!("Binary generated at: {}", binary.display())];
+
+		// If `para_id` is provided, generate the chain spec
+		if let Some(para_id) = self.id {
+			let plain_chain_spec = project_path.join(PLAIN_CHAIN_SPEC_FILE_NAME);
+			generate_plain_chain_spec(&binary, &plain_chain_spec, para_id)?;
+			generated_files.push(format!(
+				"Plain text chain specification file generated at: {}",
+				plain_chain_spec.display()
+			));
+			let raw_chain_spec =
+				generate_raw_chain_spec(&binary, &plain_chain_spec, RAW_CHAIN_SPEC_FILE_NAME)?;
+			generated_files.push(format!(
+				"New raw chain specification file generated at: {}",
+				raw_chain_spec.display()
+			));
+			let wasm_file_name = format!("para-{}-wasm", para_id);
+			let wasm_file = export_wasm_file(&binary, &raw_chain_spec, &wasm_file_name)?;
+			generated_files.push(format!(
+				"WebAssembly runtime file exported at: {}",
+				wasm_file.display().to_string()
+			));
+			let genesis_file_name = format!("para-{}-genesis-state", para_id);
+			let genesis_state_file =
+				generate_genesis_state_file(&binary, &raw_chain_spec, &genesis_file_name)?;
+			generated_files.push(format!(
+				"Genesis State exported at {} file",
+				genesis_state_file.display().to_string()
+			));
+			console::Term::stderr().clear_last_lines(5)?;
+		}
+		let generated_files: Vec<_> = generated_files
+			.iter()
+			.map(|s| style(format!("{} {s}", console::Emoji("●", ">"))).dim().to_string())
+			.collect();
+		cli.success(format!("Generated files:\n{}", generated_files.join("\n")))?;
+		cli.outro(format!(
+			"Need help? Learn more at {}\n",
+			style("https://learn.onpop.io").magenta().underlined()
+		))?;
+
 		Ok(project)
 	}
 }
@@ -123,59 +150,11 @@
 						project
 					);
 
-<<<<<<< HEAD
-		warning("NOTE: this may take some time...")?;
-		let project_path = self.path.unwrap_or("./".into());
-		let binary = build_parachain(&project_path, Profile::Release, None)?;
-
-		success("Build completed successfully!")?;
-		let mut generated_files = vec![format!("Binary generated at: {}", binary.display())];
-
-		// If `para_id` is provided, generate the chain spec
-		if let Some(para_id) = self.id {
-			let plain_chain_spec = project_path.join(PLAIN_CHAIN_SPEC_FILE_NAME);
-			generate_plain_chain_spec(&binary, &plain_chain_spec, para_id)?;
-			generated_files.push(format!(
-				"Plain text chain specification file generated at: {}",
-				plain_chain_spec.display()
-			));
-			let raw_chain_spec =
-				generate_raw_chain_spec(&binary, &plain_chain_spec, RAW_CHAIN_SPEC_FILE_NAME)?;
-			generated_files.push(format!(
-				"New raw chain specification file generated at: {}",
-				raw_chain_spec.display()
-			));
-			let wasm_file_name = format!("para-{}-wasm", para_id);
-			let wasm_file = export_wasm_file(&binary, &raw_chain_spec, &wasm_file_name)?;
-			generated_files.push(format!(
-				"WebAssembly runtime file exported at: {}",
-				wasm_file.display().to_string()
-			));
-			let genesis_file_name = format!("para-{}-genesis-state", para_id);
-			let genesis_state_file =
-				generate_genesis_state_file(&binary, &raw_chain_spec, &genesis_file_name)?;
-			generated_files.push(format!(
-				"Genesis State exported at {} file",
-				genesis_state_file.display().to_string()
-			));
-			console::Term::stderr().clear_last_lines(5)?;
-		}
-		let generated_files: Vec<_> = generated_files
-			.iter()
-			.map(|s| style(format!("{} {s}", console::Emoji("●", ">"))).dim().to_string())
-			.collect();
-		success(format!("Generated files:\n{}", generated_files.join("\n")))?;
-		outro(format!(
-			"Need help? Learn more at {}\n",
-			style("https://learn.onpop.io").magenta().underlined()
-		))?;
-=======
 					cli.verify()?;
 				}
 			}
 		}
 
->>>>>>> f27fb8cd
 		Ok(())
 	}
 }