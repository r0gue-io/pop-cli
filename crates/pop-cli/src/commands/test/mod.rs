--- conflicted
+++ resolved
@@ -74,14 +74,8 @@
 	}
 
 	async fn test(
-<<<<<<< HEAD
-		args: TestArgs,
+		mut args: TestArgs,
 		#[cfg(feature = "contract")] cli: &mut impl cli::traits::Cli,
-=======
-		mut args: TestArgs,
-		#[cfg(any(feature = "polkavm-contracts", feature = "wasm-contracts"))]
-		cli: &mut impl cli::traits::Cli,
->>>>>>> b0657129
 	) -> anyhow::Result<(Project, TestFeature)> {
 		// If user gave only one positional and it doesn’t resolve to a directory,
 		// treat it as the test filter and default the project path to CWD.
