// SPDX-License-Identifier: GPL-3.0

#[cfg(feature = "contract")]
use crate::cli;
use crate::common::{
	Project::{self, *},
	TestFeature::{self, Unit},
	builds::ensure_project_path,
};
use clap::{Args, Subcommand};
use pop_common::test_project;
#[cfg(feature = "chain")]
use std::fmt::{Display, Formatter, Result};
use std::path::PathBuf;

#[cfg(feature = "contract")]
pub mod contract;
#[cfg(feature = "chain")]
pub mod create_snapshot;
#[cfg(feature = "chain")]
pub mod execute_block;
#[cfg(feature = "chain")]
pub mod fast_forward;
#[cfg(feature = "chain")]
pub mod on_runtime_upgrade;

/// Arguments for testing.
#[derive(Args, Default)]
#[command(args_conflicts_with_subcommands = true)]
pub(crate) struct TestArgs {
	#[cfg(any(feature = "contract", feature = "chain"))]
	#[command(subcommand)]
	pub(crate) command: Option<Command>,
	/// Directory path for your project [default: current directory]
	#[arg(short, long)]
	pub(crate) path: Option<PathBuf>,
	/// Directory path without flag for your project [default: current directory]
	#[arg(value_name = "PATH", index = 1, conflicts_with = "path")]
	pub(crate) path_pos: Option<PathBuf>,
	#[command(flatten)]
	#[cfg(feature = "contract")]
	pub(crate) contract: contract::TestContractCommand,
}

/// Test a Rust project.
#[derive(Subcommand)]
pub(crate) enum Command {
	/// Test migrations.
	#[cfg(feature = "chain")]
	OnRuntimeUpgrade(on_runtime_upgrade::TestOnRuntimeUpgradeCommand),
	/// Executes the given block against some state
	#[cfg(feature = "chain")]
	ExecuteBlock(execute_block::TestExecuteBlockCommand),
	/// Executes a runtime upgrade (optional), then mines a number of blocks while performing
	/// try-state checks
	#[cfg(feature = "chain")]
	FastForward(fast_forward::TestFastForwardCommand),
	/// Create a chain state snapshot.
	#[cfg(feature = "chain")]
	CreateSnapshot(create_snapshot::TestCreateSnapshotCommand),
}

impl Command {
	pub(crate) async fn execute(args: TestArgs) -> anyhow::Result<(Project, TestFeature)> {
		Self::test(
			args,
			#[cfg(feature = "contract")]
			&mut cli::Cli,
		)
		.await
	}

	async fn test(
		args: TestArgs,
		#[cfg(feature = "contract")] cli: &mut impl cli::traits::Cli,
	) -> anyhow::Result<(Project, TestFeature)> {
		let project_path = ensure_project_path(args.path.clone(), args.path_pos.clone());

<<<<<<< HEAD
		#[cfg(feature = "contract")]
		if pop_contracts::is_supported(project_path.as_deref())? {
=======
		#[cfg(any(feature = "polkavm-contracts", feature = "wasm-contracts"))]
		if pop_contracts::is_supported(&project_path)? {
>>>>>>> a29ac185
			let mut cmd = args.contract;
			cmd.path = project_path.clone();
			let feature = contract::TestContractCommand::execute(cmd, cli).await?;
			return Ok((Contract, feature));
		}

		test_project(&project_path)?;

		#[cfg(feature = "chain")]
		if pop_chains::is_supported(&project_path) {
			return Ok((Chain, Unit));
		}
		Ok((Unknown, Unit))
	}
}

#[cfg(feature = "chain")]
impl Display for Command {
	fn fmt(&self, f: &mut Formatter<'_>) -> Result {
		match self {
			Command::OnRuntimeUpgrade(_) => write!(f, "on runtime upgrade"),
			Command::ExecuteBlock(_) => write!(f, "execute block"),
			Command::FastForward(_) => write!(f, "fast forward"),
			Command::CreateSnapshot(_) => write!(f, "create snapshot"),
		}
	}
}

#[cfg(test)]
mod tests {
	use super::*;
	use crate::cli::MockCli;
	use duct::cmd;

	fn create_test_args(project_path: PathBuf) -> anyhow::Result<TestArgs> {
		Ok(TestArgs { path: Some(project_path), ..Default::default() })
	}

	#[tokio::test]
	async fn detects_rust_project_correctly() -> anyhow::Result<()> {
		let temp_dir = tempfile::tempdir()?;
		let name = "hello_world";
		let path = temp_dir.path();
		let project_path = path.join(name);
		let args = create_test_args(project_path)?;

		cmd("cargo", ["new", name, "--bin"]).dir(path).run()?;
		#[allow(unused_mut)]
		let mut cli = MockCli::new();
		assert_eq!(
			Command::test(
				args,
				#[cfg(feature = "contract")]
				&mut cli
			)
			.await?,
			(Unknown, Unit)
		);
		cli.verify()
	}

	#[test]
	#[allow(deprecated)]
	fn command_display_works() {
		#[cfg(feature = "chain")]
		assert_eq!(Command::OnRuntimeUpgrade(Default::default()).to_string(), "on runtime upgrade");
		#[cfg(feature = "chain")]
		assert_eq!(Command::ExecuteBlock(Default::default()).to_string(), "execute block");
		#[cfg(feature = "chain")]
		assert_eq!(Command::FastForward(Default::default()).to_string(), "fast forward");
		#[cfg(feature = "chain")]
		assert_eq!(Command::CreateSnapshot(Default::default()).to_string(), "create snapshot");
	}
}<|MERGE_RESOLUTION|>--- conflicted
+++ resolved
@@ -76,13 +76,8 @@
 	) -> anyhow::Result<(Project, TestFeature)> {
 		let project_path = ensure_project_path(args.path.clone(), args.path_pos.clone());
 
-<<<<<<< HEAD
 		#[cfg(feature = "contract")]
-		if pop_contracts::is_supported(project_path.as_deref())? {
-=======
-		#[cfg(any(feature = "polkavm-contracts", feature = "wasm-contracts"))]
 		if pop_contracts::is_supported(&project_path)? {
->>>>>>> a29ac185
 			let mut cmd = args.contract;
 			cmd.path = project_path.clone();
 			let feature = contract::TestContractCommand::execute(cmd, cli).await?;
