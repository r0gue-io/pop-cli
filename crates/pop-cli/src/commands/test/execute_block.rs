// SPDX-License-Identifier: GPL-3.0

use crate::{
	cli,
	common::{
		prompt::display_message,
		try_runtime::{
			check_try_runtime_and_prompt, collect_args, collect_shared_arguments,
			collect_state_arguments, guide_user_to_select_try_state, update_live_state,
			update_runtime_source, ArgumentConstructor, BuildRuntimeParams,
		},
	},
};
use clap::Args;
use cliclack::spinner;
use pop_chains::{
	parse_try_state_string, run_try_runtime,
	state::{LiveState, State, StateCommand},
	try_runtime::TryStateSelect,
	SharedParams, TryRuntimeCliCommand,
};

// Custom arguments which are not in `try-runtime execute-block`.
const CUSTOM_ARGS: [&str; 5] = ["--profile", "--no-build", "-n", "--skip-confirm", "-y"];

#[derive(Args, Default)]
pub(crate) struct TestExecuteBlockCommand {
	/// The state to use.
	#[command(flatten)]
	state: LiveState,

	/// Which try-state targets to execute when running this command.
	///
	/// Expected values:
	/// - `all`
	/// - `none`
	/// - A comma separated list of pallets, as per pallet names in `construct_runtime!()` (e.g.
	///   `Staking, System`).
	/// - `rr-[x]` where `[x]` is a number. Then, the given number of pallets are checked in a
	///   round-robin fashion.
	#[arg(long)]
	try_state: Option<TryStateSelect>,

	/// Shared params of the try-runtime commands.
	#[clap(flatten)]
	shared_params: SharedParams,

	/// Build parameters for the runtime binary.
	#[command(flatten)]
	build_params: BuildRuntimeParams,
}

impl TestExecuteBlockCommand {
	pub(crate) async fn execute(self, cli: &mut impl cli::traits::Cli) -> anyhow::Result<()> {
		self.execute_block(cli, std::env::args().skip(3).collect()).await
	}

	async fn execute_block(
		mut self,
		cli: &mut impl cli::traits::Cli,
		user_provided_args: Vec<String>,
	) -> anyhow::Result<()> {
		cli.intro("Testing block execution")?;
		if let Err(e) = update_runtime_source(
			cli,
			"Do you want to specify which runtime to execute block on?",
			&user_provided_args,
			&mut self.shared_params.runtime,
			&mut self.build_params.profile,
			self.build_params.no_build,
		) {
			return display_message(&e.to_string(), false, cli);
		}

		// Prompt the update the live state.
		if let Err(e) = update_live_state(cli, &mut self.state, &mut None) {
			return display_message(&e.to_string(), false, cli);
		};

		// Prompt the user to select the try state if no `--try-state` argument is provided.
		if self.try_state.is_none() {
			let uri = self
				.state
				.uri
				.as_ref()
				.ok_or_else(|| anyhow::anyhow!("No live node URI is provided"))?;
			self.try_state = Some(guide_user_to_select_try_state(cli, Some(uri.clone())).await?);
		}

		// Test block execution with `try-runtime-cli` binary.
		let result = self.run(cli, user_provided_args.clone()).await;

		// Display the `execute-block` command.
		cli.info(self.display(user_provided_args)?)?;
		if let Err(e) = result {
			return display_message(&e.to_string(), false, cli);
		}
		display_message("Block executed successfully!", true, cli)
	}

	async fn run(
		&mut self,
		cli: &mut impl cli::traits::Cli,
		user_provided_args: Vec<String>,
	) -> anyhow::Result<()> {
		let binary_path = check_try_runtime_and_prompt(cli, self.build_params.skip_confirm).await?;
		cli.warning("NOTE: this may take some time...")?;

		let spinner = spinner();
		spinner.start("Executing block...");
		let (shared_params, before_subcommand, after_subcommand) =
			self.collect_arguments(user_provided_args)?;
		run_try_runtime(
			&binary_path,
			TryRuntimeCliCommand::ExecuteBlock,
			shared_params,
			[before_subcommand, vec![StateCommand::Live.to_string()], after_subcommand].concat(),
			&CUSTOM_ARGS,
		)?;
		spinner.stop("");
		Ok(())
	}

	fn display(&self, user_provided_args: Vec<String>) -> anyhow::Result<String> {
		let mut cmd_args = vec!["pop test execute-block".to_string()];
		let (shared_params, before_command_args, after_subcommand_args) =
			self.collect_arguments(user_provided_args)?;
		cmd_args.extend(shared_params);
		cmd_args.extend(before_command_args);
		cmd_args.extend(after_subcommand_args);
		Ok(cmd_args.join(" "))
	}

	// Handle arguments before the subcommand.
	fn collect_arguments(
		&self,
		user_provided_args: Vec<String>,
	) -> anyhow::Result<(Vec<String>, Vec<String>, Vec<String>)> {
		let (mut shared_arguments, mut before_subcommand, mut after_subcommand) =
			(vec![], vec![], vec![]);
		for arg in collect_args(user_provided_args.into_iter()) {
			if SharedParams::has_argument(&arg) {
				shared_arguments.push(arg);
			} else if is_before_subcommand(&arg) {
				before_subcommand.push(arg);
			} else {
				after_subcommand.push(arg);
			}
		}

		// Collect shared arguments.
		let mut shared_args = vec![];
		collect_shared_arguments(&self.shared_params, &shared_arguments, &mut shared_args);

		// Collect before subcommand arguments.
		let mut before_subcommand_args = vec![];
		let mut c = ArgumentConstructor::new(&mut before_subcommand_args, &before_subcommand);
		if let Some(ref try_state) = self.try_state {
			c.add(&[], true, "--try-state", Some(parse_try_state_string(try_state)?));
		}
		self.build_params.add_arguments(&mut c);
		c.finalize(&["--at="]);

		// Collect after subcommand arguments.
		let mut after_subcommand_args = vec![];
		collect_state_arguments(
			&Some(State::Live(self.state.clone())),
			&after_subcommand,
			&mut after_subcommand_args,
		)?;
		Ok((shared_args, before_subcommand_args, after_subcommand_args))
	}
}

fn is_before_subcommand(arg: &str) -> bool {
	[vec!["--try-state"], CUSTOM_ARGS.to_vec()]
		.concat()
		.iter()
		.any(|a| arg.starts_with(a))
}

#[cfg(test)]
mod tests {
	use super::*;
	use crate::{
		cli::MockCli,
		common::{
			runtime::{get_mock_runtime, Feature},
			try_runtime::{get_try_state_items, source_try_runtime_binary},
			urls,
		},
	};
	use console::style;
	use pop_common::Profile;

	#[tokio::test]
	async fn execute_block_works() -> anyhow::Result<()> {
		source_try_runtime_binary(&mut MockCli::new(), &crate::cache()?, true).await?;
		let mut cli = MockCli::new()
			.expect_intro("Testing block execution")
			.expect_confirm(
				format!(
					"Do you want to specify which runtime to execute block on?\n{}",
					style("If not provided, use the code of the remote node, or a snapshot.").dim()
				),
				true,
			)
			.expect_select(
				"Choose the build profile of the binary that should be used: ".to_string(),
				Some(true),
				true,
				Some(Profile::get_variants()),
				0,
				None,
			)
			.expect_warning("NOTE: Make sure your runtime is built with `try-runtime` feature.")
			.expect_input(
				"Please specify the path to the runtime project or the runtime binary.",
				get_mock_runtime(Some(Feature::TryRuntime)).to_str().unwrap().to_string(),
			)
			.expect_input("Enter the live chain of your node:", urls::LOCAL.to_string())
			.expect_input("Enter the block hash (optional):", String::default())
			.expect_select(
				"Select state tests to execute:",
				Some(true),
				true,
				Some(get_try_state_items()),
				1,
				None,
			);
		let mut command = TestExecuteBlockCommand::default();
		command.build_params.no_build = true;
		command.execute(&mut cli).await?;
		cli.verify()
	}

	#[tokio::test]
	async fn execute_block_invalid_uri() -> anyhow::Result<()> {
		source_try_runtime_binary(&mut MockCli::new(), &crate::cache()?, true).await?;
		let mut cmd = TestExecuteBlockCommand::default();
<<<<<<< HEAD
		cmd.state.uri = Some("ws://127.0.0.1:9945".to_string());
=======
		cmd.state.uri = Some("ws://127.0.0.1:9999".to_string());
>>>>>>> 78277a7f
		let error = cmd.run(&mut MockCli::new(), vec![]).await.unwrap_err();
		assert!(error.to_string().contains("Connection refused"), "Unexpected error: {}", error);
		Ok(())
	}

	#[test]
	fn display_works() -> anyhow::Result<()> {
		let mut cmd = TestExecuteBlockCommand {
			try_state: Some(TryStateSelect::RoundRobin(10)),
			..Default::default()
		};
		cmd.state.uri = Some(urls::LOCAL.to_string());
		cmd.build_params.skip_confirm = true;
		assert_eq!(
			cmd.display(vec![])?,
			format!(
				"pop test execute-block --runtime=existing --try-state=rr-10 -y --uri={}",
				urls::LOCAL
			)
		);
		assert_eq!(
			cmd.display(vec![
				"--runtime".to_string(),
				"existing".to_string(),
				"--try-state".to_string(),
				"rr-10".to_string(),
				"-n".to_string()
			])?,
			format!(
				"pop test execute-block --runtime=existing -y --try-state=rr-10 -n --uri={}",
				urls::LOCAL
			)
		);
		Ok(())
	}

	#[test]
	fn collect_arguments_works() -> anyhow::Result<()> {
		let test_cases: Vec<(bool, &str, Box<dyn Fn(&mut TestExecuteBlockCommand)>, &str)> = vec![
			(
				true,
				"--try-state=all",
				Box::new(|cmd| {
					cmd.try_state = Some(TryStateSelect::RoundRobin(10));
				}),
				"--try-state=rr-10",
			),
			(
				true,
				"-y",
				Box::new(|cmd| {
					cmd.build_params.skip_confirm = true;
				}),
				"-y",
			),
			(
				true,
				"--skip-confirm",
				Box::new(|cmd| {
					cmd.build_params.skip_confirm = true;
				}),
				"-y",
			),
			(
				false,
				"--uri=ws://127.0.0.1:9944",
				Box::new(|cmd| cmd.state.uri = Some("ws://127.0.0.1:9945".to_string())),
				"--uri=ws://127.0.0.1:9945",
			),
			(
				false,
				"--at=1000000",
				Box::new(|cmd| cmd.state.at = Some("1200000".to_string())),
				"--at=1200000",
			),
		];
		for (test_before, provided_arg, update_fn, expected_arg) in test_cases {
			let mut command = TestExecuteBlockCommand::default();
			// Keep the user-provided argument unchanged.
			let (_, before, after) = command.collect_arguments(vec![provided_arg.to_string()])?;
			assert_eq!(
				if test_before { before.clone() } else { after.clone() }
					.iter()
					.filter(|a| a.contains(&provided_arg.to_string()))
					.count(),
				1
			);

			// If there exists an argument with the same name as the provided argument, skip it.
			command.collect_arguments(vec![])?;
			assert_eq!(
				if test_before { before } else { after }
					.iter()
					.filter(|a| a.contains(&provided_arg.to_string()))
					.count(),
				1
			);

			// If the user does not provide an argument, modify with the argument updated during
			// runtime.
			update_fn(&mut command);
			let (_, before, after) = command.collect_arguments(vec![])?;
			assert_eq!(
				if test_before { before } else { after }
					.iter()
					.filter(|a| a.contains(&expected_arg.to_string()))
					.count(),
				1
			);
		}
		Ok(())
	}
}<|MERGE_RESOLUTION|>--- conflicted
+++ resolved
@@ -238,11 +238,7 @@
 	async fn execute_block_invalid_uri() -> anyhow::Result<()> {
 		source_try_runtime_binary(&mut MockCli::new(), &crate::cache()?, true).await?;
 		let mut cmd = TestExecuteBlockCommand::default();
-<<<<<<< HEAD
-		cmd.state.uri = Some("ws://127.0.0.1:9945".to_string());
-=======
 		cmd.state.uri = Some("ws://127.0.0.1:9999".to_string());
->>>>>>> 78277a7f
 		let error = cmd.run(&mut MockCli::new(), vec![]).await.unwrap_err();
 		assert!(error.to_string().contains("Connection refused"), "Unexpected error: {}", error);
 		Ok(())
