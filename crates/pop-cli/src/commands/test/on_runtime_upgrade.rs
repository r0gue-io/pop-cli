--- conflicted
+++ resolved
@@ -10,11 +10,7 @@
 		try_runtime::{
 			argument_exists, check_try_runtime_and_prompt, collect_args, collect_shared_arguments,
 			collect_state_arguments, partition_arguments, update_runtime_source,
-<<<<<<< HEAD
 			update_state_source, ArgumentConstructor, BuildRuntimeParams, DEFAULT_BLOCK_TIME,
-=======
-			update_state_source, ArgumentConstructor,
->>>>>>> c10155a3
 		},
 	},
 };
@@ -33,10 +29,6 @@
 
 // Custom arguments which are not in `try-runtime on-runtime-upgrade`.
 const CUSTOM_ARGS: [&str; 5] = ["--profile", "--no-build", "-n", "--skip-confirm", "-y"];
-<<<<<<< HEAD
-=======
-const DEFAULT_BLOCK_TIME: u64 = 6000;
->>>>>>> c10155a3
 const DISABLE_SPEC_VERSION_CHECK: &str = "disable-spec-version-check";
 const DISABLE_SPEC_NAME_CHECK: &str = "disable-spec-name-check";
 
@@ -120,13 +112,8 @@
 			"Do you want to specify which runtime to run the migration on?",
 			&user_provided_args,
 			&mut self.shared_params.runtime,
-<<<<<<< HEAD
 			&mut self.build_params.profile,
 			self.build_params.no_build,
-=======
-			&mut self.profile,
-			self.no_build,
->>>>>>> c10155a3
 		) {
 			return display_message(&e.to_string(), false, cli);
 		}
@@ -167,20 +154,22 @@
 		cli.warning("NOTE: this may take some time...")?;
 		let spinner = spinner();
 		match self.command.state {
-			Some(State::Live(ref live_state)) =>
+			Some(State::Live(ref live_state)) => {
 				if let Some(ref uri) = live_state.uri {
 					spinner.start(format!(
 						"Running migrations against live state at {}...",
 						style(&uri).magenta().underlined()
 					));
-				},
-			Some(State::Snap { ref path }) =>
+				}
+			},
+			Some(State::Snap { ref path }) => {
 				if let Some(p) = path {
 					spinner.start(format!(
 						"Running migrations using a snapshot file at {}...",
 						p.display()
 					));
-				},
+				}
+			},
 			None => return Err(anyhow::anyhow!("No subcommand provided")),
 		}
 		sleep(Duration::from_secs(1));
@@ -234,11 +223,7 @@
 		let mut args = vec![];
 		let subcommand = self.subcommand()?;
 		let (command_arguments, shared_params, after_subcommand) =
-<<<<<<< HEAD
 			partition_arguments(&collect_args(std::env::args().skip(3)), &subcommand);
-=======
-			partition_arguments(collect_args(std::env::args().skip(3)), &subcommand);
->>>>>>> c10155a3
 
 		collect_shared_arguments(&self.shared_params, &shared_params, &mut args);
 		self.collect_arguments_before_subcommand(&command_arguments, &mut args);
@@ -338,10 +323,7 @@
 		},
 	};
 	use cli::MockCli;
-<<<<<<< HEAD
 	use pop_common::Profile;
-=======
->>>>>>> c10155a3
 	use pop_parachains::{state::LiveState, Runtime};
 	use std::path::PathBuf;
 
