// SPDX-License-Identifier: GPL-3.0

use crate::{
	cli::{
		self,
		traits::{Confirm, Select},
	},
	common::{
		prompt::display_message,
		try_runtime::{
			argument_exists, check_try_runtime_and_prompt, collect_args, collect_shared_arguments,
			collect_state_arguments, partition_arguments, update_runtime_source,
			update_state_source, ArgumentConstructor, BuildRuntimeParams, DEFAULT_BLOCK_TIME,
		},
	},
};
use clap::Args;
#[cfg(test)]
use clap::Parser;
use cliclack::spinner;
use console::style;
use frame_try_runtime::UpgradeCheckSelect;
use pop_parachains::{
	run_try_runtime,
	state::{State, StateCommand},
	upgrade_checks_details, SharedParams, TryRuntimeCliCommand,
};
use std::{str::FromStr, thread::sleep, time::Duration};

// Custom arguments which are not in `try-runtime on-runtime-upgrade`.
const CUSTOM_ARGS: [&str; 5] = ["--profile", "--no-build", "-n", "--skip-confirm", "-y"];
const DISABLE_SPEC_VERSION_CHECK: &str = "disable-spec-version-check";
const DISABLE_SPEC_NAME_CHECK: &str = "disable-spec-name-check";

#[derive(Debug, Clone, clap::Parser)]
struct Command {
	/// The state to use.
	#[command(subcommand)]
	state: Option<State>,

	/// Select which optional checks to perform. Selects all when no value is given.
	///
	/// - `none`: Perform no checks.
	/// - `all`: Perform all checks (default when --checks is present with no value).
	/// - `pre-and-post`: Perform pre- and post-upgrade checks (default when the arg is not
	///   present).
	/// - `try-state`: Perform the try-state checks.
	///
	/// Performing any checks will potentially invalidate the measured PoV/Weight.
	#[clap(long,
			default_value = "pre-and-post",
			default_missing_value = "all",
			num_args = 0..=1,
			verbatim_doc_comment
    )]
	checks: UpgradeCheckSelect,

	/// Whether to disable weight warnings, useful if the runtime is for a relay chain.
	#[clap(long, default_value = "false", default_missing_value = "true")]
	no_weight_warnings: bool,

	/// Whether to skip enforcing that the new runtime `spec_version` is greater or equal to the
	/// existing `spec_version`.
	#[clap(long, default_value = "false", default_missing_value = "true")]
	disable_spec_version_check: bool,

	/// Whether to disable migration idempotency checks.
	#[clap(long, default_value = "false", default_missing_value = "true")]
	disable_idempotency_checks: bool,

	/// When migrations are detected as not idempotent, enabling this will output a diff of the
	/// storage before and after running the same set of migrations the second time.
	#[clap(long, default_value = "false", default_missing_value = "true")]
	print_storage_diff: bool,

	/// Whether or multi-block migrations should be executed to completion after single block
	/// migratons are completed.
	#[clap(long, default_value = "false", default_missing_value = "true")]
	disable_mbm_checks: bool,

	/// The maximum duration we expect all MBMs combined to take.
	///
	/// This value is just here to ensure that the CLI won't run forever in case of a buggy MBM.
	#[clap(long, default_value = "600")]
	mbm_max_blocks: u32,

	/// The chain blocktime in milliseconds.
	#[clap(long, default_value = &DEFAULT_BLOCK_TIME.to_string())]
	blocktime: u64,
}

#[derive(Args)]
pub(crate) struct TestOnRuntimeUpgradeCommand {
	/// Command to test migrations.
	#[clap(flatten)]
	command: Command,
	/// Shared params of the try-runtime commands.
	#[clap(flatten)]
	shared_params: SharedParams,
	/// Build parameters for the runtime binary.
	#[clap(flatten)]
	build_params: BuildRuntimeParams,
}

impl TestOnRuntimeUpgradeCommand {
	/// Executes the command.
	pub(crate) async fn execute(mut self, cli: &mut impl cli::traits::Cli) -> anyhow::Result<()> {
		cli.intro("Testing migrations")?;
		let user_provided_args = std::env::args().collect::<Vec<String>>();
		if let Err(e) = update_runtime_source(
			cli,
			"Do you want to specify which runtime to run the migration on?",
			&user_provided_args,
			&mut self.shared_params.runtime,
			&mut self.build_params.profile,
			self.build_params.no_build,
		) {
			return display_message(&e.to_string(), false, cli);
		}

		// Prompt the user to select the source of runtime state.
		if let Err(e) = update_state_source(cli, &mut self.command.state) {
			return display_message(&e.to_string(), false, cli);
		};

		// If the `checks` argument is not provided, prompt the user to select the upgrade checks.
		if !argument_exists(&user_provided_args, "--checks") {
			match guide_user_to_select_upgrade_checks(cli) {
				Ok(checks) => self.command.checks = checks,
				Err(e) => return display_message(&e.to_string(), false, cli),
			}
		}

		// Run migrations with `try-runtime-cli` binary.
		loop {
			let result = self.run(cli).await;
			// Display the `on-runtime-upgrade` command.
			if let Err(e) = result {
				match self.handle_check_errors(e.to_string(), cli) {
					Ok(()) => continue,
					Err(e) => {
						cli.info(self.display()?)?;
						return display_message(&e.to_string(), false, cli);
					},
				}
			}
			cli.info(self.display()?)?;
			return display_message("Tested migrations successfully!", true, cli);
		}
	}

	async fn run(&mut self, cli: &mut impl cli::traits::Cli) -> anyhow::Result<()> {
		let binary_path = check_try_runtime_and_prompt(cli, self.build_params.skip_confirm).await?;
		cli.warning("NOTE: this may take some time...")?;
		let spinner = spinner();
		match self.command.state {
			Some(State::Live(ref live_state)) =>
				if let Some(ref uri) = live_state.uri {
					spinner.start(format!(
						"Running migrations against live state at {}...",
						style(&uri).magenta().underlined()
					));
				},
			Some(State::Snap { ref path }) =>
				if let Some(p) = path {
					spinner.start(format!(
						"Running migrations using a snapshot file at {}...",
						p.display()
					));
				},
			None => return Err(anyhow::anyhow!("No subcommand provided")),
		}
		sleep(Duration::from_secs(1));

		let subcommand = self.subcommand()?;
		let user_provided_args: Vec<String> = std::env::args().skip(3).collect();
		let (command_arguments, shared_params, after_subcommand) =
			partition_arguments(&user_provided_args, &subcommand);

		let mut shared_args = vec![];
		collect_shared_arguments(&self.shared_params, &shared_params, &mut shared_args);

		let mut args = vec![];
		self.collect_arguments_before_subcommand(&command_arguments, &mut args);
		args.push(self.subcommand()?);
		collect_state_arguments(&self.command.state, &after_subcommand, &mut args)?;

		run_try_runtime(
			&binary_path,
			TryRuntimeCliCommand::OnRuntimeUpgrade,
			shared_args,
			args,
			&CUSTOM_ARGS,
		)?;
		spinner.stop("");
		Ok(())
	}

	// Handle arguments before the subcommand.
	fn collect_arguments_before_subcommand(
		&self,
		user_provided_args: &[String],
		args: &mut Vec<String>,
	) {
		let mut c = ArgumentConstructor::new(args, user_provided_args);
		c.add(&[], true, "--blocktime", Some(self.command.blocktime.to_string()));
		c.add(&[], true, "--checks", Some(upgrade_checks_details(&self.command.checks).0));
		// For testing.
		c.add(
			&[],
			self.command.disable_spec_version_check,
			"--disable-spec-version-check",
			Some(String::default()),
		);
		self.build_params.add_arguments(&mut c);
		c.finalize(&[]);
	}

	fn display(&self) -> anyhow::Result<String> {
		let mut cmd_args = vec!["pop test on-runtime-upgrade".to_string()];
		let mut args = vec![];
		let subcommand = self.subcommand()?;
		let (command_arguments, shared_params, after_subcommand) =
<<<<<<< HEAD
			partition_arguments(&user_provided_args, &subcommand);
=======
			partition_arguments(collect_args(std::env::args().skip(3)), &subcommand);
>>>>>>> 31910fc8

		collect_shared_arguments(&self.shared_params, &shared_params, &mut args);
		self.collect_arguments_before_subcommand(&command_arguments, &mut args);
		args.push(subcommand);
		collect_state_arguments(&self.command.state, &after_subcommand, &mut args)?;
		cmd_args.extend(args);
		Ok(cmd_args.join(" "))
	}

	fn handle_check_errors(
		&mut self,
		error: String,
		cli: &mut impl cli::traits::Cli,
	) -> anyhow::Result<()> {
		if error.contains(DISABLE_SPEC_VERSION_CHECK) {
			let disabled = cli.confirm(
    			    "⚠️ New runtime spec version must be greater than the on-chain runtime spec version. \
    				Do you want to disable the spec version check and try again?",
    			).interact()?;
			if !disabled {
				return Err(anyhow::anyhow!(format!(
					"Failed to run migrations: Invalid spec version. \
					You can disable the check manually by adding the `--{}` flag.",
					DISABLE_SPEC_VERSION_CHECK
				)));
			}
			self.command.disable_spec_version_check = disabled;
			return Ok(());
		}
		if error.contains(DISABLE_SPEC_NAME_CHECK) {
			let disabled = cli
				.confirm(
					"⚠️ Runtime spec names must match. \
       					Do you want to disable the spec name check and try again?",
				)
				.interact()?;
			if !disabled {
				return Err(anyhow::anyhow!(format!(
					"Failed to run migrations: Invalid spec name. \
					You can disable the check manually by adding the `--{}` flag.",
					DISABLE_SPEC_NAME_CHECK
				)));
			}
			self.shared_params.disable_spec_name_check = disabled;
			return Ok(());
		}
		Err(anyhow::anyhow!(error))
	}

	fn subcommand(&self) -> anyhow::Result<String> {
		Ok(match self.command.state {
			Some(ref state) => StateCommand::from(state).to_string(),
			None => return Err(anyhow::anyhow!("No subcommand provided")),
		})
	}
}

#[cfg(test)]
impl Default for TestOnRuntimeUpgradeCommand {
	fn default() -> Self {
		TestOnRuntimeUpgradeCommand {
			command: Command::try_parse_from(vec![""]).unwrap(),
			shared_params: SharedParams::try_parse_from(vec![""]).unwrap(),
			build_params: BuildRuntimeParams::default(),
		}
	}
}

fn guide_user_to_select_upgrade_checks(
	cli: &mut impl cli::traits::Cli,
) -> anyhow::Result<UpgradeCheckSelect> {
	let default_upgrade_check = upgrade_checks_details(&UpgradeCheckSelect::All);
	let mut prompt = cli
		.select("Select upgrade checks to perform:")
		.initial_value(default_upgrade_check.0);
	for check in [
		UpgradeCheckSelect::None,
		UpgradeCheckSelect::All,
		UpgradeCheckSelect::TryState,
		UpgradeCheckSelect::PreAndPost,
	] {
		let (value, description) = upgrade_checks_details(&check);
		prompt = prompt.item(value.clone(), value, description);
	}
	let input = prompt.interact()?;
	UpgradeCheckSelect::from_str(&input).map_err(|e| anyhow::anyhow!(e.to_string()))
}

#[cfg(test)]
mod tests {
	use super::*;
	use crate::common::{
		runtime::{get_mock_runtime, Feature::TryRuntime},
		try_runtime::{
			get_mock_snapshot, get_subcommands, source_try_runtime_binary, DEFAULT_BLOCK_HASH,
			DEFAULT_LIVE_NODE_URL,
		},
	};
	use cli::MockCli;
	use pop_common::Profile;
	use pop_parachains::{state::LiveState, Runtime};
	use std::path::PathBuf;

	#[tokio::test]
	async fn on_runtime_upgrade_live_state_works() -> anyhow::Result<()> {
		let mut command = TestOnRuntimeUpgradeCommand::default();
		command.build_params.no_build = true;

		source_try_runtime_binary(&mut MockCli::new(), &crate::cache()?, true).await?;
		let mut cli = MockCli::new()
			.expect_intro("Testing migrations")
			.expect_confirm(
				format!(
					"Do you want to specify which runtime to run the migration on?\n{}",
					style("If not provided, use the code of the remote node, or a snapshot.").dim()
				),
				true,
			)
			.expect_select(
				"Choose the build profile of the binary that should be used: ".to_string(),
				Some(true),
				true,
				Some(Profile::get_variants()),
				0,
				None,
			)
			.expect_warning("NOTE: Make sure your runtime is built with `try-runtime` feature.")
			.expect_input(
				"Please specify the path to the runtime project or the runtime binary.",
				get_mock_runtime(Some(TryRuntime)).to_str().unwrap().to_string(),
			)
			.expect_select(
				"Select source of runtime state:",
				Some(true),
				true,
				Some(get_subcommands()),
				0, // live
				None,
			)
			.expect_input("Enter the live chain of your node:", DEFAULT_LIVE_NODE_URL.to_string())
			.expect_input("Enter the block hash (optional):", DEFAULT_BLOCK_HASH.to_string())
			.expect_select(
				"Select upgrade checks to perform:",
				Some(true),
				true,
				Some(get_upgrade_checks_items()),
				1, // all
				None,
			)
			.expect_warning("NOTE: this may take some time...")
			.expect_info(format!(
				"pop test on-runtime-upgrade --runtime={} --blocktime=6000 \
			--checks=all --profile=debug -n live --uri={} --at={}",
				get_mock_runtime(Some(TryRuntime)).to_str().unwrap(),
				DEFAULT_LIVE_NODE_URL.to_string(),
				DEFAULT_BLOCK_HASH.strip_prefix("0x").unwrap_or_default().to_string()
			));
		command.execute(&mut cli).await?;
		cli.verify()
	}

	#[tokio::test]
	async fn on_runtime_upgrade_snapshot_works() -> anyhow::Result<()> {
		let mut command = TestOnRuntimeUpgradeCommand::default();
		command.build_params.no_build = true;

		source_try_runtime_binary(&mut MockCli::new(), &crate::cache()?, true).await?;
		let mut cli = MockCli::new()
			.expect_intro("Testing migrations")
			.expect_confirm(
				format!(
					"Do you want to specify which runtime to run the migration on?\n{}",
					style("If not provided, use the code of the remote node, or a snapshot.").dim()
				),
				true,
			)
			.expect_select(
				"Choose the build profile of the binary that should be used: ".to_string(),
				Some(true),
				true,
				Some(Profile::get_variants()),
				0,
				None,
			)
			.expect_warning("NOTE: Make sure your runtime is built with `try-runtime` feature.")
			.expect_input(
				"Please specify the path to the runtime project or the runtime binary.",
				get_mock_runtime(Some(TryRuntime)).to_str().unwrap().to_string(),
			)
			.expect_select(
				"Select source of runtime state:",
				Some(true),
				true,
				Some(get_subcommands()),
				1, // snap
				None,
			)
			.expect_input(
				format!(
					"Enter path to your snapshot file?\n{}.",
					style(
						"Snapshot file can be generated using `pop test create-snapshot` command"
					)
					.dim()
				),
				get_mock_snapshot().to_str().unwrap().to_string(),
			)
			.expect_select(
				"Select upgrade checks to perform:",
				Some(true),
				true,
				Some(get_upgrade_checks_items()),
				1, // all
				None,
			)
			.expect_warning("NOTE: this may take some time...")
			.expect_info(format!(
				"pop test on-runtime-upgrade --runtime={} --blocktime=6000 \
				--checks=all --profile=debug -n snap --path={}",
				get_mock_runtime(Some(TryRuntime)).to_str().unwrap(),
				get_mock_snapshot().to_str().unwrap()
			));
		command.execute(&mut cli).await?;
		cli.verify()
	}

	#[tokio::test]
	async fn on_runtime_disable_checks_works() -> anyhow::Result<()> {
		let mut cmd = TestOnRuntimeUpgradeCommand::default();
		cmd.build_params.no_build = true;
		cmd.build_params.profile = Some(Profile::Release);
		cmd.command.state = Some(State::Snap { path: Some(get_mock_snapshot()) });

		source_try_runtime_binary(&mut MockCli::new(), &crate::cache()?, true).await?;
		let mut cli = MockCli::new()
			.expect_intro("Testing migrations")
			.expect_confirm(
				format!(
					"Do you want to specify which runtime to run the migration on?\n{}",
					style("If not provided, use the code of the remote node, or a snapshot.").dim()
				),
				true,
			)
            .expect_warning("NOTE: Make sure your runtime is built with `try-runtime` feature.")
			.expect_input(
				"Please specify the path to the runtime project or the runtime binary.",
				get_mock_runtime(None).to_str().unwrap().to_string(),
			)
			.expect_select(
				"Select upgrade checks to perform:",
				Some(true),
				true,
				Some(get_upgrade_checks_items()),
				1, // all
				None,
			)
            .expect_warning("NOTE: this may take some time...")
            .expect_confirm("⚠️ Runtime spec names must match. Do you want to disable the spec name check and try again?", true)
			.expect_warning("NOTE: this may take some time...")
			.expect_confirm(
			    "⚠️ New runtime spec version must be greater than the on-chain runtime spec version. \
				Do you want to disable the spec version check and try again?",
                true
    		);
		cmd.execute(&mut cli).await?;
		cli.verify()
	}

	#[test]
	fn handle_check_errors_works() -> anyhow::Result<()> {
		let mut command = TestOnRuntimeUpgradeCommand::default();

		// --disable-spec-version-check.
		for (confirm, result) in [
			(true, Ok(())),
			(false, Err(anyhow::anyhow!("Failed to run migrations: Invalid spec version. You can disable the check manually by adding the `--disable-spec-version-check` flag.")))
		] {
			let mut cli = MockCli::new().expect_confirm(
			    "⚠️ New runtime spec version must be greater than the on-chain runtime spec version. \
				Do you want to disable the spec version check and try again?",
                confirm
    		);
			let _result =
				command.handle_check_errors(DISABLE_SPEC_VERSION_CHECK.to_string(), &mut cli);
			if result.is_ok() {
				assert!(_result.is_ok());
			} else if let Err(error) = result {
				assert_eq!(_result.unwrap_err().to_string(), error.to_string());
			}
		}

		// --disable-spec-name-check.
		for (confirm, result) in [
			(true, Ok(())),
			(false, Err(anyhow::anyhow!("Failed to run migrations: Invalid spec name. You can disable the check manually by adding the `--disable-spec-name-check` flag.")))
		] {
			let mut cli = MockCli::new().expect_confirm(
    			"⚠️ Runtime spec names must match. Do you want to disable the spec name check and try again?",
                confirm
    		);
			let _result =
				command.handle_check_errors(DISABLE_SPEC_NAME_CHECK.to_string(), &mut cli);
			if result.is_ok() {
				assert!(_result.is_ok());
			} else if let Err(error) = result {
				assert_eq!(_result.unwrap_err().to_string(), error.to_string());
			}
		}
		Ok(())
	}

	#[tokio::test]
	async fn test_on_runtime_upgrade_invalid_runtime_path() -> anyhow::Result<()> {
		source_try_runtime_binary(&mut MockCli::new(), &crate::cache()?, true).await?;
		let mut cmd = TestOnRuntimeUpgradeCommand::default();
		cmd.shared_params.runtime = Runtime::Path(PathBuf::from("./dummy-runtime-path"));
		cmd.command.state = Some(State::Snap { path: Some(get_mock_snapshot()) });
		let error = cmd.run(&mut MockCli::new()).await.unwrap_err().to_string();
		assert!(error.contains(
			r#"Input("error while reading runtime file from \"./dummy-runtime-path\": Os { code: 2, kind: NotFound, message: \"No such file or directory\" }")"#,
		));
		Ok(())
	}

	#[tokio::test]
	async fn test_on_runtime_upgrade_missing_try_runtime_feature() -> anyhow::Result<()> {
		source_try_runtime_binary(&mut MockCli::new(), &crate::cache()?, true).await?;
		let mut cmd = TestOnRuntimeUpgradeCommand::default();
		cmd.shared_params.runtime = Runtime::Path(get_mock_runtime(None));
		cmd.command.state = Some(State::Snap { path: Some(get_mock_snapshot()) });
		cmd.shared_params.disable_spec_name_check = true;
		cmd.command.disable_spec_version_check = true;
		let error = cmd.run(&mut MockCli::new()).await.unwrap_err().to_string();
		assert!(error
			.contains(r#"Input("Given runtime is not compiled with the try-runtime feature.")"#,));
		Ok(())
	}

	#[tokio::test]
	async fn test_on_runtime_upgrade_invalid_live_uri() -> anyhow::Result<()> {
		source_try_runtime_binary(&mut MockCli::new(), &crate::cache()?, true).await?;
		let mut cmd = TestOnRuntimeUpgradeCommand::default();
		cmd.shared_params.runtime = Runtime::Path(PathBuf::from("./dummy-runtime-path"));
		cmd.command.state = Some(State::Live(LiveState {
			uri: Some("https://example.com".to_string()),
			..Default::default()
		}));
		let error = cmd.run(&mut MockCli::new()).await.unwrap_err().to_string();
		assert!(error.contains(
			r#"Failed to test with try-runtime: error: invalid value 'https://example.com' for '--uri <URI>': not a valid WS(S) url: must start with 'ws://' or 'wss://'"#,
		));
		Ok(())
	}

	#[test]
	fn collect_arguments_before_subcommand_works() -> anyhow::Result<()> {
		let test_cases: Vec<(&str, Box<dyn Fn(&mut TestOnRuntimeUpgradeCommand)>, &str)> = vec![
			(
				"--blocktime=20",
				Box::new(|cmd| {
					cmd.command.blocktime = 10;
				}),
				"--blocktime=10",
			),
			(
				"--checks=pre-and-post",
				Box::new(|cmd| {
					cmd.command.checks = UpgradeCheckSelect::All;
				}),
				"--checks=all",
			),
			(
				"--profile=release",
				Box::new(|cmd| {
					cmd.build_params.profile = Some(Profile::Debug);
				}),
				"--profile=debug",
			),
			(
				"--no-build",
				Box::new(|cmd| {
					cmd.build_params.no_build = true;
				}),
				"-n",
			),
			(
				"-y",
				Box::new(|cmd| {
					cmd.build_params.skip_confirm = true;
				}),
				"-y",
			),
			(
				"--skip-confirm",
				Box::new(|cmd| {
					cmd.build_params.skip_confirm = true;
				}),
				"-y",
			),
		];
		for (provided_arg, update_fn, expected_arg) in test_cases {
			let mut command = TestOnRuntimeUpgradeCommand::default();
			let mut args = vec![];
			// Keep the user-provided argument unchanged.
			command.collect_arguments_before_subcommand(&[provided_arg.to_string()], &mut args);
			assert_eq!(args.iter().filter(|a| a.contains(&provided_arg.to_string())).count(), 1);

			// If there exists an argument with the same name as the provided argument, skip it.
			command.collect_arguments_before_subcommand(&[], &mut args);
			assert_eq!(args.iter().filter(|a| a.contains(&provided_arg.to_string())).count(), 1);

			// If the user does not provide an argument, modify with the argument updated during
			// runtime.
			let mut args = vec![];
			update_fn(&mut command);
			command.collect_arguments_before_subcommand(&[], &mut args);
			assert_eq!(args.iter().filter(|a| a.contains(&expected_arg.to_string())).count(), 1);
		}
		Ok(())
	}

	#[test]
	fn subcommand_works() -> anyhow::Result<()> {
		let mut command = TestOnRuntimeUpgradeCommand::default();
		command.command.state = Some(State::Live(LiveState::default()));
		assert_eq!(command.subcommand()?, StateCommand::Live.to_string());
		command.command.state = Some(State::Snap { path: Some(PathBuf::default()) });
		assert_eq!(command.subcommand()?, StateCommand::Snap.to_string());
		Ok(())
	}

	#[test]
	fn guide_user_to_select_upgrade_checks_works() -> anyhow::Result<()> {
		let mut cli = MockCli::new().expect_select(
			"Select upgrade checks to perform:",
			Some(true),
			true,
			Some(get_upgrade_checks_items()),
			0,
			None,
		);
		assert_eq!(guide_user_to_select_upgrade_checks(&mut cli)?, UpgradeCheckSelect::None);
		cli.verify()
	}

	fn get_upgrade_checks_items() -> Vec<(String, String)> {
		[
			UpgradeCheckSelect::None,
			UpgradeCheckSelect::All,
			UpgradeCheckSelect::TryState,
			UpgradeCheckSelect::PreAndPost,
		]
		.iter()
		.map(|check| upgrade_checks_details(check))
		.collect::<Vec<_>>()
	}
}<|MERGE_RESOLUTION|>--- conflicted
+++ resolved
@@ -154,20 +154,22 @@
 		cli.warning("NOTE: this may take some time...")?;
 		let spinner = spinner();
 		match self.command.state {
-			Some(State::Live(ref live_state)) =>
+			Some(State::Live(ref live_state)) => {
 				if let Some(ref uri) = live_state.uri {
 					spinner.start(format!(
 						"Running migrations against live state at {}...",
 						style(&uri).magenta().underlined()
 					));
-				},
-			Some(State::Snap { ref path }) =>
+				}
+			},
+			Some(State::Snap { ref path }) => {
 				if let Some(p) = path {
 					spinner.start(format!(
 						"Running migrations using a snapshot file at {}...",
 						p.display()
 					));
-				},
+				}
+			},
 			None => return Err(anyhow::anyhow!("No subcommand provided")),
 		}
 		sleep(Duration::from_secs(1));
@@ -221,11 +223,7 @@
 		let mut args = vec![];
 		let subcommand = self.subcommand()?;
 		let (command_arguments, shared_params, after_subcommand) =
-<<<<<<< HEAD
-			partition_arguments(&user_provided_args, &subcommand);
-=======
 			partition_arguments(collect_args(std::env::args().skip(3)), &subcommand);
->>>>>>> 31910fc8
 
 		collect_shared_arguments(&self.shared_params, &shared_params, &mut args);
 		self.collect_arguments_before_subcommand(&command_arguments, &mut args);
