// SPDX-License-Identifier: GPL-3.0

use crate::{
	cli::{
		self,
		traits::{Confirm, Input, MultiSelect, Select},
	},
	common::{
		bench::{check_omni_bencher_and_prompt, overwrite_weight_file_command},
		builds::guide_user_to_select_profile,
		prompt::display_message,
		runtime::{
			Feature, ensure_runtime_binary_exists, guide_user_to_select_genesis_policy,
			guide_user_to_select_genesis_preset,
		},
	},
};
use clap::Args;
use cliclack::spinner;
use pop_chains::{
	GENESIS_BUILDER_DEV_PRESET, GenesisBuilderPolicy, PalletExtrinsicsRegistry,
	generate_pallet_benchmarks, load_pallet_extrinsics, utils::helpers::get_preset_names,
};
use pop_common::get_relative_or_absolute_path;
use serde::{Deserialize, Serialize};
use std::{
	collections::BTreeMap,
	env::current_dir,
	ffi::OsStr,
	fs,
	path::{Path, PathBuf},
};
use strum::{EnumMessage, IntoEnumIterator};
use strum_macros::{EnumIter, EnumMessage as EnumMessageDerive};
use tempfile::tempdir;

const ALL_SELECTED: &str = "*";
const ALL_SELECTED_TEXT: &str = "All selected";
const DEFAULT_BENCH_FILE: &str = "pop-bench.toml";
const ARGUMENT_NO_VALUE: &str = "None";

type PalletExtrinsicItem = (String, String);

#[derive(Args, Serialize, Deserialize, Clone, PartialEq, Eq, Debug)]
pub(crate) struct BenchmarkPallet {
	/// Select a FRAME Pallets to benchmark, or `*` for all (in which case `extrinsic` must be
	/// `*`).
	#[arg(short, long, alias = "pallet", num_args = 1.., value_delimiter = ',', value_parser = parse_pallet_name, default_value_if("all", "true", Some("*".into())))]
	pub pallets: Vec<String>,

	/// Select an extrinsic inside the pallet to benchmark, or `*` for all.
	#[arg(short, long, default_value_if("all", "true", Some("*".into())))]
	extrinsic: Option<String>,

	/// Comma separated list of pallets that should be excluded from the benchmark.
	#[arg(long, value_parser, num_args = 1.., value_delimiter = ',')]
	exclude_pallets: Vec<String>,

	/// Comma separated list of `pallet::extrinsic` combinations that should not be run.
	///
	/// Example: `frame_system::remark,pallet_balances::transfer_keep_alive`
	#[arg(long, value_parser, num_args = 1.., value_delimiter = ',')]
	exclude_extrinsics: Vec<String>,

	/// Run benchmarks for all pallets and extrinsics.
	///
	/// This is equivalent to running `--pallet * --extrinsic *`.
	#[arg(long)]
	all: bool,

	/// Select how many samples we should take across the variable components.
	#[arg(short, long, default_value_t = 50)]
	steps: u32,

	/// Indicates lowest values for each of the component ranges.
	#[arg(long = "low", value_delimiter = ',')]
	lowest_range_values: Vec<u32>,

	/// Indicates highest values for each of the component ranges.
	#[arg(long = "high", value_delimiter = ',')]
	highest_range_values: Vec<u32>,

	/// Select how many repetitions of this benchmark should run from within the wasm.
	#[arg(short, long, default_value_t = 20)]
	repeat: u32,

	/// Select how many repetitions of this benchmark should run from the client.
	///
	/// NOTE: Using this alone may give slower results, but will afford you maximum Wasm memory.
	#[arg(long, default_value_t = 1)]
	external_repeat: u32,

	/// Print the raw results in JSON format.
	#[arg(long = "json")]
	json_output: bool,

	/// Write the raw results in JSON format into the given file.
	#[arg(long, conflicts_with = "json_output")]
	json_file: Option<PathBuf>,

	/// Don't print the median-slopes linear regression analysis.
	#[arg(long)]
	no_median_slopes: bool,

	/// Don't print the min-squares linear regression analysis.
	#[arg(long)]
	no_min_squares: bool,

	/// Output the benchmarks to a Rust file at the given path.
	#[arg(long)]
	output: Option<PathBuf>,

	/// Path to Handlebars template file used for outputting benchmark results. (Optional)
	#[arg(long)]
	template: Option<PathBuf>,

	/// Which analysis function to use when outputting benchmarks:
	/// * min-squares (default)
	/// * median-slopes
	/// * max (max of min squares and median slopes for each value)
	#[arg(long)]
	output_analysis: Option<String>,

	/// Which analysis function to use when analyzing measured proof sizes.
	#[arg(long, default_value("median-slopes"))]
	output_pov_analysis: Option<String>,

	/// Set the heap pages while running benchmarks. If not set, the default value from the client
	/// is used.
	#[arg(long)]
	heap_pages: Option<u64>,

	/// Disable verification logic when running benchmarks.
	#[arg(long)]
	no_verify: bool,

	/// Display and run extra benchmarks that would otherwise not be needed for weight
	/// construction.
	#[arg(long)]
	extra: bool,

	/// Path to the runtime project or binary.
	#[arg(long)]
	runtime: Option<PathBuf>,

	// Only used internally to save the runtime binary path.
	#[clap(skip)]
	#[serde(skip_serializing)]
	runtime_binary: Option<PathBuf>,

	/// Do not fail if there are unknown but also unused host functions in the runtime.
	#[arg(long)]
	allow_missing_host_functions: bool,

	/// How to construct the genesis state.
	#[arg(long, alias = "genesis-builder-policy")]
	genesis_builder: Option<GenesisBuilderPolicy>,

	/// The preset that we expect to find in the GenesisBuilder runtime API.
	///
	/// This can be useful when a runtime has a dedicated benchmarking preset instead of using the
	/// default one.
	#[arg(long, default_value = GENESIS_BUILDER_DEV_PRESET)]
	genesis_builder_preset: String,

	/// Limit the memory the database cache can use.
	#[arg(long = "db-cache", value_name = "MiB", default_value_t = 1024)]
	database_cache_size: u32,

	/// List and print available benchmarks in a csv-friendly format.
	#[arg(long)]
	list: bool,

	/// If enabled, the storage info is not displayed in the output next to the analysis.
	///
	/// This is independent of the storage info appearing in the *output file*. Use a Handlebar
	/// template for that purpose.
	#[arg(long)]
	no_storage_info: bool,

	/// The assumed default maximum size of any `StorageMap`.
	///
	/// When the maximum size of a map is not defined by the runtime developer,
	/// this value is used as a worst case scenario. It will affect the calculated worst case
	/// PoV size for accessing a value in a map, since the PoV will need to include the trie
	/// nodes down to the underlying value.
	#[clap(long = "map-size", default_value = "1000000")]
	worst_case_map_values: u32,

	/// Adjust the PoV estimation by adding additional trie layers to it.
	///
	/// This should be set to `log16(n)` where `n` is the number of top-level storage items in the
	/// runtime, e.g. `StorageMap`s and `StorageValue`s. A value of 2 to 3 is usually sufficient.
	/// Each layer will result in an additional 495 bytes PoV per distinct top-level access.
	/// Therefore, multiple `StorageMap` accesses only suffer from this increase once. The exact
	/// number of storage items depends on the runtime and the deployed pallets.
	#[clap(long, default_value = "2")]
	additional_trie_layers: u8,

	/// Do not enable proof recording during time benchmarking.
	///
	/// By default, proof recording is enabled during benchmark execution. This can slightly
	/// inflate the resulting time weights. For parachains using PoV-reclaim, this is typically the
	/// correct setting. Chains that ignore the proof size dimension of weight (e.g. relay chain,
	/// solo-chains) can disable proof recording to get more accurate results.
	#[arg(long)]
	disable_proof_recording: bool,

	/// If enabled, no prompt will be shown for updating additional parameters.
	#[arg(long)]
	skip_parameters: bool,

	/// Automatically source the needed binary required without prompting for confirmation.
	#[clap(short = 'y', long)]
	skip_confirm: bool,

	/// Avoid rebuilding the runtime if there is an existing runtime binary.
	#[clap(short = 'n', long)]
	no_build: bool,

	/// Output file of the benchmark parameters.
	#[clap(short = 'f', long)]
	#[serde(skip_serializing)]
	bench_file: Option<PathBuf>,
}

impl Default for BenchmarkPallet {
	fn default() -> Self {
		Self {
			pallets: vec![],
			extrinsic: None,
			exclude_pallets: vec![],
			exclude_extrinsics: vec![],
			all: false,
			steps: 50,
			lowest_range_values: vec![],
			highest_range_values: vec![],
			repeat: 20,
			external_repeat: 1,
			json_output: false,
			json_file: None,
			no_median_slopes: false,
			no_min_squares: false,
			output: None,
			template: None,
			output_analysis: None,
			output_pov_analysis: Some("median-slopes".to_string()),
			heap_pages: None,
			no_verify: false,
			extra: false,
			runtime: None,
			runtime_binary: None,
			allow_missing_host_functions: false,
			genesis_builder: None,
			genesis_builder_preset: GENESIS_BUILDER_DEV_PRESET.to_string(),
			database_cache_size: 1024,
			list: false,
			no_storage_info: false,
			worst_case_map_values: 1000000,
			additional_trie_layers: 2,
			disable_proof_recording: false,
			skip_parameters: false,
			skip_confirm: false,
			no_build: false,
			bench_file: None,
		}
	}
}

impl BenchmarkPallet {
	pub async fn execute(&mut self, cli: &mut impl cli::traits::Cli) -> anyhow::Result<()> {
		// If `all` is provided, we override the value of `pallet` and `extrinsic` to select all.
		if self.all {
			self.pallets = vec![ALL_SELECTED.to_string()];
			self.extrinsic = Some(ALL_SELECTED.to_string());
			self.all = false;
		}

		let mut registry: PalletExtrinsicsRegistry = BTreeMap::default();

		cli.intro(if self.list {
			"Listing available pallets and extrinsics"
		} else {
			"Benchmarking your pallets"
		})?;
		cli.warning(
			"NOTE: the `pop bench pallet` is not yet battle tested - double check the results.",
		)?;

		// If bench file is provided, load the provided parameters in the file.
		if let Some(bench_file) = self.bench_file.clone() {
			cli.info(format!(
				"Benchmarking parameter file found at {:?}. Loading parameters...",
				bench_file.display()
			))?;
			*self = VersionedBenchmarkPallet::try_from(bench_file.as_path())?.parameters();
			self.bench_file = Some(bench_file);
		}
		let original_cmd = self.clone();

		// No runtime path provided, auto-detect the runtime WASM binary. If not found, build
		// the runtime. If the runtime path is a directory, it rebuilds the runtime.
		let invalid_runtime = match self.runtime {
			Some(ref r) => {
				if r.is_file() {
					self.runtime_binary = Some(r.clone());
				}
				r.is_dir()
			},
			None => true,
		};
		if invalid_runtime && let Err(e) = self.update_runtime_path(cli) {
			return display_message(&e.to_string(), false, cli);
		}

		if self.list {
			// Without overriding the genesis builder policy, listing will fail for a runtime
			// that is not built with the `runtime-benchmarks` feature.
			self.genesis_builder = Some(GenesisBuilderPolicy::None);
			if let Err(e) = self.run(cli) {
				return display_message(&e.to_string(), false, cli);
			}
			return display_message("All pallets and extrinsics listed!", true, cli);
		}

		// No genesis builder, prompts user to select the genesis builder policy.
		if self.genesis_builder.is_none() {
			let runtime_path = self.runtime_binary()?.clone();
			let preset_names = get_preset_names(&runtime_path).unwrap_or_default();
			// Determine policy based on preset availability.
			let policy = if preset_names.is_empty() {
				GenesisBuilderPolicy::None
			} else {
				guide_user_to_select_genesis_policy(cli, &self.genesis_builder)?
			};
			self.genesis_builder = Some(policy);

			// If the policy requires a preset, prompt the user to select one.
			if policy == GenesisBuilderPolicy::Runtime {
				self.genesis_builder_preset = guide_user_to_select_genesis_preset(
					cli,
					&runtime_path,
					&self.genesis_builder_preset,
				)?;
			}
		}

		// No pallet provided, prompts user to select the pallet fetched from runtime.
		if self.pallets.is_empty() &&
			let Err(e) = self.update_pallets(cli, &mut registry).await
		{
			return display_message(&e.to_string(), false, cli);
		};
		// No extrinsic provided, prompts user to select the extrinsics fetched from runtime.
		if self.extrinsic.is_none() {
			self.update_extrinsics(cli, &mut registry).await?;
		}

		// Only prompt user to update additional parameter configuration when `skip_parameters` is
		// not provided.
		if !self.skip_parameters &&
			cli.confirm("Would you like to update any additional configurations?")
				.initial_value(false)
				.interact()?
		{
			self.ensure_pallet_registry(cli, &mut registry).await?;
			loop {
				let option = guide_user_to_select_menu_option(self, cli).await?;
				match option.update_arguments(self, &mut registry, cli).await {
					Ok(true) => break,
					Ok(false) => continue,
					Err(e) => cli.error(e)?,
				}
			}
		}

		// Prompt user to update output path of the benchmarking results.
		if self.pallets.len() <= 1 && self.output.is_none() {
			let input = cli
				.input("Provide the output path for benchmark results (optional).")
				.required(false)
				.placeholder("./weights.rs")
				.interact()?;
			self.output = if !input.is_empty() { Some(input.into()) } else { None };
		}

		// Prompt user to save benchmarking parameters to output file if there are changes made.
		if let Some(bench_file) =
			guide_user_to_update_bench_file_path(self, cli, self != &original_cmd)?
		{
			let toml_output = toml::to_string(&VersionedBenchmarkPallet::from(self.clone()))?;
			fs::write(&bench_file, toml_output)?;
			cli.info(format!("Parameters saved successfully to {:?}", bench_file.display()))?;
		}

		cli.warning("NOTE: this may take some time...")?;
		cli.info("Benchmarking extrinsic weights of selected pallets...")?;
		let result = self.run(cli);

		// Display the benchmarking command.
		cli.info(self.display())?;
		if let Err(e) = result {
			return display_message(&e.to_string(), false, cli);
		}
		display_message("Benchmark completed successfully!", true, cli)?;
		Ok(())
	}

	fn run(&mut self, cli: &mut impl cli::traits::Cli) -> anyhow::Result<()> {
		if let Some(original_weight_path) = self.output.clone() {
			if original_weight_path.extension().is_some() {
				self.run_with_weight_file(cli, original_weight_path)?;
			} else {
				self.run_with_weight_dir(cli, original_weight_path)?;
			}
		} else {
			generate_pallet_benchmarks(self.collect_run_arguments())?;
		}
		Ok(())
	}

	fn run_with_weight_file(
		&mut self,
		cli: &mut impl cli::traits::Cli,
		weight_path: PathBuf,
	) -> anyhow::Result<()> {
		let temp_dir = tempdir()?;
		let temp_file_path = temp_dir.path().join("temp_weights.rs");
		self.output = Some(temp_file_path.clone());

		generate_pallet_benchmarks(self.collect_run_arguments())?;
		console::Term::stderr().clear_last_lines(1)?;
		cli.info(format!("Weight file is generated to {:?}", weight_path.display()))?;

		// Restore the original weight path.
		self.output = Some(weight_path.clone());
		// Overwrite the weight files with the correct executed command.
		overwrite_weight_file_command(
			&temp_file_path,
			&weight_path,
			&self.collect_display_arguments(),
		)?;
		Ok(())
	}

	fn run_with_weight_dir(
		&mut self,
		cli: &mut impl cli::traits::Cli,
		weight_path: PathBuf,
	) -> anyhow::Result<()> {
		let temp_dir = tempdir()?;
		let temp_dir_path = temp_dir.keep();
		self.output = Some(temp_dir_path.clone());

		generate_pallet_benchmarks(self.collect_run_arguments())?;
		console::Term::stderr()
			.clear_last_lines(fs::read_dir(temp_dir_path.clone()).iter().count() + 1)?;

		// Restore the original weight path.
		self.output = Some(weight_path.clone());
		// Overwrite the weight files with the correct executed command.
		let mut info = String::default();
		for entry in fs::read_dir(temp_dir_path)? {
			let entry = entry?;
			let path = entry.path();
			let original_path = weight_path.join(entry.file_name());
			overwrite_weight_file_command(
				&path,
				&original_path,
				&self.collect_display_arguments(),
			)?;
			info.push_str(&format!("Created file: {:?}\n", original_path));
		}
		cli.info(info)?;
		Ok(())
	}

	fn display(&self) -> String {
		self.collect_display_arguments().join(" ")
	}

	fn collect_display_arguments(&self) -> Vec<String> {
		let default_values = Self::default();
		let mut args = vec!["pop".to_string(), "bench".to_string(), "pallet".to_string()];
		let mut arguments = self.collect_arguments();
		if self.skip_parameters && self.skip_parameters != default_values.skip_parameters {
			arguments.push("--skip-parameters".to_string());
		}
		if self.skip_confirm {
			arguments.push("-y".to_string());
		}
		if self.no_build {
			arguments.push("-n".to_string());
		}
		if let Some(ref runtime) = self.runtime {
			args.push(format!("--runtime={}", runtime.display()));
		}
		args.extend(arguments);
		args
	}

	fn collect_run_arguments(&self) -> Vec<String> {
		let mut arguments = self.collect_arguments();
		if let Some(ref binary) = self.runtime_binary {
			arguments.push(format!("--runtime={}", binary.display()));
		}
		arguments
	}

	fn collect_arguments(&self) -> Vec<String> {
		let default_values = Self::default();
		let mut args = vec![];

		if self.list {
			args.push("--list".to_string());
		}

		if !self.pallets.is_empty() {
			args.push(format!("--pallets={}", self.pallets.join(",")));
		}
		if let Some(ref extrinsic) = self.extrinsic {
			args.push(format!(
				"--extrinsic={}",
				if is_selected_all(extrinsic) { String::new() } else { extrinsic.clone() }
			));
		}
		if !self.exclude_pallets.is_empty() {
			args.push(format!("--exclude-pallets={}", self.exclude_pallets.join(",")));
		}

		if !self.exclude_extrinsics.is_empty() {
			args.push(format!("--exclude-extrinsics={}", self.exclude_extrinsics.join(",")));
		}

		args.push(format!("--steps={}", self.steps));

		if !self.lowest_range_values.is_empty() {
			args.push(format!(
				"--low={}",
				self.lowest_range_values
					.iter()
					.map(ToString::to_string)
					.collect::<Vec<_>>()
					.join(",")
			));
		}
		if !self.highest_range_values.is_empty() {
			args.push(format!(
				"--high={}",
				self.highest_range_values
					.iter()
					.map(ToString::to_string)
					.collect::<Vec<_>>()
					.join(",")
			));
		}

		if self.repeat != default_values.repeat {
			args.push(format!("--repeat={}", self.repeat));
		}
		if self.external_repeat != default_values.external_repeat {
			args.push(format!("--external-repeat={}", self.external_repeat));
		}
		if self.database_cache_size != default_values.database_cache_size {
			args.push(format!("--db-cache={}", self.database_cache_size));
		}
		if self.worst_case_map_values != default_values.worst_case_map_values {
			args.push(format!("--map-size={}", self.worst_case_map_values));
		}
		if self.additional_trie_layers != default_values.additional_trie_layers {
			args.push(format!("--additional-trie-layers={}", self.additional_trie_layers));
		}
		if self.json_output && self.json_output != default_values.json_output {
			args.push("--json".to_string());
		}
		if let Some(ref json_file) = self.json_file {
			args.push(format!("--json-file={}", json_file.display()));
		}
		if self.no_median_slopes && self.no_median_slopes != default_values.no_median_slopes {
			args.push("--no-median-slopes".to_string());
		}
		if self.no_min_squares && self.no_min_squares != default_values.no_min_squares {
			args.push("--no-min-squares".to_string());
		}
		if self.no_storage_info && self.no_storage_info != default_values.no_storage_info {
			args.push("--no-storage-info".to_string());
		}
		if let Some(ref output) = self.output {
			let relative_output_path = get_relative_path(output.as_path());
			args.push(format!("--output={}", relative_output_path.display()));
		}
		if let Some(ref template) = self.template {
			args.push(format!("--template={}", template.display()));
		}
		if self.output_analysis != default_values.output_analysis &&
			let Some(ref output_analysis) = self.output_analysis
		{
			args.push(format!("--output-analysis={}", output_analysis));
		}
		if self.output_pov_analysis != default_values.output_pov_analysis &&
			let Some(ref output_pov_analysis) = self.output_pov_analysis
		{
			args.push(format!("--output-pov-analysis={}", output_pov_analysis));
		}
		if let Some(ref heap_pages) = self.heap_pages {
			args.push(format!("--heap-pages={}", heap_pages));
		}
		if self.no_verify && self.no_verify != default_values.no_verify {
			args.push("--no-verify".to_string());
		}
		if self.extra && self.extra != default_values.extra {
			args.push("--extra".to_string());
		}

		if self.allow_missing_host_functions &&
			self.allow_missing_host_functions != default_values.allow_missing_host_functions
		{
			args.push("--allow-missing-host-functions".to_string());
		}
		if self.genesis_builder != default_values.genesis_builder &&
			let Some(ref genesis_builder) = self.genesis_builder
		{
			args.push(format!("--genesis-builder={}", genesis_builder));
			if genesis_builder == &GenesisBuilderPolicy::Runtime &&
				self.genesis_builder_preset != default_values.genesis_builder_preset
			{
				args.push(format!("--genesis-builder-preset={}", self.genesis_builder_preset));
			}
		}
		args
	}

	// Guarantees that the registry is loaded before use. If not, it loads the registry.
	async fn ensure_pallet_registry(
		&self,
		cli: &mut impl cli::traits::Cli,
		registry: &mut PalletExtrinsicsRegistry,
	) -> anyhow::Result<()> {
		if registry.is_empty() {
			let runtime_path = self.runtime_binary()?;
			let spinner = spinner();
			let binary_path =
				check_omni_bencher_and_prompt(cli, &spinner, self.skip_confirm).await?;

			spinner.start("Loading pallets and extrinsics from your runtime...");
			let loaded_registry =
				load_pallet_extrinsics(runtime_path, binary_path.as_path()).await?;
			spinner.clear();

			*registry = loaded_registry;
		}
		Ok(())
	}

	async fn update_pallets(
		&mut self,
		cli: &mut impl cli::traits::Cli,
		registry: &mut PalletExtrinsicsRegistry,
	) -> anyhow::Result<()> {
		self.ensure_pallet_registry(cli, registry).await?;
		self.pallets = guide_user_to_select_pallets(registry, &self.exclude_pallets, cli)?;
		Ok(())
	}

	async fn update_extrinsics(
		&mut self,
		cli: &mut impl cli::traits::Cli,
		registry: &mut PalletExtrinsicsRegistry,
	) -> anyhow::Result<()> {
		self.ensure_pallet_registry(cli, registry).await?;
		// Not allow selecting extrinsics when multiple pallets are selected.
		if pallet_selected(&self.pallets, &self.exclude_pallets, ALL_SELECTED) {
			self.extrinsic = Some(ALL_SELECTED.to_string());
		} else {
			self.extrinsic = Some(guide_user_to_select_extrinsics(
				&self.pallets,
				&self.exclude_pallets,
				&self.exclude_extrinsics,
				registry,
				cli,
			)?);
		}
		Ok(())
	}

	async fn update_excluded_pallets(
		&mut self,
		cli: &mut impl cli::traits::Cli,
		registry: &mut PalletExtrinsicsRegistry,
	) -> anyhow::Result<()> {
		self.ensure_pallet_registry(cli, registry).await?;
		let pallets = guide_user_to_exclude_pallets(registry, cli)?;
		self.exclude_pallets = pallets.into_iter().filter(|s| !s.is_empty()).collect();
		Ok(())
	}

	async fn update_excluded_extrinsics(
		&mut self,
		cli: &mut impl cli::traits::Cli,
		registry: &mut PalletExtrinsicsRegistry,
	) -> anyhow::Result<()> {
		self.ensure_pallet_registry(cli, registry).await?;
		let excluded_pallet_extrinsics =
			guide_user_to_exclude_extrinsics(registry, &self.pallets, &self.exclude_pallets, cli)?;
		self.exclude_extrinsics =
			excluded_pallet_extrinsics.into_iter().filter(|s| !s.is_empty()).collect();
		Ok(())
	}

	fn update_runtime_path(&mut self, cli: &mut impl cli::traits::Cli) -> anyhow::Result<()> {
		let profile = guide_user_to_select_profile(cli)?;
		let (binary_path, project_path) = ensure_runtime_binary_exists(
			cli,
			&get_current_directory(),
			&profile,
			&[Feature::Benchmark],
			!self.no_build,
			false,
			&self.runtime,
		)?;
		self.runtime_binary = Some(binary_path);
		self.runtime = Some(get_relative_path(project_path.as_path()));
		Ok(())
	}

	fn update_template_path(&mut self, cli: &mut impl cli::traits::Cli) -> anyhow::Result<()> {
		let input = cli
			.input("Provide path to the custom template for generated weight files (optional)")
			.required(false)
			.interact()?;
		let path: PathBuf = input.into();
		if !path.is_file() {
			return Err(anyhow::anyhow!("Template path does not exist or is a directory"));
		}
		self.template = Some(path);
		Ok(())
	}

	fn runtime(&self) -> anyhow::Result<&PathBuf> {
		self.runtime.as_ref().ok_or_else(|| anyhow::anyhow!("No runtime found"))
	}

	fn runtime_binary(&self) -> anyhow::Result<&PathBuf> {
		self.runtime_binary
			.as_ref()
			.ok_or_else(|| anyhow::anyhow!("No runtime binary found"))
	}

	fn extrinsic(&self) -> anyhow::Result<&String> {
		self.extrinsic.as_ref().ok_or_else(|| anyhow::anyhow!("No extrinsic provided"))
	}

	/// Check the format of `exclude_extrinsics` is following the right format `pallet:extrinsic`.
	fn check_excluded_extrinsics(&self) -> anyhow::Result<()> {
		for e in &self.exclude_extrinsics {
			let splits = e.split("::").collect::<Vec<_>>();
			if splits.len() != 2 {
				return Err(anyhow::anyhow!(
					"Invalid argument for '--exclude-extrinsics'. Expected format: 'pallet::extrinsic' but got '{}'",
					e
				));
			}
		}
		Ok(())
	}
}

#[derive(Clone, Copy, EnumIter, EnumMessageDerive, Eq, PartialEq)]
enum BenchmarkPalletMenuOption {
	/// Pallets to benchmark
	#[strum(message = "Pallets")]
	Pallets,
	/// Extrinsics inside the pallet to benchmark
	#[strum(message = "Extrinsics")]
	Extrinsics,
	/// Comma separated list of pallets that should be excluded from the benchmark
	#[strum(message = "Excluded pallets")]
	ExcludedPallets,
	/// Comma separated list of extrinsics that should be excluded from the benchmark
	#[strum(message = "Excluded extrinsics")]
	ExcludedExtrinsics,
	/// Path to the runtime WASM binary
	#[strum(message = "Runtime path")]
	Runtime,
	/// How to construct the genesis state
	#[strum(message = "Genesis builder")]
	GenesisBuilder,
	/// The preset that we expect to find in the GenesisBuilder runtime API
	#[strum(message = "Genesis builder preset")]
	GenesisBuilderPreset,
	/// How many samples we should take across the variable components
	#[strum(message = "Steps")]
	Steps,
	/// How many repetitions of this benchmark should run from within the wasm
	#[strum(message = "Repeats")]
	Repeat,
	/// Indicates highest values for each of the component ranges
	#[strum(message = "High")]
	High,
	/// Indicates lowest values for each of the component ranges
	#[strum(message = "Low")]
	Low,
	/// The assumed default maximum size of any `StorageMap`
	#[strum(message = "Map size")]
	MapSize,
	/// Limit the memory (in MiB) the database cache can use
	#[strum(message = "Database cache size")]
	DatabaseCacheSize,
	/// Adjust the PoV estimation by adding additional trie layers to it
	#[strum(message = "Additional trie layer")]
	AdditionalTrieLayer,
	/// Don't print the median-slopes linear regression analysis
	#[strum(message = "No median slope")]
	NoMedianSlope,
	/// Don't print the min-squares linear regression analysis
	#[strum(message = "No min square")]
	NoMinSquare,
	/// If enabled, the storage info is not displayed in the output next to the analysis
	#[strum(message = "No storage info")]
	NoStorageInfo,
	/// Path to the custom weight file template
	#[strum(message = "Weight file template")]
	WeightFileTemplate,
	#[strum(message = "> Save all parameter changes and continue")]
	SaveAndContinue,
}

impl BenchmarkPalletMenuOption {
	// Check if the menu option is disabled. If disabled, the menu option is not displayed in the
	// menu.
	fn is_disabled(self, cmd: &BenchmarkPallet) -> anyhow::Result<bool> {
		use BenchmarkPalletMenuOption::*;
		match self {
			GenesisBuilder | GenesisBuilderPreset => {
				let presets = get_preset_names(cmd.runtime_binary()?)?;
				// If there are no presets available, disable the preset builder options.
				if presets.is_empty() {
					return Ok(true);
				}
				if self == GenesisBuilderPreset {
					return Ok(cmd.genesis_builder == Some(GenesisBuilderPolicy::None));
				}
				Ok(false)
			},
			// If there are multiple pallets provided, disable the weight file template.
			WeightFileTemplate => Ok(cmd.pallets.len() > 1),
			_ => Ok(false),
		}
	}

	// Reads the command argument based on the selected menu option.
	//
	// This method retrieves the appropriate value from `PalletCmd` depending on
	// the `BenchmarkPalletMenuOption` variant. It formats the value as a string
	// for display or further processing.
	fn read_command(self, cmd: &BenchmarkPallet) -> anyhow::Result<String> {
		use BenchmarkPalletMenuOption::*;
		Ok(match self {
			Pallets =>
				if pallet_selected(&cmd.pallets, &cmd.exclude_pallets, ALL_SELECTED) {
					ALL_SELECTED_TEXT.to_string()
				} else {
					cmd.pallets.join(",")
				},
			Extrinsics => self.get_joined_string(cmd.extrinsic()?),
			ExcludedPallets =>
				if cmd.exclude_pallets.is_empty() {
					ARGUMENT_NO_VALUE.to_string()
				} else {
					cmd.check_excluded_extrinsics()?;
					cmd.exclude_pallets.join(",")
				},
			ExcludedExtrinsics =>
				if cmd.exclude_extrinsics.is_empty() {
					ARGUMENT_NO_VALUE.to_string()
				} else {
					cmd.exclude_extrinsics.join(",")
				},
			Runtime => format!("{}", get_relative_path(cmd.runtime()?).display()),
			GenesisBuilder => cmd.genesis_builder.unwrap_or(GenesisBuilderPolicy::None).to_string(),
			GenesisBuilderPreset => cmd.genesis_builder_preset.clone(),
			Steps => cmd.steps.to_string(),
			Repeat => cmd.repeat.to_string(),
			High => self.get_range_values(&cmd.highest_range_values),
			Low => self.get_range_values(&cmd.lowest_range_values),
			MapSize => cmd.worst_case_map_values.to_string(),
			DatabaseCacheSize => cmd.database_cache_size.to_string(),
			AdditionalTrieLayer => cmd.additional_trie_layers.to_string(),
			NoMedianSlope => cmd.no_median_slopes.to_string(),
			NoMinSquare => cmd.no_min_squares.to_string(),
			NoStorageInfo => cmd.no_storage_info.to_string(),
			WeightFileTemplate =>
				if let Some(ref template) = cmd.template {
					format!("{}", get_relative_path(template).display())
				} else {
					ARGUMENT_NO_VALUE.to_string()
				},
			SaveAndContinue => String::default(),
		})
	}

	// Implementation to update the command argument when the menu option is selected.
	async fn update_arguments(
		self,
		cmd: &mut BenchmarkPallet,
		registry: &mut PalletExtrinsicsRegistry,
		cli: &mut impl cli::traits::Cli,
	) -> anyhow::Result<bool> {
		use BenchmarkPalletMenuOption::*;
		match self {
			Pallets => cmd.update_pallets(cli, registry).await?,
			Extrinsics => cmd.update_extrinsics(cli, registry).await?,
			ExcludedPallets => cmd.update_excluded_pallets(cli, registry).await?,
			ExcludedExtrinsics => cmd.update_excluded_extrinsics(cli, registry).await?,
			Runtime => cmd.update_runtime_path(cli)?,
			GenesisBuilder =>
				cmd.genesis_builder =
					Some(guide_user_to_select_genesis_policy(cli, &cmd.genesis_builder)?),
			GenesisBuilderPreset => {
				cmd.genesis_builder_preset = guide_user_to_select_genesis_preset(
					cli,
					cmd.runtime_binary()?,
					&cmd.genesis_builder_preset,
				)?;
			},
			Steps => cmd.steps = self.input_parameter(cmd, cli, true)?.parse()?,
			Repeat => cmd.repeat = self.input_parameter(cmd, cli, true)?.parse()?,
			High => cmd.highest_range_values = self.input_range_values(cmd, cli, true)?,
			Low => cmd.lowest_range_values = self.input_range_values(cmd, cli, true)?,
			MapSize => cmd.worst_case_map_values = self.input_parameter(cmd, cli, true)?.parse()?,
			DatabaseCacheSize =>
				cmd.database_cache_size = self.input_parameter(cmd, cli, true)?.parse()?,
			AdditionalTrieLayer =>
				cmd.additional_trie_layers = self.input_parameter(cmd, cli, true)?.parse()?,
			NoMedianSlope => cmd.no_median_slopes = self.confirm(cmd, cli)?,
			NoMinSquare => cmd.no_min_squares = self.confirm(cmd, cli)?,
			NoStorageInfo => cmd.no_storage_info = self.confirm(cmd, cli)?,
			WeightFileTemplate => cmd.update_template_path(cli)?,
			SaveAndContinue => return Ok(true),
		};
		Ok(false)
	}

	fn input_parameter(
		self,
		cmd: &BenchmarkPallet,
		cli: &mut impl cli::traits::Cli,
		is_required: bool,
	) -> anyhow::Result<String> {
		let default_value = self.read_command(cmd)?;
		let prompt_message = format!(
			r#"Provide value to the parameter "{}""#,
			self.get_message().unwrap_or_default(),
		);
		cli.input(prompt_message)
			.required(is_required)
			.placeholder(&default_value)
			.default_input(&default_value)
			.interact()
			.map(|v| v.trim().to_string())
			.map_err(anyhow::Error::from)
	}

	fn input_range_values(
		self,
		cmd: &BenchmarkPallet,
		cli: &mut impl cli::traits::Cli,
		is_required: bool,
	) -> anyhow::Result<Vec<u32>> {
		let values = self.input_array(
			cmd,
			&format!(
				r#"Provide range values to the parameter "{}" (numbers separated by commas)"#,
				self.get_message().unwrap_or_default()
			),
			cli,
			is_required,
		)?;

		let mut parsed_inputs = vec![];
		for value in values {
			parsed_inputs.push(value.parse()?);
		}
		Ok(parsed_inputs)
	}

	fn input_array(
		self,
		cmd: &BenchmarkPallet,
		label: &str,
		cli: &mut impl cli::traits::Cli,
		is_required: bool,
	) -> anyhow::Result<Vec<String>> {
		let default_value = self.read_command(cmd)?;
		let input = cli
			.input(label)
			.required(is_required)
			.placeholder(&default_value)
			.default_input(&default_value)
			.interact()
			.map(|v| v.trim().to_string())
			.map_err(anyhow::Error::from)?;
		Ok(input.split(",").map(String::from).collect())
	}

	fn confirm(
		self,
		cmd: &BenchmarkPallet,
		cli: &mut impl cli::traits::Cli,
	) -> anyhow::Result<bool> {
		let default_value = self.read_command(cmd)?;
		let parsed_default_value = default_value.trim().parse()?;
		cli.confirm(format!(
			r#"Do you want to enable "{}"?"#,
			self.get_message().unwrap_or_default()
		))
		.initial_value(parsed_default_value)
		.interact()
		.map_err(anyhow::Error::from)
	}

	fn get_range_values<T: ToString>(self, range_values: &[T]) -> String {
		if range_values.is_empty() {
			return ARGUMENT_NO_VALUE.to_string();
		}
		range_values.iter().map(ToString::to_string).collect::<Vec<_>>().join(",")
	}

	fn get_joined_string(self, s: &String) -> String {
		if is_selected_all(s) {
			return ALL_SELECTED_TEXT.to_string();
		}
		s.clone()
	}
}

#[derive(Serialize, Deserialize)]
// Tells `serde` to use the "version" field for enum tagging.
#[serde(tag = "version")]
enum VersionedBenchmarkPallet {
	#[serde(rename = "1")]
	V1(BenchmarkPallet),
}

impl VersionedBenchmarkPallet {
	/// Returns the parameters of the benchmarking pallet.
	pub fn parameters(&self) -> BenchmarkPallet {
		match self {
			VersionedBenchmarkPallet::V1(parameters) => parameters.clone(),
		}
	}
}

impl TryFrom<&Path> for VersionedBenchmarkPallet {
	type Error = anyhow::Error;

	fn try_from(bench_file: &Path) -> anyhow::Result<Self> {
		if !bench_file.is_file() {
			return Err(anyhow::anyhow!(format!(
				"Provided invalid benchmarking parameter file: {:?}",
				bench_file.display()
			)));
		}
		let content = fs::read_to_string(bench_file)?;
		toml::from_str(&content)
			.map_err(|e| anyhow::anyhow!("Failed to parse TOML content: {:?}", e.to_string()))
	}
}

impl From<BenchmarkPallet> for VersionedBenchmarkPallet {
	fn from(parameters: BenchmarkPallet) -> Self {
		VersionedBenchmarkPallet::V1(parameters)
	}
}

impl From<VersionedBenchmarkPallet> for BenchmarkPallet {
	fn from(versioned: VersionedBenchmarkPallet) -> Self {
		match versioned {
			VersionedBenchmarkPallet::V1(parameters) => parameters,
		}
	}
}

fn guide_user_to_select_pallets(
	registry: &PalletExtrinsicsRegistry,
	excluded_pallets: &[String],
	cli: &mut impl cli::traits::Cli,
) -> anyhow::Result<Vec<String>> {
	let pallets = pallets(registry, excluded_pallets);
	if pallets.is_empty() {
		return Err(anyhow::anyhow!("No pallets found for the runtime"));
	}

	if cli
		.confirm("Would you like to benchmark all pallets?")
		.initial_value(true)
		.interact()?
	{
		return Ok(vec![ALL_SELECTED.to_string()]);
	}

	let mut prompt = cli.multiselect(r#"🔎 Search for pallets to benchmark"#).filter_mode();
	for pallet in pallets {
		prompt = prompt.item(pallet.clone(), &pallet, "");
	}
	Ok(prompt.interact()?)
}

fn guide_user_to_exclude_pallets(
	registry: &PalletExtrinsicsRegistry,
	cli: &mut impl cli::traits::Cli,
) -> anyhow::Result<Vec<String>> {
	let mut prompt = cli
		.multiselect(r#"🔎 Search for pallets to exclude (Press ENTER to skip)"#)
		.filter_mode()
		.required(false);
	for pallet in pallets(registry, &[]) {
		prompt = prompt.item(pallet.clone(), &pallet, "");
	}
	Ok(prompt.interact()?)
}

fn guide_user_to_exclude_extrinsics(
	registry: &PalletExtrinsicsRegistry,
	pallets: &[String],
	excluded_pallets: &[String],
	cli: &mut impl cli::traits::Cli,
) -> anyhow::Result<Vec<String>> {
	let mut prompt = cli
		.multiselect(r#"🔎 Search for extrinsics to exclude (Press ENTER to skip)"#)
		.filter_mode()
		.required(false);
	for (pallet, extrinsic) in all_pallet_extrinsics(registry, pallets, excluded_pallets, &[]) {
		let value = format_pallet_extrinsic_item((pallet, extrinsic));
		prompt = prompt.item(value.clone(), value, "");
	}
	Ok(prompt.interact()?)
}

fn guide_user_to_select_extrinsics(
	pallets: &[String],
	excluded_pallets: &[String],
	excluded_extrinsics: &[String],
	registry: &PalletExtrinsicsRegistry,
	cli: &mut impl cli::traits::Cli,
) -> anyhow::Result<String> {
	let extrinsics =
		all_pallet_extrinsics(registry, pallets, excluded_pallets, excluded_extrinsics);
	if extrinsics.is_empty() {
		return Err(anyhow::anyhow!(
			"No extrinsics found for the pallets: {:?}",
			pallets.join(", ")
		));
	}

	let pallet_name = if pallet_selected(pallets, excluded_pallets, ALL_SELECTED) {
		ALL_SELECTED_TEXT.to_string()
	} else {
		pallets.join(", ")
	};
	if cli
		.confirm(format!(r#"Would you like to benchmark all extrinsics of "{}"?"#, pallet_name))
		.initial_value(true)
		.interact()?
	{
		return Ok(ALL_SELECTED.to_string());
	}

	let mut prompt = cli
		.multiselect(r#"🔎 Search for extrinsics to benchmark (select with space)"#)
		.filter_mode()
		.required(true);
	for (pallet, extrinsic) in extrinsics {
		prompt = prompt.item(extrinsic.clone(), format!("{pallet}:{extrinsic}"), "");
	}
	Ok(prompt.interact()?.join(","))
}

async fn guide_user_to_select_menu_option(
	cmd: &mut BenchmarkPallet,
	cli: &mut impl cli::traits::Cli,
) -> anyhow::Result<BenchmarkPalletMenuOption> {
	let spinner = spinner();
	let mut prompt = cli.select("Select the parameter to update:");

	let mut index = 0;
	spinner.start("Loading parameters...");
	for param in BenchmarkPalletMenuOption::iter() {
		if param.is_disabled(cmd)? {
			continue;
		}
		let label = param.get_message().unwrap_or_default();
		let hint = param.get_documentation().unwrap_or_default();
		let formatted_label = match param {
			BenchmarkPalletMenuOption::SaveAndContinue => label,
			_ => &format!("({index}) - {label}: {}", param.read_command(cmd)?),
		};
		prompt = prompt.item(param, formatted_label, hint);
		index += 1;
	}
	spinner.clear();
	Ok(prompt.interact()?)
}

fn guide_user_to_update_bench_file_path(
	cmd: &mut BenchmarkPallet,
	cli: &mut impl cli::traits::Cli,
	params_updated: bool,
) -> anyhow::Result<Option<PathBuf>> {
	if let Some(ref bench_file) = cmd.bench_file {
		if params_updated &&
			(cmd.skip_confirm ||
				cli.confirm(format!(
					"Do you want to overwrite {:?} with the updated parameters?",
					bench_file.display()
				))
				.initial_value(true)
				.interact()?)
		{
			return Ok(Some(bench_file.clone()));
		}
	} else if cmd.skip_confirm {
		let bench_file = PathBuf::from(DEFAULT_BENCH_FILE);
		if bench_file.extension() != Some(OsStr::new("toml")) {
			return Err(anyhow::anyhow!("Invalid file extension. Expected .toml"));
		}
		cmd.bench_file = Some(bench_file.clone());
		return Ok(Some(bench_file));
	} else if cli
		.confirm(format!(
			"Do you want to save the parameters to {:?}?\n{}.",
			DEFAULT_BENCH_FILE,
			console::style("This will allow loading parameters from the file by using `-f`").dim()
		))
		.initial_value(true)
		.interact()?
	{
		let input = cli
			.input("Provide the output path for benchmark parameter values")
			.required(true)
			.placeholder(DEFAULT_BENCH_FILE)
			.default_input(DEFAULT_BENCH_FILE)
			.interact()?;
		let bench_file = PathBuf::from(input);
		if bench_file.extension() != Some(OsStr::new("toml")) {
			return Err(anyhow::anyhow!("Invalid file extension. Expected .toml"));
		}
		cmd.bench_file = Some(bench_file.clone());
		return Ok(Some(bench_file));
	};
	Ok(None)
}

fn is_selected_all(s: &String) -> bool {
	s == &ALL_SELECTED.to_string() || s.is_empty()
}

// Referenced from `substrate/utils/frame/benchmarking-cli/src/pallet/command.rs`.
fn pallet_selected(pallets: &[String], excluded_pallets: &[String], pallet: &str) -> bool {
	let included = pallets.is_empty() ||
		pallets.iter().any(|p| p == pallet) ||
		pallets.iter().any(|p| p == ALL_SELECTED) ||
		pallets.iter().any(|p| p == "all");

	let excluded = excluded_pallets.iter().any(|p| p == pallet);

	included && !excluded
}

fn pallets(registry: &PalletExtrinsicsRegistry, excluded_pallets: &[String]) -> Vec<String> {
	registry
		.keys()
		.filter(|s| !excluded_pallets.contains(&s.to_string()))
		.map(String::from)
		.collect()
}

fn all_pallet_extrinsics(
	registry: &PalletExtrinsicsRegistry,
	pallets: &[String],
	excluded_pallets: &[String],
	excluded_extrinsics: &[String],
) -> Vec<PalletExtrinsicItem> {
	registry
		.iter()
		.filter(|(pallet_name, _)| pallet_selected(pallets, excluded_pallets, pallet_name))
		.flat_map(|(pallet_name, extrinsics)| {
			extrinsics
				.iter()
				.filter(move |extrinsic| !excluded_extrinsics.contains(extrinsic))
				.map(move |extrinsic| (pallet_name.clone(), extrinsic.clone()))
		})
		.collect()
}

// Add a more relaxed parsing for pallet names by allowing pallet directory names with `-` to be
// used like crate names with `_`
fn parse_pallet_name(pallet: &str) -> Result<String, String> {
	Ok(pallet.replace("-", "_"))
}

// Get relative path. Returns absolute path if the path is not relative.
fn get_relative_path(path: &Path) -> PathBuf {
	let cwd = current_dir().unwrap_or(PathBuf::from("./"));
	get_relative_or_absolute_path(cwd.as_path(), path)
}

fn get_current_directory() -> PathBuf {
	current_dir().unwrap_or(PathBuf::from("./"))
}

fn format_pallet_extrinsic_item((pallet, extrinsic): (String, String)) -> String {
	format!("{pallet}:{extrinsic}")
}

#[cfg(test)]
mod tests {
	use super::*;
	use crate::{
		cli::MockCli,
		common::{
			bench::source_omni_bencher_binary,
			helpers::with_current_dir,
			runtime::{Feature::Benchmark, get_mock_runtime},
		},
	};
	use anyhow::Ok;
	use pop_common::Profile;
	use std::fs::{self, File};
	use strum::EnumMessage;
	use tempfile::tempdir;

	#[tokio::test]
	async fn list_pallets_works() -> anyhow::Result<()> {
		let mut cli = MockCli::new()
			.expect_intro("Listing available pallets and extrinsics")
			.expect_warning(
				"NOTE: the `pop bench pallet` is not yet battle tested - double check the results.",
			)
			.expect_outro("All pallets and extrinsics listed!");
		BenchmarkPallet {
			list: true,
			runtime: Some(get_mock_runtime(Some(Benchmark))),
			..Default::default()
		}
		.execute(&mut cli)
		.await?;
		cli.verify()
	}

	#[tokio::test]
	async fn benchmark_pallet_without_runtime_benchmarks_feature_fails() -> anyhow::Result<()> {
		let mut cli = MockCli::new();
		cli = expect_pallet_benchmarking_intro(cli);
		cli = cli.expect_outro_cancel(
	        "Failed to run benchmarking: Invalid input: Did not find the benchmarking runtime api. This could mean that you either did not build the node correctly with the `--features runtime-benchmarks` flag, or the chain spec that you are using was not created by a node that was compiled with the flag"
		);

		BenchmarkPallet {
			runtime: Some(get_mock_runtime(None)),
			pallets: vec!["pallet_timestamp".to_string()],
			extrinsic: Some(ALL_SELECTED.to_string()),
			skip_parameters: true,
			genesis_builder: Some(GenesisBuilderPolicy::None),
			..Default::default()
		}
		.execute(&mut cli)
		.await?;
		cli.verify()
	}

	#[tokio::test]
	async fn benchmark_pallet_fails_with_error() -> anyhow::Result<()> {
		let mut cli = MockCli::new();
		cli = expect_pallet_benchmarking_intro(cli);
		cli = cli.expect_outro_cancel("Failed to run benchmarking: Invalid input: No benchmarks found which match your input. Try `--list --all` to list all available benchmarks. Make sure pallet is in `define_benchmarks!`");

		BenchmarkPallet {
			runtime: Some(get_mock_runtime(Some(Benchmark))),
			pallets: vec!["unknown_pallet".to_string()],
			extrinsic: Some(ALL_SELECTED.to_string()),
			skip_parameters: true,
			genesis_builder: Some(GenesisBuilderPolicy::None),
			..Default::default()
		}
		.execute(&mut cli)
		.await?;
		cli.verify()
	}

	#[tokio::test]
	async fn guide_user_to_select_pallet_works() -> anyhow::Result<()> {
		let temp_cache = tempdir()?;
		let registry = get_registry(temp_cache.path()).await?;
		let pallet_items: Vec<(String, String)> = pallets(&registry, &[])
			.into_iter()
			.map(|pallet| (pallet, Default::default()))
			.collect();
		let prompt = "Would you like to benchmark all pallets?";

		// Select all pallets.
		let mut cli = MockCli::new().expect_confirm(prompt, true);
		assert_eq!(
			guide_user_to_select_pallets(&registry, &[], &mut cli)?,
			vec![ALL_SELECTED.to_string()]
		);
		cli.verify()?;

		// Not exclude pallets.
		cli = MockCli::new().expect_confirm(prompt, false).expect_multiselect(
			r#"🔎 Search for pallets to benchmark"#,
			None,
			true,
			Some(pallet_items.clone()),
			Some(true),
		);
		guide_user_to_select_pallets(&registry, &[], &mut cli)?;
		cli.verify()?;

		// Exclude pallets
		cli = MockCli::new().expect_confirm(prompt, false).expect_multiselect(
			r#"🔎 Search for pallets to benchmark"#,
			None,
			true,
			Some(pallet_items.into_iter().filter(|(p, _)| p != "pallet_timestamp").collect()),
			Some(true),
		);
		guide_user_to_select_pallets(&registry, &["pallet_timestamp".to_string()], &mut cli)?;
		cli.verify()
	}

	#[tokio::test]
	async fn guide_user_to_exclude_pallets_works() -> anyhow::Result<()> {
		let temp_cache = tempdir()?;
		let registry = get_registry(temp_cache.path()).await?;
		let pallet_items = pallets(&registry, &[])
			.into_iter()
			.map(|pallet| (pallet, Default::default()))
			.collect();
		let mut cli = MockCli::new().expect_multiselect(
			r#"🔎 Search for pallets to exclude (Press ENTER to skip)"#,
			Some(false),
			true,
			Some(pallet_items),
			Some(true),
		);
		guide_user_to_exclude_pallets(&registry, &mut cli)?;
		cli.verify()
	}

	#[tokio::test]
	async fn guide_user_to_select_extrinsics_works() -> anyhow::Result<()> {
		let temp_cache = tempdir()?;
		let registry = get_registry(temp_cache.path()).await?;

		let mut cli = MockCli::new().expect_confirm(
			r#"Would you like to benchmark all extrinsics of "pallet_timestamp"?"#,
			true,
		);
		assert_eq!(
			guide_user_to_select_extrinsics(
				&["pallet_timestamp".to_string()],
				&[],
				&[],
				&registry,
				&mut cli
			)?,
			ALL_SELECTED.to_string()
		);

		let extrinsic_items =
			all_pallet_extrinsics(&registry, &["pallet_timestamp".to_string()], &[], &[]);
		let mut cli = MockCli::new()
			.expect_confirm(
				r#"Would you like to benchmark all extrinsics of "pallet_timestamp"?"#,
				false,
			)
			.expect_multiselect(
				r#"🔎 Search for extrinsics to benchmark (select with space)"#,
				Some(true),
				true,
				Some(
					extrinsic_items
						.iter()
						.map(|(pallet, extrinsic)| {
							(format!("{}:{}", pallet, extrinsic), String::default())
						})
						.collect(),
				),
				Some(true),
			);
		guide_user_to_select_extrinsics(
			&["pallet_timestamp".to_string()],
			&[],
			&[],
			&registry,
			&mut cli,
		)?;
		cli.verify()
	}

	#[tokio::test]
	async fn guide_user_to_select_menu_option_works() -> anyhow::Result<()> {
		let mut cmd = BenchmarkPallet {
			skip_confirm: false,
			runtime: Some(get_mock_runtime(Some(Benchmark))),
			runtime_binary: Some(get_mock_runtime(Some(Benchmark))),
			pallets: vec![ALL_SELECTED.to_string()],
			extrinsic: Some(ALL_SELECTED.to_string()),
			..Default::default()
		};

		let mut cli = expect_parameter_menu(MockCli::new(), &cmd, 0)?;
		guide_user_to_select_menu_option(&mut cmd, &mut cli).await?;
		cli.verify()
	}

	#[test]
	fn guide_user_to_update_bench_file_path_works() -> anyhow::Result<()> {
		let temp_dir = tempdir()?;
		let file_path = temp_dir.path().join(DEFAULT_BENCH_FILE);
		let invalid_file_path = temp_dir.path().join("invalid_file.txt");
		let file_path_str = file_path.to_str().unwrap().to_string();
		let prompt = format!(
			"Do you want to save the parameters to {:?}?\n{}.",
			DEFAULT_BENCH_FILE,
			console::style("This will allow loading parameters from the file by using `-f`").dim()
		);

		// No bench file path provided.
		let mut cli = MockCli::new().expect_confirm(&prompt, true).expect_input(
			"Provide the output path for benchmark parameter values",
			file_path_str.clone(),
		);
		assert_eq!(
			guide_user_to_update_bench_file_path(&mut BenchmarkPallet::default(), &mut cli, true)?,
			Some(file_path.clone())
		);
		cli.verify()?;

		// Reject to save the updated parameters.
		let mut cli = MockCli::new().expect_confirm(&prompt, false);
		assert_eq!(
			guide_user_to_update_bench_file_path(&mut BenchmarkPallet::default(), &mut cli, true)?,
			None
		);
		cli.verify()?;

		// Invalid file extension.
		let mut cli = MockCli::new().expect_confirm(&prompt, true).expect_input(
			"Provide the output path for benchmark parameter values",
			invalid_file_path.to_str().unwrap().to_string(),
		);
		assert_eq!(
			guide_user_to_update_bench_file_path(&mut BenchmarkPallet::default(), &mut cli, true)
				.err()
				.unwrap()
				.to_string(),
			"Invalid file extension. Expected .toml"
		);
		cli.verify()?;

		// Provide bench file path but reject to overwrite.
		let mut cmd = BenchmarkPallet { bench_file: Some(file_path.clone()), ..Default::default() };
		let mut cli = MockCli::new().expect_confirm(
			format!("Do you want to overwrite {:?} with the updated parameters?", file_path_str),
			false,
		);
		assert_eq!(guide_user_to_update_bench_file_path(&mut cmd, &mut cli, true)?, None);
		cli.verify()?;

		// Provide bench file path.
		let mut cli = MockCli::new().expect_confirm(
			format!(
				"Do you want to overwrite {:?} with the updated parameters?",
				file_path_str.clone()
			),
			true,
		);
		assert_eq!(
			guide_user_to_update_bench_file_path(&mut cmd, &mut cli, true)?,
			Some(file_path)
		);
		cli.verify()?;

		Ok(())
	}

	#[tokio::test]
	async fn menu_option_is_disabled_works() -> anyhow::Result<()> {
		use BenchmarkPalletMenuOption::*;
		let cmd = BenchmarkPallet {
			runtime_binary: Some(get_mock_runtime(None)),
			pallets: vec!["pallet_timestamp".to_string(), "pallet_sudo".to_string()],
			extrinsic: Some(ALL_SELECTED.to_string()),
			genesis_builder: Some(GenesisBuilderPolicy::None),
			..Default::default()
		};
		assert!(!GenesisBuilder.is_disabled(&cmd)?);
		assert!(GenesisBuilderPreset.is_disabled(&cmd)?);
		assert!(WeightFileTemplate.is_disabled(&cmd)?);
		Ok(())
	}

	#[test]
	fn menu_option_read_command_works() -> anyhow::Result<()> {
		use BenchmarkPalletMenuOption::*;
		let cmd = BenchmarkPallet {
			runtime: Some(get_mock_runtime(None)),
			pallets: vec![ALL_SELECTED.to_string()],
			extrinsic: Some(ALL_SELECTED.to_string()),
			genesis_builder: Some(GenesisBuilderPolicy::Runtime),
			exclude_extrinsics: vec![
				String::from("pallet_timestamp:on_finalize"),
				String::from("pallet_sudo:sudo"),
			],
			..Default::default()
		};
		[
			(Pallets, ALL_SELECTED_TEXT),
			(Extrinsics, ALL_SELECTED_TEXT),
			(ExcludedPallets, ARGUMENT_NO_VALUE),
			(ExcludedExtrinsics, "pallet_timestamp:on_finalize,pallet_sudo:sudo"),
			(Runtime, get_mock_runtime(None).to_str().unwrap()),
			(GenesisBuilder, &GenesisBuilderPolicy::Runtime.to_string()),
			(GenesisBuilderPreset, "development"),
			(Steps, "50"),
			(Repeat, "20"),
			(High, ARGUMENT_NO_VALUE),
			(Low, ARGUMENT_NO_VALUE),
			(MapSize, "1000000"),
			(DatabaseCacheSize, "1024"),
			(AdditionalTrieLayer, "2"),
			(NoMedianSlope, "false"),
			(NoMinSquare, "false"),
			(NoStorageInfo, "false"),
			(WeightFileTemplate, ARGUMENT_NO_VALUE),
		]
		.into_iter()
		.for_each(|(option, value)| {
			assert_eq!(option.read_command(&cmd).unwrap(), value.to_string());
		});
		Ok(())
	}

	#[test]
	fn menu_option_input_parameter_works() -> anyhow::Result<()> {
		use BenchmarkPalletMenuOption::*;
		let mut cli = MockCli::new();
		let cmd = BenchmarkPallet::default();
		let options = [
			(Steps, "100"),
			(Repeat, "40"),
			(High, "10,20"),
			(Low, "10,20"),
			(MapSize, "50000"),
			(DatabaseCacheSize, "2048"),
			(AdditionalTrieLayer, "4"),
		];
		for (option, value) in options.into_iter() {
			cli = cli.expect_input(
				format!(
					r#"Provide value to the parameter "{}""#,
					option.get_message().unwrap_or_default()
				),
				value.to_string(),
			);
		}
		for (option, _) in options {
			option.input_parameter(&cmd, &mut cli, true)?;
		}
		cli.verify()
	}

	#[test]
	fn menu_option_input_range_values_works() -> anyhow::Result<()> {
		use BenchmarkPalletMenuOption::*;
		let mut cli = MockCli::new();
		let cmd = BenchmarkPallet::default();
		let options = [High, Low];
		for option in options.into_iter() {
			cli = cli.expect_input(
				format!(
					r#"Provide range values to the parameter "{}" (numbers separated by commas)"#,
					option.get_message().unwrap_or_default()
				),
				"10,20,30".to_string(),
			);
		}
		for option in options.into_iter() {
			option.input_range_values(&cmd, &mut cli, true)?;
		}
		cli.verify()
	}

	#[test]
	fn menu_option_confirm_works() -> anyhow::Result<()> {
		use BenchmarkPalletMenuOption::*;
		let mut cli = MockCli::new();
		let cmd = BenchmarkPallet::default();
		let options = [(NoStorageInfo, false), (NoMinSquare, false), (NoMedianSlope, false)];
		for (option, value) in options.into_iter() {
			cli = cli.expect_confirm(
				format!(r#"Do you want to enable "{}"?"#, option.get_message().unwrap_or_default()),
				value,
			);
		}
		for (option, _) in options.into_iter() {
			option.confirm(&cmd, &mut cli)?;
		}
		cli.verify()
	}

	#[tokio::test]
	async fn ensure_pallet_registry_works() -> anyhow::Result<()> {
		let mut cli = MockCli::new();
		let runtime_path = get_mock_runtime(Some(Benchmark));
		check_omni_bencher_and_prompt(&mut cli, &spinner(), true).await?;
		let cmd = BenchmarkPallet { runtime_binary: Some(runtime_path), ..Default::default() };
		let mut registry = PalletExtrinsicsRegistry::default();

		// Load pallet registry if the cached registry is empty.
		cmd.ensure_pallet_registry(&mut cli, &mut registry).await?;
		let mut pallet_names: Vec<String> = registry.keys().map(String::from).collect();
		pallet_names.sort();
		assert_eq!(
			pallet_names,
			vec![
				"cumulus_pallet_parachain_system".to_string(),
				"cumulus_pallet_xcmp_queue".to_string(),
				"frame_system".to_string(),
				"pallet_balances".to_string(),
				"pallet_collator_selection".to_string(),
				"pallet_message_queue".to_string(),
				"pallet_session".to_string(),
				"pallet_sudo".to_string(),
				"pallet_timestamp".to_string()
			]
		);

		// If the pallet registry already exists, skip loading it.
		let mock_registry = get_mock_registry();
		registry = mock_registry.clone();
		cmd.ensure_pallet_registry(&mut cli, &mut registry).await?;
		assert_eq!(registry, mock_registry);

		Ok(())
	}

	#[test]
	fn get_runtime_works() -> anyhow::Result<()> {
		assert_eq!(
			BenchmarkPallet { runtime: Some(get_mock_runtime(None)), ..Default::default() }
				.runtime()?,
			&get_mock_runtime(None)
		);
		assert!(matches!(BenchmarkPallet::default().runtime(), Err(message)
			if message.to_string().contains("No runtime found")
		));
		Ok(())
	}

	#[test]
	fn get_runtime_binary_works() -> anyhow::Result<()> {
		assert_eq!(
			BenchmarkPallet { runtime_binary: Some(get_mock_runtime(None)), ..Default::default() }
				.runtime_binary()?,
			&get_mock_runtime(None)
		);
		assert!(matches!(BenchmarkPallet::default().runtime_binary(), Err(message)
			if message.to_string().contains("No runtime binary found")
		));
		Ok(())
	}

	#[test]
	fn get_extrinsic_works() -> anyhow::Result<()> {
		assert_eq!(
			BenchmarkPallet { extrinsic: Some("set".to_string()), ..Default::default() }
				.extrinsic()?,
			&"set".to_string()
		);
		assert!(matches!(BenchmarkPallet::default().extrinsic(), Err(message)
			if message.to_string().contains("No extrinsic provided")
		));
		Ok(())
	}

	#[test]
	fn versioned_benchmark_pallet_serialization_works() {
		let benchmark_pallet = BenchmarkPallet::default();
		let versioned = VersionedBenchmarkPallet::V1(benchmark_pallet.clone());
		let toml_str = toml::to_string(&versioned).expect("Failed to serialize");
		assert!(toml_str.contains("version = \"1\""));
		let deserialized: VersionedBenchmarkPallet =
			toml::from_str(&toml_str).expect("Failed to deserialize");
		assert_eq!(BenchmarkPallet::from(deserialized), benchmark_pallet);
	}

	#[test]
	fn versioned_benchmark_pallet_parameters_works() {
		let benchmark_pallet = BenchmarkPallet::default();
		let versioned = VersionedBenchmarkPallet::V1(benchmark_pallet.clone());
		assert_eq!(versioned.parameters(), benchmark_pallet);
	}

	#[test]
	fn versioned_benchmark_pallet_try_from_valid_file() -> anyhow::Result<()> {
		let temp_dir = tempdir()?;
		let file_path = temp_dir.path().join(DEFAULT_BENCH_FILE);
		let benchmark_pallet = BenchmarkPallet::default();
		let versioned = VersionedBenchmarkPallet::from(benchmark_pallet);

		let toml_str = toml::to_string(&versioned)?;
		fs::write(&file_path, toml_str)?;

		let parsed = VersionedBenchmarkPallet::try_from(file_path.as_path())?;
		assert!(matches!(parsed, VersionedBenchmarkPallet::V1(_)));
		Ok(())
	}

	#[test]
	fn versioned_benchmark_pallet_try_from_invalid_file() -> anyhow::Result<()> {
		let temp_dir = tempdir()?;
		let file_path = temp_dir.path().join("invalid.toml");

		// Provide missing file.
		assert_eq!(
			VersionedBenchmarkPallet::try_from(file_path.as_path())
				.err()
				.unwrap()
				.to_string(),
			format!(r#"Provided invalid benchmarking parameter file: "{}""#, file_path.display())
		);
		// Write invalid TOML content
		fs::write(&file_path, "invalid toml content").expect("Failed to write to file");
		assert_eq!(
			VersionedBenchmarkPallet::try_from(file_path.as_path())
				.err()
				.unwrap()
				.to_string(),
			r#"Failed to parse TOML content: "expected an equals, found an identifier at line 1 column 9""#
		);
		Ok(())
	}

	#[tokio::test]
	async fn update_pallets_works() -> anyhow::Result<()> {
		// Load pallet registry if the registry is empty.
		let mut cli =
			MockCli::new().expect_confirm("Would you like to benchmark all pallets?", true);
		check_omni_bencher_and_prompt(&mut cli, &spinner(), true).await?;
		let mut registry = PalletExtrinsicsRegistry::default();
		BenchmarkPallet {
			runtime_binary: Some(get_mock_runtime(Some(Benchmark))),
			..Default::default()
		}
		.update_pallets(&mut cli, &mut registry)
		.await?;
		assert!(!registry.is_empty());

		let pallets: Vec<String> = pallets(&registry, &[]).into_iter().collect();
		let pallet_items: Vec<(String, String)> = pallets
			.clone()
			.iter()
			.map(|pallet| (pallet.clone(), String::default()))
			.collect();
		for (select_all, mut cmd, expected_pallets) in [
			// Select all pallets
			(
				true,
				BenchmarkPallet { pallets: vec![ALL_SELECTED.to_string()], ..Default::default() },
				vec![ALL_SELECTED.to_string()],
			),
			(
				false,
				BenchmarkPallet { pallets: pallets.clone(), ..Default::default() },
				pallets.clone(),
			),
		] {
			let mut cli = MockCli::new()
				.expect_confirm("Would you like to benchmark all pallets?", select_all);
			if !select_all {
				cli = cli.expect_multiselect(
					r#"🔎 Search for pallets to benchmark"#,
					None,
					true,
					Some(pallet_items.clone()),
					Some(true),
				);
			}
			cmd.update_pallets(&mut cli, &mut registry).await?;
			assert_eq!(cmd.pallets, expected_pallets);
			cli.verify()?;
		}

		Ok(())
	}

	#[tokio::test]
	async fn update_extrinsic_works() -> anyhow::Result<()> {
		let pallet = "pallet_timestamp";
		check_omni_bencher_and_prompt(&mut MockCli::new(), &spinner(), true).await?;
		// Load pallet registry if the registry is empty.
		let mut registry = PalletExtrinsicsRegistry::default();
		BenchmarkPallet {
			runtime_binary: Some(get_mock_runtime(Some(Benchmark))),
			pallets: vec![ALL_SELECTED.to_string()],
			..Default::default()
		}
		.update_extrinsics(&mut MockCli::new(), &mut registry)
		.await?;
		assert!(!registry.is_empty());

		// If `pallet` is "*", select all extrinsics.
		let mut cmd =
			BenchmarkPallet { pallets: vec![ALL_SELECTED.to_string()], ..Default::default() };
		cmd.update_extrinsics(&mut MockCli::new(), &mut registry).await?;
		assert_eq!(cmd.extrinsic, Some(ALL_SELECTED.to_string()));

		// Select all extrinsics of the `pallet`.
		let prompt = format!(r#"Would you like to benchmark all extrinsics of {:?}?"#, pallet);
		let mut cli = MockCli::new().expect_confirm(prompt, true);
		let mut cmd = BenchmarkPallet { pallets: vec![pallet.to_string()], ..Default::default() };
		cmd.update_extrinsics(&mut cli, &mut registry).await?;
		assert_eq!(cmd.extrinsic, Some(ALL_SELECTED.to_string()));
		cli.verify()?;
		Ok(())
	}

	#[tokio::test]
	async fn update_excluded_pallets_works() -> anyhow::Result<()> {
		let temp_cache = tempdir()?;

		let registry = get_registry(temp_cache.path()).await?;
		let pallet_items = pallets(&registry, &[])
			.into_iter()
			.map(|pallet| (pallet, Default::default()))
			.collect();
		let mut cli = MockCli::new().expect_multiselect(
			r#"🔎 Search for pallets to exclude (Press ENTER to skip)"#,
			Some(false),
			true,
			Some(pallet_items),
			Some(true),
		);

		// Load pallet registry if the registry is empty.
		let mut cmd = BenchmarkPallet {
			runtime_binary: Some(get_mock_runtime(Some(Benchmark))),
			..Default::default()
		};
		check_omni_bencher_and_prompt(&mut cli, &spinner(), true).await?;
		let mut registry = PalletExtrinsicsRegistry::default();
		cmd.update_excluded_pallets(&mut cli, &mut registry).await?;
		assert!(!registry.is_empty());

		// Update the `exclude_pallets`.
		let excluded_pallets = registry.keys().cloned().collect::<Vec<_>>();
		assert_eq!(cmd.exclude_pallets, excluded_pallets);

		Ok(())
	}

	#[tokio::test]
	async fn update_excluded_extrinsics_works() -> anyhow::Result<()> {
		let temp_cache = tempdir()?;
		let registry = get_registry(temp_cache.path()).await?;
		let pallet_extrinsics = all_pallet_extrinsics(&registry, &[], &[], &[])
			.into_iter()
			.map(|pallet| (format_pallet_extrinsic_item(pallet), Default::default()))
			.collect();
		let mut cli = MockCli::new().expect_multiselect(
			r#"🔎 Search for extrinsics to exclude (Press ENTER to skip)"#,
			Some(false),
			true,
			Some(pallet_extrinsics),
			Some(true),
		);

		// Load pallet registry if the registry is empty.
		let mut cmd = BenchmarkPallet {
			runtime_binary: Some(get_mock_runtime(Some(Benchmark))),
			..Default::default()
		};
		check_omni_bencher_and_prompt(&mut cli, &spinner(), true).await?;
		let mut registry = PalletExtrinsicsRegistry::default();
		cmd.update_excluded_extrinsics(&mut cli, &mut registry).await?;
		assert!(!registry.is_empty());

		// Update the `exclude_extrinsics`.
		let excluded_extrinsics: Vec<String> = all_pallet_extrinsics(&registry, &[], &[], &[])
			.into_iter()
			.map(format_pallet_extrinsic_item)
			.collect();
		assert_eq!(cmd.exclude_extrinsics, excluded_extrinsics);

		Ok(())
	}

	#[test]
	fn update_runtime_path_works() -> anyhow::Result<()> {
		let temp_dir = tempdir()?;
<<<<<<< HEAD
		let temp_path = temp_dir.keep();
		fs::create_dir(temp_path.join("target"))?;
=======
		let temp_path = temp_dir.into_path();
>>>>>>> a29ac185

		// Create workspace structure
		let workspace_toml = temp_path.join("Cargo.toml");
		fs::write(
			&workspace_toml,
			r#"[workspace]
members = ["runtime"]
resolver = "2"

[workspace.package]
name = "test-workspace"
"#,
		)?;

		// Create runtime directory with Cargo.toml
		let runtime_dir = temp_path.join("runtime");
		fs::create_dir_all(runtime_dir.join("src"))?;
		fs::write(
			runtime_dir.join("Cargo.toml"),
			r#"[package]
name = "runtime"
version = "0.1.0"

[dependencies]

[features]
runtime-benchmarks = []
"#,
		)?;
		fs::write(runtime_dir.join("src").join("lib.rs"), "fn main() {}")?;

		// Create target directory structure with wasm binary
		fs::create_dir(temp_path.join("target"))?;
		let target_path = Profile::Debug.target_directory(temp_path.as_path());
		fs::create_dir(&target_path)?;
		let wbuild_path = target_path.join("wbuild").join("runtime");
		fs::create_dir_all(&wbuild_path)?;
		let binary_path = wbuild_path.join("runtime.wasm");
		File::create(&binary_path)?;

		// Canonicalize the runtime path before setting up expectations
		let canonicalized_runtime = runtime_dir.canonicalize()?;

		let mut cli = MockCli::new()
			.expect_select(
				"Choose the build profile of the binary that should be used: ".to_string(),
				Some(true),
				true,
				Some(Profile::get_variants()),
				0,
				None,
			)
			.expect_info(format!("Using runtime at {}", canonicalized_runtime.display()));
		let mut cmd = BenchmarkPallet { no_build: true, ..Default::default() };
		let result = with_current_dir(&temp_path, || cmd.update_runtime_path(&mut cli));

		assert!(result.is_ok(), "Failed to update runtime path: {:?}", result);
		assert_eq!(cmd.runtime, Some(PathBuf::from("runtime")));
		cli.verify()?;
		Ok(())
	}

	#[test]
	fn update_template_path_works() -> anyhow::Result<()> {
		let temp_dir = tempdir()?;

		// Provided template path is not an existing file.
		let mut cli = MockCli::new().expect_input(
			"Provide path to the custom template for generated weight files (optional)",
			temp_dir.path().join("template.txt").to_str().unwrap().to_string(),
		);
		assert_eq!(
			BenchmarkPallet::default()
				.update_template_path(&mut cli)
				.err()
				.unwrap()
				.to_string(),
			"Template path does not exist or is a directory"
		);
		cli.verify()?;

		// Provided template path is a directory.
		let mut cli = MockCli::new().expect_input(
			"Provide path to the custom template for generated weight files (optional)",
			temp_dir.path().to_str().unwrap().to_string(),
		);
		assert_eq!(
			BenchmarkPallet::default()
				.update_template_path(&mut cli)
				.err()
				.unwrap()
				.to_string(),
			"Template path does not exist or is a directory"
		);
		cli.verify()?;
		Ok(())
	}

	fn expect_pallet_benchmarking_intro(cli: MockCli) -> MockCli {
		cli.expect_intro("Benchmarking your pallets").expect_warning(
			"NOTE: the `pop bench pallet` is not yet battle tested - double check the results.",
		)
	}

	fn expect_parameter_menu(
		cli: MockCli,
		cmd: &BenchmarkPallet,
		item: usize,
	) -> anyhow::Result<MockCli> {
		let mut items: Vec<(String, String)> = vec![];
		let mut index = 0;
		for param in BenchmarkPalletMenuOption::iter() {
			if param.is_disabled(cmd)? {
				continue;
			}
			let label = param.get_message().unwrap_or_default();
			let hint = param.get_documentation().unwrap_or_default();
			let formatted_label = match param {
				BenchmarkPalletMenuOption::SaveAndContinue => label,
				_ => &format!("({index}) - {label}: {}", param.read_command(cmd)?),
			};
			items.push((formatted_label.to_string(), hint.to_string()));
			index += 1;
		}
		Ok(cli.expect_select(
			"Select the parameter to update:",
			Some(true),
			true,
			Some(items),
			item,
			Some(false),
		))
	}

	async fn get_registry(cache_dir: &Path) -> anyhow::Result<PalletExtrinsicsRegistry> {
		let runtime_path = get_mock_runtime(Some(Benchmark));
		let binary_path =
			source_omni_bencher_binary(&mut MockCli::new(), &spinner(), cache_dir, true).await?;
		Ok(load_pallet_extrinsics(&runtime_path, binary_path.as_path()).await?)
	}

	fn get_mock_registry() -> PalletExtrinsicsRegistry {
		PalletExtrinsicsRegistry::from([
			("pallet_timestamp".to_string(), vec!["on_finalize".to_string(), "set".to_string()]),
			("frame_system".to_string(), vec!["set_code".to_string(), "remark".to_string()]),
		])
	}
}<|MERGE_RESOLUTION|>--- conflicted
+++ resolved
@@ -2001,12 +2001,7 @@
 	#[test]
 	fn update_runtime_path_works() -> anyhow::Result<()> {
 		let temp_dir = tempdir()?;
-<<<<<<< HEAD
-		let temp_path = temp_dir.keep();
-		fs::create_dir(temp_path.join("target"))?;
-=======
 		let temp_path = temp_dir.into_path();
->>>>>>> a29ac185
 
 		// Create workspace structure
 		let workspace_toml = temp_path.join("Cargo.toml");
