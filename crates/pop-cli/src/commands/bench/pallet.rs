--- conflicted
+++ resolved
@@ -11,11 +11,7 @@
 		prompt::display_message,
 		runtime::{
 			ensure_runtime_binary_exists, guide_user_to_select_genesis_policy,
-<<<<<<< HEAD
 			guide_user_to_select_genesis_preset, Feature,
-=======
-			guide_user_to_select_genesis_preset,
->>>>>>> ebd4e873
 		},
 	},
 };
@@ -338,8 +334,9 @@
 
 		// Only prompt user to update additional configurations when `skip_configuration` is not
 		// provided.
-		if !self.skip_configuration &&
-			cli.confirm("Would you like to update any additional configurations?")
+		if !self.skip_configuration
+			&& cli
+				.confirm("Would you like to update any additional configurations?")
 				.initial_value(false)
 				.interact()?
 		{
@@ -582,16 +579,16 @@
 		if let Some(ref runtime) = self.runtime {
 			args.push(format!("--runtime={}", runtime.display()));
 		}
-		if self.allow_missing_host_functions &&
-			self.allow_missing_host_functions != default_values.allow_missing_host_functions
+		if self.allow_missing_host_functions
+			&& self.allow_missing_host_functions != default_values.allow_missing_host_functions
 		{
 			args.push("--allow-missing-host-functions".to_string());
 		}
 		if self.genesis_builder != default_values.genesis_builder {
 			if let Some(ref genesis_builder) = self.genesis_builder {
 				args.push(format!("--genesis-builder={}", genesis_builder));
-				if genesis_builder == &GenesisBuilderPolicy::Runtime &&
-					self.genesis_builder_preset != default_values.genesis_builder_preset
+				if genesis_builder == &GenesisBuilderPolicy::Runtime
+					&& self.genesis_builder_preset != default_values.genesis_builder_preset
 				{
 					args.push(format!("--genesis-builder-preset={}", self.genesis_builder_preset));
 				}
@@ -805,12 +802,13 @@
 		Ok(match self {
 			Pallets => self.get_joined_string(cmd.pallet()?),
 			Extrinsics => self.get_joined_string(cmd.extrinsic()?),
-			ExcludedPallets =>
+			ExcludedPallets => {
 				if cmd.exclude_pallets.is_empty() {
 					ARGUMENT_NO_VALUE.to_string()
 				} else {
 					cmd.exclude_pallets.join(",")
-				},
+				}
+			},
 			Runtime => get_relative_path(cmd.runtime()?),
 			GenesisBuilder => cmd.genesis_builder.unwrap_or(GenesisBuilderPolicy::None).to_string(),
 			GenesisBuilderPreset => cmd.genesis_builder_preset.clone(),
@@ -824,12 +822,13 @@
 			NoMedianSlope => cmd.no_median_slopes.to_string(),
 			NoMinSquare => cmd.no_min_squares.to_string(),
 			NoStorageInfo => cmd.no_storage_info.to_string(),
-			WeightFileTemplate =>
+			WeightFileTemplate => {
 				if let Some(ref template) = cmd.template {
 					get_relative_path(template)
 				} else {
 					ARGUMENT_NO_VALUE.to_string()
-				},
+				}
+			},
 			SaveAndContinue => String::default(),
 		})
 	}
@@ -847,9 +846,10 @@
 			Extrinsics => cmd.update_extrinsics(cli, registry).await?,
 			ExcludedPallets => cmd.update_excluded_pallets(cli, registry).await?,
 			Runtime => cmd.update_runtime_path(cli)?,
-			GenesisBuilder =>
+			GenesisBuilder => {
 				cmd.genesis_builder =
-					Some(guide_user_to_select_genesis_policy(cli, &cmd.genesis_builder)?),
+					Some(guide_user_to_select_genesis_policy(cli, &cmd.genesis_builder)?)
+			},
 			GenesisBuilderPreset => {
 				cmd.genesis_builder_preset = guide_user_to_select_genesis_preset(
 					cli,
@@ -862,10 +862,12 @@
 			High => cmd.highest_range_values = self.input_range_values(cmd, cli, true)?,
 			Low => cmd.lowest_range_values = self.input_range_values(cmd, cli, true)?,
 			MapSize => cmd.worst_case_map_values = self.input_parameter(cmd, cli, true)?.parse()?,
-			DatabaseCacheSize =>
-				cmd.database_cache_size = self.input_parameter(cmd, cli, true)?.parse()?,
-			AdditionalTrieLayer =>
-				cmd.additional_trie_layers = self.input_parameter(cmd, cli, true)?.parse()?,
+			DatabaseCacheSize => {
+				cmd.database_cache_size = self.input_parameter(cmd, cli, true)?.parse()?
+			},
+			AdditionalTrieLayer => {
+				cmd.additional_trie_layers = self.input_parameter(cmd, cli, true)?.parse()?
+			},
 			NoMedianSlope => cmd.no_median_slopes = self.confirm(cmd, cli)?,
 			NoMinSquare => cmd.no_min_squares = self.confirm(cmd, cli)?,
 			NoStorageInfo => cmd.no_storage_info = self.confirm(cmd, cli)?,
@@ -1115,13 +1117,14 @@
 	params_updated: bool,
 ) -> anyhow::Result<Option<PathBuf>> {
 	if let Some(ref bench_file) = cmd.bench_file {
-		if params_updated &&
-			cli.confirm(format!(
-				"Do you want to overwrite {:?} with the updated parameters?",
-				bench_file.display()
-			))
-			.initial_value(true)
-			.interact()?
+		if params_updated
+			&& cli
+				.confirm(format!(
+					"Do you want to overwrite {:?} with the updated parameters?",
+					bench_file.display()
+				))
+				.initial_value(true)
+				.interact()?
 		{
 			return Ok(Some(bench_file.clone()));
 		}
