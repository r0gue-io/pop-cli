--- conflicted
+++ resolved
@@ -3,20 +3,14 @@
 use crate::cli::{self};
 use block::BenchmarkBlock;
 use clap::{Args, Subcommand};
-<<<<<<< HEAD
+use machine::BenchmarkMachine;
 use overhead::BenchmarkOverhead;
-=======
-use machine::BenchmarkMachine;
->>>>>>> 53cbbbcd
 use pallet::BenchmarkPallet;
 use storage::BenchmarkStorage;
 
-<<<<<<< HEAD
-mod overhead;
-=======
 mod block;
 mod machine;
->>>>>>> 53cbbbcd
+mod overhead;
 mod pallet;
 mod storage;
 
@@ -34,21 +28,18 @@
 	/// Benchmark the execution time of historic blocks.
 	#[clap(alias = "b")]
 	Block(BenchmarkBlock),
+	/// Benchmark the machine performance.
+	#[clap(alias = "m")]
+	Machine(BenchmarkMachine),
+	/// Benchmark the execution overhead per-block and per-extrinsic.
+	#[clap(alias = "o")]
+	Overhead(BenchmarkOverhead),
 	/// Benchmark the extrinsic weight of FRAME Pallets
 	#[clap(alias = "p")]
 	Pallet(BenchmarkPallet),
-<<<<<<< HEAD
-	/// Benchmark the execution overhead per-block and per-extrinsic.
-	#[clap(alias = "o")]
-	Overhead(BenchmarkOverhead),
-=======
 	/// Benchmark the storage speed of a chain snapshot.
 	#[clap(alias = "s")]
 	Storage(BenchmarkStorage),
-	/// Benchmark the machine performance.
-	#[clap(alias = "m")]
-	Machine(BenchmarkMachine),
->>>>>>> 53cbbbcd
 }
 
 impl Command {
@@ -57,13 +48,10 @@
 		let mut cli = cli::Cli;
 		match args.command {
 			Command::Block(mut cmd) => cmd.execute(&mut cli),
+			Command::Machine(mut cmd) => cmd.execute(&mut cli),
+			Command::Overhead(mut cmd) => cmd.execute(&mut cli).await,
 			Command::Pallet(mut cmd) => cmd.execute(&mut cli).await,
-<<<<<<< HEAD
-			Command::Overhead(mut cmd) => cmd.execute(&mut cli).await,
-=======
 			Command::Storage(mut cmd) => cmd.execute(&mut cli),
-			Command::Machine(mut cmd) => cmd.execute(&mut cli),
->>>>>>> 53cbbbcd
 		}
 	}
 }