--- conflicted
+++ resolved
@@ -213,55 +213,6 @@
 				})
 				.interact()?;
 		}
-<<<<<<< HEAD
-		prompt.interact()?
-	};
-
-	let mut contract_args = Vec::new();
-	for arg in &message.args {
-		let mut input = cli
-			.input(format!("Enter the value for the parameter: {}", arg.label))
-			.placeholder(&format!("Type required: {}", arg.type_name));
-
-		// Set default input only if the parameter type is `Option` (Not mandatory)
-		if arg.type_name == "Option" {
-			input = input.default_input("");
-		}
-
-		contract_args.push(input.interact()?);
-	}
-	let mut value = "0".to_string();
-	if message.payable {
-		value = cli
-			.input("Value to transfer to the call:")
-			.placeholder("0")
-			.default_input("0")
-			.validate(|input: &String| match input.parse::<u64>() {
-				Ok(_) => Ok(()),
-				Err(_) => Err("Invalid value."),
-			})
-			.interact()?;
-	}
-	let mut gas_limit: Option<u64> = None;
-	let mut proof_size: Option<u64> = None;
-	if message.mutates {
-		// Prompt for gas limit and proof_size of the call.
-		let gas_limit_input: String = cli
-			.input("Enter the gas limit:")
-			.required(false)
-			.default_input("")
-			.placeholder("If left blank, an estimation will be used")
-			.interact()?;
-		gas_limit = gas_limit_input.parse::<u64>().ok(); // If blank or bad input, estimate it.
-		let proof_size_input: String = cli
-			.input("Enter the proof size limit:")
-			.required(false)
-			.placeholder("If left blank, an estimation will be used")
-			.default_input("")
-			.interact()?;
-		proof_size = proof_size_input.parse::<u64>().ok(); // If blank or bad input, estimate it.
-	}
-=======
 		let mut gas_limit: Option<u64> = None;
 		let mut proof_size: Option<u64> = None;
 		if message.mutates && !self.dev_mode {
@@ -300,7 +251,6 @@
 		} else {
 			true
 		};
->>>>>>> 5f479fa1
 
 		let call_command = CallContractCommand {
 			path: Some(contract_path),
@@ -320,52 +270,6 @@
 		Ok(call_command)
 	}
 
-<<<<<<< HEAD
-/// Executes the call.
-async fn execute_call(
-	call_config: CallContractCommand,
-	prompt_to_repeat_call: bool,
-	cli: &mut impl cli::traits::Cli,
-) -> anyhow::Result<()> {
-	let contract = call_config
-		.contract
-		.clone()
-		.expect("contract can not be none as fallback above is interactive input; qed");
-	let message = match call_config.message {
-		Some(m) => m,
-		None => {
-			return Err(anyhow!("Please specify the message to call."));
-		},
-	};
-
-	let call_exec = match set_up_call(CallOpts {
-		path: call_config.path.clone(),
-		contract,
-		message,
-		args: call_config.args,
-		value: call_config.value,
-		gas_limit: call_config.gas_limit,
-		proof_size: call_config.proof_size,
-		url: call_config.url.clone(),
-		suri: call_config.suri,
-		execute: call_config.execute,
-	})
-	.await
-	{
-		Ok(call_exec) => call_exec,
-		Err(e) => {
-			return Err(anyhow!(format!("{}", e.to_string().replace("Anyhow error: ", ""))));
-		},
-	};
-
-	if call_config.dry_run {
-		let spinner = cliclack::spinner();
-		spinner.start("Doing a dry run to estimate the gas...");
-		match dry_run_gas_estimate_call(&call_exec).await {
-			Ok(w) => {
-				cli.info(format!("Gas limit: {:?}", w))?;
-				cli.warning("Your call has not been executed.")?;
-=======
 	/// Executes the call.
 	async fn execute_call(
 		&self,
@@ -382,7 +286,6 @@
 			Some(contract) => contract.to_string(),
 			None => {
 				return Err(anyhow!("Please specify the contract address."));
->>>>>>> 5f479fa1
 			},
 		};
 		let call_exec = match set_up_call(CallOpts {
