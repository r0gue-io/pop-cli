// SPDX-License-Identifier: GPL-3.0

use crate::cli::{self, traits::*};
use anyhow::{anyhow, Result};
use clap::Args;
use pop_parachains::{
	construct_extrinsic, encode_call_data, find_extrinsic_by_name, find_pallet_by_name,
<<<<<<< HEAD
	parse_chain_metadata, set_up_api, sign_and_submit_extrinsic,
	sign_and_submit_extrinsic_with_call_data, supported_actions, Action, DynamicPayload, Extrinsic,
	OnlineClient, Pallet, Param, SubstrateConfig,
=======
	parse_chain_metadata, set_up_client, sign_and_submit_extrinsic, supported_actions, Action,
	DynamicPayload, Extrinsic, OnlineClient, Pallet, Param, SubstrateConfig,
>>>>>>> 3f60dcd5
};
use url::Url;

const DEFAULT_URL: &str = "ws://localhost:9944/";
const DEFAULT_URI: &str = "//Alice";

#[derive(Args, Clone)]
pub struct CallParachainCommand {
	/// The pallet containing the extrinsic to execute.
	#[arg(short, long, value_parser = parse_pallet_name)]
	pallet: Option<String>,
	/// The extrinsic to execute within the chosen pallet.
	#[arg(short, long, value_parser = parse_extrinsic_name)]
	extrinsic: Option<String>,
	/// The extrinsic arguments, encoded as strings.
	#[arg(short, long, num_args = 0..,)]
	args: Vec<String>,
	/// Websocket endpoint of a node.
	#[arg(short, long, value_parser)]
	url: Option<Url>,
	/// Secret key URI for the account signing the extrinsic.
	///
	/// e.g.
	/// - for a dev account "//Alice"
	/// - with a password "//Alice///SECRET_PASSWORD"
	#[arg(short, long)]
	suri: Option<String>,
	/// SCALE encoded bytes representing the call data of the transaction.
	#[arg(name = "call", short = 'c', long, conflicts_with_all = ["pallet", "extrinsic", "args"])]
	call_data: Option<String>,
	/// Automatically signs and submits the extrinsic without prompting for confirmation.
	#[arg(short('y'), long)]
	skip_confirm: bool,
}

impl CallParachainCommand {
	/// Executes the command.
	pub(crate) async fn execute(mut self) -> Result<()> {
		let mut cli = cli::Cli;
		// Check if all fields are specified via command line argument.
		let prompt_to_repeat_call = self.requires_user_input();
		// Configure the chain.
		let chain = self.configure_chain(&mut cli).await?;
<<<<<<< HEAD
		// Execute the call if call_data is provided.
		if let Some(call_data) = self.call_data.as_ref().cloned() {
			if let Err(e) =
				self.send_extrinsic_from_call_data(&chain.api, &call_data, &mut cli::Cli).await
			{
				display_message(&e.to_string(), false, &mut cli::Cli)?;
			}
		} else {
			loop {
				// Configure the call based on command line arguments/call UI.
				let mut call = match self.configure_call(&chain, &mut cli).await {
					Ok(call) => call,
					Err(e) => {
						display_message(&e.to_string(), false, &mut cli)?;
						break;
					},
				};
				// Display the configured call.
				cli.info(call.display(&chain))?;
				// Prepare the extrinsic.
				let tx = match call.prepare_extrinsic(&chain.api, &mut cli).await {
					Ok(api) => api,
					Err(e) => {
						display_message(&e.to_string(), false, &mut cli)?;
						break;
					},
				};

				// Send the extrinsic.
				if let Err(e) = call.send_extrinsic(&chain.api, tx, &mut cli).await {
					display_message(&e.to_string(), false, &mut cli)?;
					break;
				}
=======
		loop {
			// Configure the call based on command line arguments/call UI.
			let mut call = match self.configure_call(&chain, &mut cli).await {
				Ok(call) => call,
				Err(e) => {
					display_message(&e.to_string(), false, &mut cli)?;
					break;
				},
			};
			// Display the configured call.
			cli.info(call.display(&chain))?;
			// Prepare the extrinsic.
			let tx = match call.prepare_extrinsic(&chain.client, &mut cli).await {
				Ok(payload) => payload,
				Err(e) => {
					display_message(&e.to_string(), false, &mut cli)?;
					break;
				},
			};

			// Send the extrinsic.
			if let Err(e) = call.submit_extrinsic(&chain.client, tx, &mut cli).await {
				display_message(&e.to_string(), false, &mut cli)?;
				break;
			}
>>>>>>> 3f60dcd5

				if !prompt_to_repeat_call ||
					!cli.confirm("Do you want to perform another call?")
						.initial_value(false)
						.interact()?
				{
					display_message("Parachain calling complete.", true, &mut cli)?;
					break;
				}
				self.reset_for_new_call();
			}
		}
		Ok(())
	}

	async fn configure_chain(&self, cli: &mut impl Cli) -> Result<Chain> {
		cli.intro("Call a parachain")?;
		// Resolve url.
		let url = match self.clone().url {
			Some(url) => url,
			None => {
				// Prompt for url.
				let url: String = cli
					.input("Which chain would you like to interact with?")
					.default_input(DEFAULT_URL)
					.interact()?;
				Url::parse(&url)?
			},
		};

		// Parse metadata from chain url.
		let client = set_up_client(url.as_str()).await?;
		let pallets = parse_chain_metadata(&client).await.map_err(|e| {
			anyhow!(format!("Unable to fetch the chain metadata: {}", e.to_string()))
		})?;
		Ok(Chain { url, client, pallets })
	}

	/// Configure the call based on command line arguments/call UI.
	async fn configure_call(&mut self, chain: &Chain, cli: &mut impl Cli) -> Result<CallParachain> {
		loop {
			// Resolve pallet.
			let pallet = match self.pallet {
				Some(ref pallet_name) => find_pallet_by_name(&chain.pallets, pallet_name).await?,
				None => {
					// Specific predefined actions first.
					if let Some(action) = prompt_predefined_actions(&chain.pallets, cli).await? {
						self.extrinsic = Some(action.extrinsic_name().to_string());
						find_pallet_by_name(&chain.pallets, action.pallet_name()).await?
					} else {
						let mut prompt = cli.select("Select the pallet to call:");
						for pallet_item in &chain.pallets {
							prompt = prompt.item(
								pallet_item.clone(),
								&pallet_item.name,
								&pallet_item.docs,
							);
						}
						prompt.interact()?
					}
				},
			};

			// Resolve extrinsic.
			let extrinsic = match self.extrinsic {
				Some(ref extrinsic_name) =>
					find_extrinsic_by_name(&chain.pallets, &pallet.name, extrinsic_name).await?,
				None => {
					let mut prompt_extrinsic = cli.select("Select the extrinsic to call:");
					for extrinsic in &pallet.extrinsics {
						prompt_extrinsic = prompt_extrinsic.item(
							extrinsic.clone(),
							&extrinsic.name,
							&extrinsic.docs,
						);
					}
					prompt_extrinsic.interact()?
				},
			};
			// Certain extrinsics are not supported yet due to complexity.
			if !extrinsic.is_supported {
				cli.outro_cancel(
					"The selected extrinsic is not supported yet. Please choose another one.",
				)?;
				self.reset_for_new_call();
				continue;
			}

			// Resolve message arguments.
			let args = if self.clone().args.is_empty() {
				let mut args = Vec::new();
				for param in &extrinsic.params {
					let input = prompt_for_param(&chain.client, cli, param)?;
					args.push(input);
				}
				args
			} else {
				self.clone().args
			};

			// Resolve who is signing the extrinsic.
			let suri = match self.clone().suri {
				Some(suri) => suri,
				None =>
					cli.input("Signer of the extrinsic:").default_input(DEFAULT_URI).interact()?,
			};

			return Ok(CallParachain {
				pallet,
				extrinsic,
				args,
				suri,
				skip_confirm: self.skip_confirm,
			});
		}
	}

	// Sends an extrinsic to the chain using the call data.
	async fn send_extrinsic_from_call_data(
		&mut self,
		api: &OnlineClient<SubstrateConfig>,
		call_data: &str,
		cli: &mut impl cli::traits::Cli,
	) -> Result<()> {
		// Resolve who is signing the extrinsic.
		let suri = match self.clone().suri {
			Some(suri) => suri,
			None => cli.input("Signer of the extrinsic:").default_input(DEFAULT_URI).interact()?,
		};
		cli.info(format!("Encoded call data: {}", call_data))?;
		if !self.skip_confirm &&
			!cli.confirm("Do you want to submit the extrinsic?")
				.initial_value(true)
				.interact()?
		{
			display_message(
				&format!(
					"Extrinsic with call data {call_data} was not submitted. Operation canceled by the user."
				),
				false,
				cli,
			)?;
			return Ok(());
		}
		let spinner = cliclack::spinner();
		spinner.start("Signing and submitting the extrinsic, please wait...");
		let result = sign_and_submit_extrinsic_with_call_data(api.clone(), call_data, &suri)
			.await
			.map_err(|err| anyhow!("{}", format!("{err:?}")))?;

		spinner.stop(format!("Extrinsic submitted successfully with hash: {:?}", result));
		display_message("Parachain calling complete.", true, cli)?;
		Ok(())
	}

	/// Resets specific fields to default values for a new call.
	fn reset_for_new_call(&mut self) {
		self.pallet = None;
		self.extrinsic = None;
		self.args.clear();
	}

	// Function to check if all required fields are specified
	fn requires_user_input(&self) -> bool {
		self.pallet.is_none() ||
			self.extrinsic.is_none() ||
			self.args.is_empty() ||
			self.url.is_none() ||
			self.suri.is_none()
	}
}

struct Chain {
	url: Url,
	client: OnlineClient<SubstrateConfig>,
	pallets: Vec<Pallet>,
}

#[derive(Clone)]
struct CallParachain {
	/// The pallet of the extrinsic.
	pallet: Pallet,
	/// The extrinsic to execute.
	extrinsic: Extrinsic,
	/// The extrinsic arguments, encoded as strings.
	args: Vec<String>,
	/// Secret key URI for the account signing the extrinsic.
	///
	/// e.g.
	/// - for a dev account "//Alice"
	/// - with a password "//Alice///SECRET_PASSWORD"
	suri: String,
	/// Whether to automatically sign and submit the extrinsic without prompting for confirmation.
	skip_confirm: bool,
}

impl CallParachain {
	// Prepares the extrinsic or query.
	async fn prepare_extrinsic(
		&self,
		client: &OnlineClient<SubstrateConfig>,
		cli: &mut impl Cli,
	) -> Result<DynamicPayload> {
		let tx = match construct_extrinsic(
			self.pallet.name.as_str(),
			self.extrinsic.name.as_str(),
			self.args.clone(),
		)
		.await
		{
			Ok(tx) => tx,
			Err(e) => {
				return Err(anyhow!("Error: {}", e));
			},
		};
		cli.info(format!("Encoded call data: {}", encode_call_data(client, &tx)?))?;
		Ok(tx)
	}

	// Sign and submit an extrinsic.
	async fn submit_extrinsic(
		&mut self,
		client: &OnlineClient<SubstrateConfig>,
		tx: DynamicPayload,
		cli: &mut impl Cli,
	) -> Result<()> {
		if !self.skip_confirm &&
			!cli.confirm("Do you want to submit the extrinsic?")
				.initial_value(true)
				.interact()?
		{
			display_message(
				&format!(
					"Extrinsic {} was not submitted. Operation canceled by the user.",
					self.extrinsic.name
				),
				false,
				cli,
			)?;
			return Ok(());
		}
		let spinner = cliclack::spinner();
		spinner.start("Signing and submitting the extrinsic, please wait...");
		let result = sign_and_submit_extrinsic(client.clone(), tx, &self.suri)
			.await
			.map_err(|err| anyhow!("{}", format!("{err:?}")))?;

		spinner.stop(format!("Extrinsic submitted with hash: {:?}", result));
		Ok(())
	}
	fn display(&self, chain: &Chain) -> String {
		let mut full_message = "pop call parachain".to_string();
		full_message.push_str(&format!(" --pallet {}", self.pallet));
		full_message.push_str(&format!(" --extrinsic {}", self.extrinsic));
		if !self.args.is_empty() {
			let args: Vec<_> = self.args.iter().map(|a| format!("\"{a}\"")).collect();
			full_message.push_str(&format!(" --args {}", args.join(" ")));
		}
		full_message.push_str(&format!(" --url {} --suri {}", chain.url, self.suri));
		full_message
	}
}

fn display_message(message: &str, success: bool, cli: &mut impl Cli) -> Result<()> {
	if success {
		cli.outro(message)?;
	} else {
		cli.outro_cancel(message)?;
	}
	Ok(())
}

// Prompts the user for some predefined actions.
async fn prompt_predefined_actions(
	pallets: &[Pallet],
	cli: &mut impl Cli,
) -> Result<Option<Action>> {
	let mut predefined_action = cli.select("What would you like to do?");
	for action in supported_actions(pallets).await {
		predefined_action = predefined_action.item(
			Some(action.clone()),
			action.description(),
			action.pallet_name(),
		);
	}
	predefined_action = predefined_action.item(None, "All", "Explore all pallets and extrinsics");
	Ok(predefined_action.interact()?)
}

// Prompts the user for the value of a parameter.
fn prompt_for_param(
	client: &OnlineClient<SubstrateConfig>,
	cli: &mut impl Cli,
	param: &Param,
) -> Result<String> {
	if param.is_optional {
		if !cli
			.confirm(format!(
				"Do you want to provide a value for the optional parameter: {}?",
				param.name
			))
			.interact()?
		{
			return Ok("None()".to_string());
		}
		let value = get_param_value(client, cli, param)?;
		Ok(format!("Some({})", value))
	} else {
		get_param_value(client, cli, param)
	}
}

// Resolves the value of a parameter based on its type.
fn get_param_value(
	client: &OnlineClient<SubstrateConfig>,
	cli: &mut impl Cli,
	param: &Param,
) -> Result<String> {
	if param.sub_params.is_empty() {
		prompt_for_primitive_param(cli, param)
	} else if param.is_variant {
		prompt_for_variant_param(client, cli, param)
	} else if param.is_tuple {
		prompt_for_tuple_param(client, cli, param)
	} else {
		prompt_for_composite_param(client, cli, param)
	}
}

// Prompt for the value when is a primitive.
fn prompt_for_primitive_param(cli: &mut impl Cli, param: &Param) -> Result<String> {
	Ok(cli
		.input(format!("Enter the value for the parameter: {}", param.name))
		.placeholder(&format!("Type required: {}", param.type_name))
		.interact()?)
}

// Prompt the user to select the value of the Variant parameter and recursively prompt for nested
// fields. Output example: Id(5GrwvaEF5zXb26Fz9rcQpDWS57CtERHpNehXCPcNoHGKutQY) for the Id variant.
fn prompt_for_variant_param(
	client: &OnlineClient<SubstrateConfig>,
	cli: &mut impl Cli,
	param: &Param,
) -> Result<String> {
	let selected_variant = {
		let mut select = cli.select(format!("Select the value for the parameter: {}", param.name));
		for option in &param.sub_params {
			select = select.item(option, &option.name, &option.type_name);
		}
		select.interact()?
	};

	if !selected_variant.sub_params.is_empty() {
		let mut field_values = Vec::new();
		for field_arg in &selected_variant.sub_params {
			let field_value = prompt_for_param(client, cli, field_arg)?;
			field_values.push(field_value);
		}
		Ok(format!("{}({})", selected_variant.name, field_values.join(", ")))
	} else {
		Ok(format!("{}()", selected_variant.name.clone()))
	}
}

// Recursively prompt the user for all the nested fields in a Composite type.
fn prompt_for_composite_param(
	client: &OnlineClient<SubstrateConfig>,
	cli: &mut impl Cli,
	param: &Param,
) -> Result<String> {
	let mut field_values = Vec::new();
	for field_arg in &param.sub_params {
		let field_value = prompt_for_param(client, cli, field_arg)?;
		// Example: Param { name: "Id", type_name: "AccountId32 ([u8;32])", is_optional: false,
		// sub_params: [Param { name: "Id", type_name: "[u8;32]", is_optional: false, sub_params:
		// [], is_variant: false }], is_variant: false }
		if param.sub_params.len() == 1 && param.name == param.sub_params[0].name {
			field_values.push(field_value);
		} else {
			field_values.push(format!("{}: {}", field_arg.name, field_value));
		}
	}
	if param.sub_params.len() == 1 && param.name == param.sub_params[0].name {
		Ok(field_values.join(", ").to_string())
	} else {
		Ok(format!("{{{}}}", field_values.join(", ")))
	}
}

// Recursively prompt the user for the tuple values.
fn prompt_for_tuple_param(
	client: &OnlineClient<SubstrateConfig>,
	cli: &mut impl Cli,
	param: &Param,
) -> Result<String> {
	let mut tuple_values = Vec::new();
	for tuple_param in param.sub_params.iter() {
		let tuple_value = prompt_for_param(client, cli, tuple_param)?;
		tuple_values.push(tuple_value);
	}
	Ok(format!("({})", tuple_values.join(", ")))
}

/// Parser to capitalize the first letter of the pallet name.
fn parse_pallet_name(name: &str) -> Result<String, String> {
	let mut chars = name.chars();
	match chars.next() {
		Some(c) => Ok(c.to_ascii_uppercase().to_string() + chars.as_str()),
		None => Err("Pallet cannot be empty".to_string()),
	}
}

/// Parser to convert the extrinsic name to lowercase.
fn parse_extrinsic_name(name: &str) -> Result<String, String> {
	Ok(name.to_ascii_lowercase())
}

#[cfg(test)]
mod tests {
	use super::*;
	use crate::cli::MockCli;
	use url::Url;

	#[tokio::test]
	async fn configure_chain_works() -> Result<()> {
		let call_config = CallParachainCommand {
			pallet: None,
			extrinsic: None,
			args: vec![].to_vec(),
			url: None,
			suri: Some(DEFAULT_URI.to_string()),
			skip_confirm: false,
			call_data: None,
		};
		let mut cli = MockCli::new().expect_intro("Call a parachain").expect_input(
			"Which chain would you like to interact with?",
			"wss://rpc1.paseo.popnetwork.xyz".into(),
		);
		let chain = call_config.configure_chain(&mut cli).await?;
		assert_eq!(chain.url, Url::parse("wss://rpc1.paseo.popnetwork.xyz")?);
		cli.verify()
	}

	// This test only covers the interactive portion of the call parachain command, without actually
	// submitting any extrinsic.
	#[tokio::test]
	async fn guide_user_to_call_parachain_works() -> Result<()> {
		// Test all process specifying pallet, and see the prompted extrinsics.
		let mut call_config = CallParachainCommand {
			pallet: Some("System".to_string()),
			extrinsic: None,
			args: vec![].to_vec(),
			url: None,
			suri: None,
			skip_confirm: false,
			call_data: None,
		};

		let mut cli = MockCli::new()
		.expect_intro("Call a parachain")
		.expect_input("Signer of the extrinsic:", "//Bob".into())
		.expect_input("Enter the value for the parameter: remark", "0x11".into())
		.expect_input("Which chain would you like to interact with?", "wss://rpc1.paseo.popnetwork.xyz".into())
		.expect_select::<Pallet>(
			"Select the extrinsic to call:",
			Some(true),
			true,
			Some(
				[
					("remark".to_string(), "Make some on-chain remark.Can be executed by every `origin`.".to_string()),
					("set_heap_pages".to_string(), "Set the number of pages in the WebAssembly environment's heap.".to_string()),
					("set_code".to_string(), "Set the new runtime code.".to_string()),
					("set_code_without_checks".to_string(), "Set the new runtime code without doing any checks of the given `code`.Note that runtime upgrades will not run if this is called with a not-increasing specversion!".to_string()),
					("set_storage".to_string(), "Set some items of storage.".to_string()),
					("kill_storage".to_string(), "Kill some items from storage.".to_string()),
					("kill_prefix".to_string(), "Kill all storage items with a key that starts with the given prefix.**NOTE:** We rely on the Root origin to provide us the number of subkeys underthe prefix we are removing to accurately calculate the weight of this function.".to_string()),
					("remark_with_event".to_string(), "Make some on-chain remark and emit event.".to_string()),
					("authorize_upgrade".to_string(), "Authorize an upgrade to a given `code_hash` for the runtime. The runtime can be suppliedlater.This call requires Root origin.".to_string()),
					("authorize_upgrade_without_checks".to_string(), "Authorize an upgrade to a given `code_hash` for the runtime. The runtime can be suppliedlater.WARNING: This authorizes an upgrade that will take place without any safety checks, forexample that the spec name remains the same and that the version number increases. Notrecommended for normal use. Use `authorize_upgrade` instead.This call requires Root origin.".to_string()),
					("apply_authorized_upgrade".to_string(), "Provide the preimage (runtime binary) `code` for an upgrade that has been authorized.If the authorization required a version check, this call will ensure the spec nameremains unchanged and that the spec version has increased.Depending on the runtime's `OnSetCode` configuration, this function may directly applythe new `code` in the same block or attempt to schedule the upgrade.All origins are allowed.".to_string()),
				]
				.to_vec(),
			),
			0, // "remark" extrinsic
		);

		let chain = call_config.configure_chain(&mut cli).await?;
		assert_eq!(chain.url, Url::parse("wss://rpc1.paseo.popnetwork.xyz")?);

		let call_parachain = call_config.configure_call(&chain, &mut cli).await?;
		assert_eq!(call_parachain.pallet.name, "System");
		assert_eq!(call_parachain.extrinsic.name, "remark");
		assert_eq!(call_parachain.args, ["0x11".to_string()].to_vec());
		assert_eq!(call_parachain.suri, "//Bob");
		assert_eq!(call_parachain.display(&chain), "pop call parachain --pallet System --extrinsic remark --args \"0x11\" --url wss://rpc1.paseo.popnetwork.xyz/ --suri //Bob");
		cli.verify()
	}

	// This test only covers the interactive portion of the call parachain command selecting one of
	// the predefined actions, without actually submitting any extrinsic.
	#[tokio::test]
	async fn guide_user_to_configure_predefined_action_works() -> Result<()> {
		let mut call_config = CallParachainCommand {
			pallet: None,
			extrinsic: None,
			args: vec![].to_vec(),
			url: None,
			suri: None,
			skip_confirm: false,
			call_data: None,
		};

		let mut cli = MockCli::new()
			.expect_intro("Call a parachain")
			.expect_input("Signer of the extrinsic:", "//Bob".into())
			.expect_input("Enter the value for the parameter: para_id", "2000".into())
			.expect_input("Enter the value for the parameter: max_amount", "10000".into())
			.expect_input(
				"Which chain would you like to interact with?",
				"wss://polkadot-rpc.publicnode.com".into(),
			)
			.expect_select::<Pallet>(
				"What would you like to do?",
				Some(true),
				true,
				Some(
					[
						("Transfer balance".to_string(), "Balances".to_string()),
						("Purchase on-demand coretime".to_string(), "OnDemand".to_string()),
						("Reserve a parachain ID".to_string(), "Registrar".to_string()),
						(
							"Register a parachain ID with genesis state and code".to_string(),
							"Registrar".to_string(),
						),
						("All".to_string(), "Explore all pallets and extrinsics".to_string()),
					]
					.to_vec(),
				),
				1, // "Purchase on-demand coretime" action
			);

		let chain = call_config.configure_chain(&mut cli).await?;
		assert_eq!(chain.url, Url::parse("wss://polkadot-rpc.publicnode.com")?);

		let call_parachain = call_config.configure_call(&chain, &mut cli).await?;

		assert_eq!(call_parachain.pallet.name, "OnDemand");
		assert_eq!(call_parachain.extrinsic.name, "place_order_allow_death");
		assert_eq!(call_parachain.args, ["10000".to_string(), "2000".to_string()].to_vec());
		assert_eq!(call_parachain.suri, "//Bob");
		assert_eq!(call_parachain.display(&chain), "pop call parachain --pallet OnDemand --extrinsic place_order_allow_death --args \"10000\" \"2000\" --url wss://polkadot-rpc.publicnode.com/ --suri //Bob");
		cli.verify()
	}

	#[tokio::test]
	async fn prepare_extrinsic_works() -> Result<()> {
		let client = set_up_client("wss://rpc1.paseo.popnetwork.xyz").await?;
		let mut call_config = CallParachain {
			pallet: Pallet {
				name: "WrongName".to_string(),
				docs: "".to_string(),
				extrinsics: vec![],
			},
			extrinsic: Extrinsic {
				name: "WrongName".to_string(),
				docs: "".to_string(),
				is_supported: false,
				params: vec![],
			},
			args: vec!["0x11".to_string()].to_vec(),
			suri: DEFAULT_URI.to_string(),
			skip_confirm: false,
		};
		let mut cli = MockCli::new();
		// Error, wrong name of the pallet.
		assert!(
			matches!(call_config.prepare_extrinsic(&client, &mut cli).await, Err(message) if message.to_string().contains("Failed to encode call data. Metadata Error: Pallet with name WrongName not found"))
		);
		let pallets = parse_chain_metadata(&client).await?;
		call_config.pallet = find_pallet_by_name(&pallets, "System").await?;
		// Error, wrong name of the extrinsic.
		assert!(
			matches!(call_config.prepare_extrinsic(&client, &mut cli).await, Err(message) if message.to_string().contains("Failed to encode call data. Metadata Error: Call with name WrongName not found"))
		);
		// Success, extrinsic and pallet specified.
		cli = MockCli::new().expect_info("Encoded call data: 0x00000411");
		call_config.extrinsic = find_extrinsic_by_name(&pallets, "System", "remark").await?;
		let tx = call_config.prepare_extrinsic(&client, &mut cli).await?;
		assert_eq!(tx.call_name(), "remark");
		assert_eq!(tx.pallet_name(), "System");

		cli.verify()
	}

	#[tokio::test]
	async fn user_cancel_submit_extrinsic_works() -> Result<()> {
		let client = set_up_client("wss://rpc1.paseo.popnetwork.xyz").await?;
		let pallets = parse_chain_metadata(&client).await?;
		let mut call_config = CallParachain {
			pallet: find_pallet_by_name(&pallets, "System").await?,
			extrinsic: find_extrinsic_by_name(&pallets, "System", "remark").await?,
			args: vec!["0x11".to_string()].to_vec(),
			suri: DEFAULT_URI.to_string(),
			skip_confirm: false,
		};
		let mut cli = MockCli::new()
			.expect_confirm("Do you want to submit the extrinsic?", false)
			.expect_outro_cancel(
				"Extrinsic remark was not submitted. Operation canceled by the user.",
			);
		let tx = call_config.prepare_extrinsic(&client, &mut cli).await?;
		call_config.submit_extrinsic(&client, tx, &mut cli).await?;

		cli.verify()
	}

	#[tokio::test]
	async fn user_cancel_send_extrinsic_from_call_data_works() -> Result<()> {
		let api = set_up_api("wss://rpc1.paseo.popnetwork.xyz").await?;
		let mut call_config = CallParachainCommand {
			pallet: None,
			extrinsic: None,
			args: vec![].to_vec(),
			url: Some(Url::parse("wss://rpc1.paseo.popnetwork.xyz")?),
			suri: None,
			skip_confirm: false,
			call_data: Some("0x00000411".to_string()),
		};
		let mut cli = MockCli::new()
			.expect_input("Signer of the extrinsic:", "//Bob".into())
			.expect_confirm("Do you want to submit the extrinsic?", false)
			.expect_outro_cancel("Extrinsic with call data 0x00000411 was not submitted. Operation canceled by the user.");
		call_config.send_extrinsic_from_call_data(&api, "0x00000411", &mut cli).await?;

		cli.verify()
	}

	#[test]
	fn reset_for_new_call_works() -> Result<()> {
		let mut call_config = CallParachainCommand {
			pallet: Some("System".to_string()),
			extrinsic: Some("remark".to_string()),
			args: vec!["0x11".to_string()].to_vec(),
			url: Some(Url::parse("wss://rpc1.paseo.popnetwork.xyz")?),
			suri: Some(DEFAULT_URI.to_string()),
			skip_confirm: false,
			call_data: None,
		};
		call_config.reset_for_new_call();
		assert_eq!(call_config.pallet, None);
		assert_eq!(call_config.extrinsic, None);
		assert_eq!(call_config.args.len(), 0);
		Ok(())
	}

	#[test]
	fn requires_user_input_works() -> Result<()> {
		let mut call_config = CallParachainCommand {
			pallet: Some("System".to_string()),
			extrinsic: Some("remark".to_string()),
			args: vec!["0x11".to_string()].to_vec(),
			url: Some(Url::parse("wss://rpc1.paseo.popnetwork.xyz")?),
			suri: Some(DEFAULT_URI.to_string()),
			skip_confirm: false,
			call_data: None,
		};
		assert!(!call_config.requires_user_input());
		call_config.pallet = None;
		assert!(call_config.requires_user_input());
		Ok(())
	}

	#[test]
	fn display_message_works() -> Result<()> {
		let mut cli = MockCli::new().expect_outro(&"Call completed successfully!");
		display_message("Call completed successfully!", true, &mut cli)?;
		cli.verify()?;
		let mut cli = MockCli::new().expect_outro_cancel("Call failed.");
		display_message("Call failed.", false, &mut cli)?;
		cli.verify()
	}

	#[tokio::test]
	async fn prompt_predefined_actions_works() -> Result<()> {
		let client = set_up_client("wss://rpc1.paseo.popnetwork.xyz").await?;
		let pallets = parse_chain_metadata(&client).await?;
		let mut cli = MockCli::new().expect_select::<Pallet>(
			"What would you like to do?",
			Some(true),
			true,
			Some(
				[
					("Transfer balance".to_string(), "Balances".to_string()),
					("Create an asset".to_string(), "Assets".to_string()),
					("Mint an asset".to_string(), "Assets".to_string()),
					("Create an NFT collection".to_string(), "Nfts".to_string()),
					("Mint an NFT".to_string(), "Nfts".to_string()),
					("All".to_string(), "Explore all pallets and extrinsics".to_string()),
				]
				.to_vec(),
			),
			2, // "Mint an Asset" action
		);
		let action = prompt_predefined_actions(&pallets, &mut cli).await?;
		assert_eq!(action, Some(Action::MintAsset));
		cli.verify()
	}

	#[tokio::test]
	async fn prompt_for_param_works() -> Result<()> {
		let client = set_up_client("wss://rpc1.paseo.popnetwork.xyz").await?;
		let pallets = parse_chain_metadata(&client).await?;
		// Using NFT mint extrinsic to test the majority of subfunctions
		let extrinsic = find_extrinsic_by_name(&pallets, "Nfts", "mint").await?;
		let mut cli = MockCli::new()
			.expect_input("Enter the value for the parameter: mint_price", "1000".into())
			.expect_input(
				"Enter the value for the parameter: Id",
				"5FHneW46xGXgs5mUiveU4sbTyGBzmstUspZC92UhjJM694ty".into(),
			)
			.expect_input("Enter the value for the parameter: item", "0".into())
			.expect_input("Enter the value for the parameter: collection", "0".into())
			.expect_select::<Pallet>(
				"Select the value for the parameter: mint_to",
				Some(true),
				true,
				Some(
					[
						("Id".to_string(), "".to_string()),
						("Index".to_string(), "".to_string()),
						("Raw".to_string(), "".to_string()),
						("Address32".to_string(), "".to_string()),
						("Address20".to_string(), "".to_string()),
					]
					.to_vec(),
				),
				0, // "Id" action
			)
			.expect_confirm(
				"Do you want to provide a value for the optional parameter: mint_price?",
				true,
			)
			.expect_confirm(
				"Do you want to provide a value for the optional parameter: owned_item?",
				false,
			)
			.expect_confirm(
				"Do you want to provide a value for the optional parameter: witness_data?",
				true,
			);
		// Test all the extrinsic params
		let mut params: Vec<String> = Vec::new();
		for param in extrinsic.params {
			params.push(prompt_for_param(&client, &mut cli, &param)?);
		}
		assert_eq!(params.len(), 4);
		assert_eq!(params[0], "0".to_string()); // collection: test primitive
		assert_eq!(params[1], "0".to_string()); // item: test primitive
		assert_eq!(params[2], "Id(5FHneW46xGXgs5mUiveU4sbTyGBzmstUspZC92UhjJM694ty)".to_string()); // mint_to: test variant
		assert_eq!(params[3], "Some({owned_item: None(), mint_price: Some(1000)})".to_string()); // witness_data: test composite
		cli.verify()?;

		// Using Scheduler set_retry extrinsic to test the tuple params
		let extrinsic = find_extrinsic_by_name(&pallets, "Scheduler", "set_retry").await?;
		let mut cli = MockCli::new()
			.expect_input("Enter the value for the parameter: period", "0".into())
			.expect_input("Enter the value for the parameter: retries", "0".into())
			.expect_input(
				"Enter the value for the parameter: Index 1 of the tuple task",
				"0".into(),
			)
			.expect_input(
				"Enter the value for the parameter: Index 0 of the tuple task",
				"0".into(),
			);

		// Test all the extrinsic params
		let mut params: Vec<String> = Vec::new();
		for param in extrinsic.params {
			params.push(prompt_for_param(&client, &mut cli, &param)?);
		}
		assert_eq!(params.len(), 3);
		assert_eq!(params[0], "(0, 0)".to_string()); // task: test tuples
		assert_eq!(params[1], "0".to_string()); // retries: test primitive
		assert_eq!(params[2], "0".to_string()); // period: test primitive
		cli.verify()
	}

	#[test]
	fn parse_pallet_name_works() -> Result<()> {
		assert_eq!(parse_pallet_name("system").unwrap(), "System");
		assert_eq!(parse_pallet_name("balances").unwrap(), "Balances");
		assert_eq!(parse_pallet_name("nfts").unwrap(), "Nfts");
		Ok(())
	}

	#[test]
	fn parse_extrinsic_name_works() -> Result<()> {
		assert_eq!(parse_extrinsic_name("Remark").unwrap(), "remark");
		assert_eq!(parse_extrinsic_name("Force_transfer").unwrap(), "force_transfer");
		assert_eq!(parse_extrinsic_name("MINT").unwrap(), "mint");
		Ok(())
	}
}<|MERGE_RESOLUTION|>--- conflicted
+++ resolved
@@ -5,14 +5,9 @@
 use clap::Args;
 use pop_parachains::{
 	construct_extrinsic, encode_call_data, find_extrinsic_by_name, find_pallet_by_name,
-<<<<<<< HEAD
-	parse_chain_metadata, set_up_api, sign_and_submit_extrinsic,
+	parse_chain_metadata, set_up_client, sign_and_submit_extrinsic,
 	sign_and_submit_extrinsic_with_call_data, supported_actions, Action, DynamicPayload, Extrinsic,
 	OnlineClient, Pallet, Param, SubstrateConfig,
-=======
-	parse_chain_metadata, set_up_client, sign_and_submit_extrinsic, supported_actions, Action,
-	DynamicPayload, Extrinsic, OnlineClient, Pallet, Param, SubstrateConfig,
->>>>>>> 3f60dcd5
 };
 use url::Url;
 
@@ -56,11 +51,11 @@
 		let prompt_to_repeat_call = self.requires_user_input();
 		// Configure the chain.
 		let chain = self.configure_chain(&mut cli).await?;
-<<<<<<< HEAD
 		// Execute the call if call_data is provided.
 		if let Some(call_data) = self.call_data.as_ref().cloned() {
-			if let Err(e) =
-				self.send_extrinsic_from_call_data(&chain.api, &call_data, &mut cli::Cli).await
+			if let Err(e) = self
+				.send_extrinsic_from_call_data(&chain.client, &call_data, &mut cli::Cli)
+				.await
 			{
 				display_message(&e.to_string(), false, &mut cli::Cli)?;
 			}
@@ -77,8 +72,8 @@
 				// Display the configured call.
 				cli.info(call.display(&chain))?;
 				// Prepare the extrinsic.
-				let tx = match call.prepare_extrinsic(&chain.api, &mut cli).await {
-					Ok(api) => api,
+				let tx = match call.prepare_extrinsic(&chain.client, &mut cli).await {
+					Ok(payload) => payload,
 					Err(e) => {
 						display_message(&e.to_string(), false, &mut cli)?;
 						break;
@@ -86,37 +81,10 @@
 				};
 
 				// Send the extrinsic.
-				if let Err(e) = call.send_extrinsic(&chain.api, tx, &mut cli).await {
+				if let Err(e) = call.submit_extrinsic(&chain.client, tx, &mut cli).await {
 					display_message(&e.to_string(), false, &mut cli)?;
 					break;
 				}
-=======
-		loop {
-			// Configure the call based on command line arguments/call UI.
-			let mut call = match self.configure_call(&chain, &mut cli).await {
-				Ok(call) => call,
-				Err(e) => {
-					display_message(&e.to_string(), false, &mut cli)?;
-					break;
-				},
-			};
-			// Display the configured call.
-			cli.info(call.display(&chain))?;
-			// Prepare the extrinsic.
-			let tx = match call.prepare_extrinsic(&chain.client, &mut cli).await {
-				Ok(payload) => payload,
-				Err(e) => {
-					display_message(&e.to_string(), false, &mut cli)?;
-					break;
-				},
-			};
-
-			// Send the extrinsic.
-			if let Err(e) = call.submit_extrinsic(&chain.client, tx, &mut cli).await {
-				display_message(&e.to_string(), false, &mut cli)?;
-				break;
-			}
->>>>>>> 3f60dcd5
 
 				if !prompt_to_repeat_call ||
 					!cli.confirm("Do you want to perform another call?")
@@ -237,7 +205,7 @@
 	// Sends an extrinsic to the chain using the call data.
 	async fn send_extrinsic_from_call_data(
 		&mut self,
-		api: &OnlineClient<SubstrateConfig>,
+		client: &OnlineClient<SubstrateConfig>,
 		call_data: &str,
 		cli: &mut impl cli::traits::Cli,
 	) -> Result<()> {
@@ -263,7 +231,7 @@
 		}
 		let spinner = cliclack::spinner();
 		spinner.start("Signing and submitting the extrinsic, please wait...");
-		let result = sign_and_submit_extrinsic_with_call_data(api.clone(), call_data, &suri)
+		let result = sign_and_submit_extrinsic_with_call_data(client.clone(), call_data, &suri)
 			.await
 			.map_err(|err| anyhow!("{}", format!("{err:?}")))?;
 
@@ -735,7 +703,7 @@
 
 	#[tokio::test]
 	async fn user_cancel_send_extrinsic_from_call_data_works() -> Result<()> {
-		let api = set_up_api("wss://rpc1.paseo.popnetwork.xyz").await?;
+		let client = set_up_client("wss://rpc1.paseo.popnetwork.xyz").await?;
 		let mut call_config = CallParachainCommand {
 			pallet: None,
 			extrinsic: None,
@@ -749,7 +717,9 @@
 			.expect_input("Signer of the extrinsic:", "//Bob".into())
 			.expect_confirm("Do you want to submit the extrinsic?", false)
 			.expect_outro_cancel("Extrinsic with call data 0x00000411 was not submitted. Operation canceled by the user.");
-		call_config.send_extrinsic_from_call_data(&api, "0x00000411", &mut cli).await?;
+		call_config
+			.send_extrinsic_from_call_data(&client, "0x00000411", &mut cli)
+			.await?;
 
 		cli.verify()
 	}
