// SPDX-License-Identifier: GPL-3.0

use clap::{Args, Subcommand};
use std::fmt::{Display, Formatter, Result};
#[cfg(feature = "chain")]
pub(crate) mod chain;
#[cfg(feature = "contract")]
pub(crate) mod contract;

/// Arguments for calling a smart contract.
#[derive(Args)]
#[command(args_conflicts_with_subcommands = true)]
pub(crate) struct CallArgs {
	#[command(subcommand)]
	pub command: Option<Command>,
}

/// Call a chain or a smart contract.
#[derive(Subcommand)]
pub(crate) enum Command {
	/// Call a chain
	#[cfg(feature = "chain")]
	#[clap(aliases = ["C", "p", "parachain"])]
	Chain(chain::CallChainCommand),
	/// Call a contract
	#[cfg(feature = "contract")]
	#[clap(alias = "c")]
	Contract(contract::CallContractCommand),
}

impl CallArgs {
	/// Auto-detects the project type and returns the appropriate command if none was specified.
	pub(crate) fn resolve_command(self) -> anyhow::Result<Command> {
		if let Some(command) = self.command {
			return Ok(command);
		}

		// Auto-detect project type based on current directory
		let current_dir = std::env::current_dir()?;

<<<<<<< HEAD
		#[cfg(feature = "contract")]
		if pop_contracts::is_supported(Some(&current_dir))? {
=======
		#[cfg(any(feature = "polkavm-contracts", feature = "wasm-contracts"))]
		if pop_contracts::is_supported(&current_dir)? {
>>>>>>> a29ac185
			let mut cmd = contract::CallContractCommand::default();
			cmd.path_pos = Some(current_dir);
			return Ok(Command::Contract(cmd));
		}

		#[cfg(feature = "chain")]
		if pop_chains::is_supported(&current_dir) {
			return Ok(Command::Chain(Default::default()));
		}

		Err(anyhow::anyhow!(
			"Could not detect project type. Please specify 'chain' or 'contract' explicitly, \
			or ensure you are in a valid contract or chain project directory."
		))
	}
}

impl Display for Command {
	fn fmt(&self, f: &mut Formatter<'_>) -> Result {
		match self {
			#[cfg(feature = "chain")]
			Command::Chain(_) => write!(f, "chain"),
			#[cfg(feature = "contract")]
			Command::Contract(_) => write!(f, "contract"),
		}
	}
}

#[cfg(test)]
mod tests {
	use super::*;
	use crate::common::helpers::with_current_dir;
	use std::{env::set_current_dir, fs};
	use tempfile::tempdir;

	#[test]
	fn command_display_works() {
		#[cfg(feature = "chain")]
		assert_eq!(Command::Chain(Default::default()).to_string(), "chain");
		#[cfg(feature = "contract")]
		assert_eq!(Command::Contract(Default::default()).to_string(), "contract");
	}

	#[cfg(feature = "chain")]
	#[test]
	fn resolve_command_with_inner_chain_command_should_work() {
		matches!(
			CallArgs { command: Some(Command::Chain(Default::default())) }.resolve_command(),
			Ok(Command::Chain(..))
		);
	}

	#[cfg(feature = "contract")]
	#[test]
	fn resolve_command_with_inner_contract_command_should_work() {
		matches!(
			CallArgs { command: Some(Command::Contract(Default::default())) }.resolve_command(),
			Ok(Command::Contract(..))
		);
	}

	#[cfg(feature = "chain")]
	#[test]
	fn resolve_command_in_directory_with_chain_should_work() -> anyhow::Result<()> {
		let temp_dir = tempdir()?;
		let cargo_toml = r#"[package]
name = "test-chain"
version = "0.1.0"

[dependencies]
substrate-frame-rpc-system = "4.0.0"
parity-scale-codec = "3.0.0"
"#;
		fs::write(temp_dir.path().join("Cargo.toml"), cargo_toml)?;
		with_current_dir(temp_dir.as_ref(), || {
			matches!(CallArgs { command: None }.resolve_command(), Ok(Command::Chain(..)));
			Ok(())
		})
	}

	#[cfg(feature = "contract")]
	#[test]
	fn resolve_command_in_directory_with_contract_should_work() -> anyhow::Result<()> {
		let temp_dir = tempdir()?;
		let cargo_toml = r#"[package]
name = "test-contract"
version = "0.1.0"

[dependencies]
ink = "5.1.1"
"#;
		fs::write(temp_dir.path().join("Cargo.toml"), cargo_toml)?;
		with_current_dir(temp_dir.as_ref(), || {
			matches!(CallArgs { command: None }.resolve_command(), Ok(Command::Contract(..)));
			Ok(())
		})
	}

	#[test]
	fn resolve_command_in_directory_with_nothing_should_work() -> anyhow::Result<()> {
		let temp_dir = tempdir()?;

		// Try without Cargo.toml file
		with_current_dir(temp_dir.as_ref(), || {
			set_current_dir(temp_dir.path())?;
			assert!(CallArgs { command: None }.resolve_command().is_err());

			// Try with Cargo.toml file but without any relevant dependencies
			let cargo_toml = r#"[package]
name = "other-project"
version = "0.1.0"

[dependencies]
regex = "1.10"
"#;
			fs::write(temp_dir.path().join("Cargo.toml"), cargo_toml)?;
			assert!(CallArgs { command: None }.resolve_command().is_err());
			Ok(())
		})
	}
}<|MERGE_RESOLUTION|>--- conflicted
+++ resolved
@@ -38,13 +38,8 @@
 		// Auto-detect project type based on current directory
 		let current_dir = std::env::current_dir()?;
 
-<<<<<<< HEAD
 		#[cfg(feature = "contract")]
-		if pop_contracts::is_supported(Some(&current_dir))? {
-=======
-		#[cfg(any(feature = "polkavm-contracts", feature = "wasm-contracts"))]
 		if pop_contracts::is_supported(&current_dir)? {
->>>>>>> a29ac185
 			let mut cmd = contract::CallContractCommand::default();
 			cmd.path_pos = Some(current_dir);
 			return Ok(Command::Contract(cmd));
