// SPDX-License-Identifier: GPL-3.0

use std::path::Path;

use crate::{
	cli::{self, traits::*},
	common::{
<<<<<<< HEAD
		chain::{configure_chain, Chain},
		wallet::{prompt_to_use_wallet, submit_extrinsic_with_wallet},
=======
		chain::{configure, Chain},
		wallet::{self, prompt_to_use_wallet},
>>>>>>> 3ed1d833
	},
};
use anyhow::{anyhow, Result};
use clap::Args;
use pop_parachains::{
	construct_extrinsic, construct_sudo_extrinsic, decode_call_data, encode_call_data,
	find_dispatchable_by_name, find_pallet_by_name, sign_and_submit_extrinsic, supported_actions,
	Action, CallData, DynamicPayload, Function, OnlineClient, Pallet, Param, Payload,
	SubstrateConfig,
};
use url::Url;

const DEFAULT_URL: &str = "ws://localhost:9944/";
const DEFAULT_URI: &str = "//Alice";
const ENCODED_CALL_DATA_MAX_LEN: usize = 500; // Maximum length of encoded call data to display.

/// Command to construct and execute extrinsics with configurable pallets, functions, arguments, and
/// signing options.
#[derive(Args, Clone, Default)]
pub struct CallChainCommand {
	/// The pallet containing the dispatchable function to execute.
	#[arg(short, long, value_parser = parse_pallet_name)]
	pallet: Option<String>,
	/// The dispatchable function to execute within the specified pallet.
	#[arg(short, long, value_parser = parse_function_name)]
	function: Option<String>,
	/// The dispatchable function arguments, encoded as strings.
	#[arg(short, long, num_args = 0..,)]
	args: Vec<String>,
	/// Websocket endpoint of a node.
	#[arg(short, long, value_parser)]
	url: Option<Url>,
	/// Secret key URI for the account signing the extrinsic.
	///
	/// e.g.
	/// - for a dev account "//Alice"
	/// - with a password "//Alice///SECRET_PASSWORD"
	#[arg(short, long)]
	suri: Option<String>,
	/// Use a browser extension wallet to sign the extrinsic.
	#[arg(
		name = "use-wallet",
		short = 'w',
		long,
		default_value = "false",
		conflicts_with = "suri"
	)]
	use_wallet: bool,
	/// SCALE encoded bytes representing the call data of the extrinsic.
	#[arg(name = "call", short, long, conflicts_with_all = ["pallet", "function", "args"])]
	call_data: Option<String>,
	/// Authenticates the sudo key and dispatches a function call with `Root` origin.
	#[arg(short = 'S', long)]
	sudo: bool,
	/// Automatically signs and submits the extrinsic without prompting for confirmation.
	#[arg(short = 'y', long)]
	skip_confirm: bool,
}

impl CallChainCommand {
	/// Executes the command.
	pub(crate) async fn execute(mut self) -> Result<()> {
		let mut cli = cli::Cli;
		cli.intro("Call a chain")?;
		// Check if all fields are specified via the command line.
		let prompt_to_repeat_call = self.requires_user_input();
		// Configure the chain.
<<<<<<< HEAD
		let chain = configure_chain(
=======
		let chain = configure(
>>>>>>> 3ed1d833
			"Which chain would you like to interact with?",
			DEFAULT_URL,
			&self.url,
			&mut cli,
		)
		.await?;
		// Execute the call if call_data is provided.
		if let Some(call_data) = self.call_data.as_ref() {
			if let Err(e) = self
				.submit_extrinsic_from_call_data(
					&chain.client,
					&chain.url,
					call_data,
					&mut cli::Cli,
				)
				.await
			{
				display_message(&e.to_string(), false, &mut cli::Cli)?;
			}
			return Ok(());
		}
		loop {
			// Configure the call based on command line arguments/call UI.
			let mut call = match self.configure_call(&chain, &mut cli) {
				Ok(call) => call,
				Err(e) => {
					display_message(&e.to_string(), false, &mut cli)?;
					break;
				},
			};
			// Display the configured call.
			cli.info(call.display(&chain))?;
			// Prepare the extrinsic.
			let xt = match call.prepare_extrinsic(&chain.client, &mut cli) {
				Ok(payload) => payload,
				Err(e) => {
					display_message(&e.to_string(), false, &mut cli)?;
					break;
				},
			};

			// Sign and submit the extrinsic.
			let result = if self.use_wallet {
				let call_data = xt.encode_call_data(&chain.client.metadata())?;
<<<<<<< HEAD
				submit_extrinsic_with_wallet(&chain.client, &chain.url, call_data, &mut cli)
=======
				wallet::submit_extrinsic(&chain.client, &chain.url, call_data, &mut cli)
>>>>>>> 3ed1d833
					.await
					.map(|_| ()) // Mapping to `()` since we don't need events returned
			} else {
				call.submit_extrinsic(&chain.client, &chain.url, xt, &mut cli).await
			};

			if let Err(e) = result {
				display_message(&e.to_string(), false, &mut cli)?;
				break;
			}

			if !prompt_to_repeat_call ||
				!cli.confirm("Do you want to perform another call?")
					.initial_value(false)
					.interact()?
			{
				display_message("Call complete.", true, &mut cli)?;
				break;
			}
			self.reset_for_new_call();
		}
		Ok(())
	}

	// Configure the call based on command line arguments/call UI.
	fn configure_call(&mut self, chain: &Chain, cli: &mut impl Cli) -> Result<Call> {
		loop {
			// Resolve pallet.
			let pallet = match self.pallet {
				Some(ref pallet_name) => find_pallet_by_name(&chain.pallets, pallet_name)?,
				None => {
					// Specific predefined actions first.
					if let Some(action) = prompt_predefined_actions(&chain.pallets, cli)? {
						self.function = Some(action.function_name().to_string());
						find_pallet_by_name(&chain.pallets, action.pallet_name())?
					} else {
						let mut prompt = cli.select("Select the pallet to call:");
						for pallet_item in &chain.pallets {
							prompt = prompt.item(pallet_item, &pallet_item.name, &pallet_item.docs);
						}
						prompt.interact()?
					}
				},
			};

			// Resolve dispatchable function.
			let function = match self.function {
				Some(ref name) => find_dispatchable_by_name(&chain.pallets, &pallet.name, name)?,
				None => {
					let mut prompt = cli.select("Select the function to call:");
					for function in &pallet.functions {
						prompt = prompt.item(function, &function.name, &function.docs);
					}
					prompt.interact()?
				},
			};
			// Certain dispatchable functions are not supported yet due to complexity.
			if !function.is_supported {
				cli.outro_cancel(
					"The selected function is not supported yet. Please choose another one.",
				)?;
				self.reset_for_new_call();
				continue;
			}

			// Resolve dispatchable function arguments.
			let args = if self.args.is_empty() {
				let mut args = Vec::new();
				for param in &function.params {
					let input = prompt_for_param(cli, param)?;
					args.push(input);
				}
				args
			} else {
				self.expand_file_arguments()?
			};

			// If chain has sudo prompt the user to confirm if they want to execute the call via
			// sudo.
			self.configure_sudo(chain, cli)?;

			let (use_wallet, suri) = self.determine_signing_method(cli)?;
			self.use_wallet = use_wallet;

			return Ok(Call {
				function: function.clone(),
				args,
				suri,
				skip_confirm: self.skip_confirm,
				sudo: self.sudo,
				use_wallet: self.use_wallet,
			});
		}
	}

	// Submits an extrinsic to the chain using the provided encoded call data.
	async fn submit_extrinsic_from_call_data(
		&self,
		client: &OnlineClient<SubstrateConfig>,
		url: &Url,
		call_data: &str,
		cli: &mut impl Cli,
	) -> Result<()> {
		let (use_wallet, suri) = self.determine_signing_method(cli)?;

		// Perform signing steps with wallet integration and return early.
		if use_wallet {
			let call_data_bytes =
				decode_call_data(call_data).map_err(|err| anyhow!("{}", format!("{err:?}")))?;
			wallet::submit_extrinsic(client, url, call_data_bytes, cli)
				.await
				.map_err(|err| anyhow!("{}", format!("{err:?}")))?;
			display_message("Call complete.", true, cli)?;
			return Ok(());
		}
		cli.info(format!("Encoded call data: {}", call_data))?;
		if !self.skip_confirm &&
			!cli.confirm("Do you want to submit the extrinsic?")
				.initial_value(true)
				.interact()?
		{
			display_message(
				&format!("Extrinsic with call data {call_data} was not submitted."),
				false,
				cli,
			)?;
			return Ok(());
		}
		let spinner = cliclack::spinner();
		spinner.start("Signing and submitting the extrinsic and then waiting for finalization, please be patient...");
		let call_data_bytes =
			decode_call_data(call_data).map_err(|err| anyhow!("{}", format!("{err:?}")))?;
		let result = sign_and_submit_extrinsic(client, url, CallData::new(call_data_bytes), &suri)
			.await
			.map_err(|err| anyhow!("{}", format!("{err:?}")))?;

		spinner.stop(result);
		display_message("Call complete.", true, cli)?;
		Ok(())
	}

	// Resolve who is signing the extrinsic. If a `suri` was provided via the command line,
	// skip the prompt.
	fn determine_signing_method(&self, cli: &mut impl Cli) -> Result<(bool, String)> {
		let mut use_wallet = self.use_wallet;
		let suri = match self.suri.as_ref() {
			Some(suri) => suri.clone(),
			None =>
				if !self.use_wallet {
					if prompt_to_use_wallet(cli)? {
						use_wallet = true;
						DEFAULT_URI.to_string()
					} else {
						cli.input("Signer of the extrinsic:")
							.default_input(DEFAULT_URI)
							.interact()?
					}
				} else {
					DEFAULT_URI.to_string()
				},
		};
		Ok((use_wallet, suri))
	}

	// Checks if the chain has the Sudo pallet and prompts the user to confirm if they want to
	// execute the call via `sudo`.
	fn configure_sudo(&mut self, chain: &Chain, cli: &mut impl Cli) -> Result<()> {
		match find_dispatchable_by_name(&chain.pallets, "Sudo", "sudo") {
			Ok(_) =>
				if !self.sudo {
					self.sudo = cli
						.confirm(
							"Would you like to dispatch this function call with `Root` origin?",
						)
						.initial_value(false)
						.interact()?;
				},
			Err(_) =>
				if self.sudo {
					cli.warning(
						"NOTE: sudo is not supported by the chain. Ignoring `--sudo` flag.",
					)?;
					self.sudo = false;
				},
		}
		Ok(())
	}

	// Resets specific fields to default values for a new call.
	fn reset_for_new_call(&mut self) {
		self.pallet = None;
		self.function = None;
		self.args.clear();
		self.sudo = false;
		self.use_wallet = false;
	}

	// Function to check if all required fields are specified.
	fn requires_user_input(&self) -> bool {
		self.pallet.is_none() ||
			self.function.is_none() ||
			self.args.is_empty() ||
			self.url.is_none() ||
			self.suri.is_none()
	}

	/// Replaces file arguments with their contents, leaving other arguments unchanged.
	fn expand_file_arguments(&self) -> Result<Vec<String>> {
		self.args
			.iter()
			.map(|arg| {
				if std::fs::metadata(arg).map(|m| m.is_file()).unwrap_or(false) {
					std::fs::read_to_string(arg)
						.map_err(|err| anyhow!("Failed to read file {}", err.to_string()))
				} else {
					Ok(arg.clone())
				}
			})
			.collect()
	}
}

/// Represents a configured dispatchable function call, including the pallet, function, arguments,
/// and signing options.
#[derive(Clone, Default)]
<<<<<<< HEAD
struct Call {
=======
pub(crate) struct Call {
>>>>>>> 3ed1d833
	/// The dispatchable function to execute.
	pub(crate) function: Function,
	/// The dispatchable function arguments, encoded as strings.
	pub(crate) args: Vec<String>,
	/// Secret key URI for the account signing the extrinsic.
	///
	/// e.g.
	/// - for a dev account "//Alice"
	/// - with a password "//Alice///SECRET_PASSWORD"
	pub(crate) suri: String,
	/// Whether to use your browser wallet to sign the extrinsic.
	pub(crate) use_wallet: bool,
	/// Whether to automatically sign and submit the extrinsic without prompting for confirmation.
	pub(crate) skip_confirm: bool,
	/// Whether to dispatch the function call with `Root` origin.
	pub(crate) sudo: bool,
}

impl Call {
	// Prepares the extrinsic.
	pub(crate) fn prepare_extrinsic(
		&self,
		client: &OnlineClient<SubstrateConfig>,
		cli: &mut impl Cli,
	) -> Result<DynamicPayload> {
		let xt = match construct_extrinsic(&self.function, self.args.clone()) {
			Ok(tx) => tx,
			Err(e) => {
				return Err(anyhow!("Error: {}", e));
			},
		};
		// If sudo is required, wrap the call in a sudo call.
		let xt = if self.sudo { construct_sudo_extrinsic(xt) } else { xt };
		let encoded_data = encode_call_data(client, &xt)?;
		// If the encoded call data is too long, don't display it all.
		if encoded_data.len() < ENCODED_CALL_DATA_MAX_LEN {
			cli.info(format!("Encoded call data: {}", encode_call_data(client, &xt)?))?;
		}
		Ok(xt)
	}

	// Sign and submit an extrinsic.
	async fn submit_extrinsic(
		&mut self,
		client: &OnlineClient<SubstrateConfig>,
		url: &Url,
		tx: DynamicPayload,
		cli: &mut impl Cli,
	) -> Result<()> {
		if !self.skip_confirm &&
			!cli.confirm("Do you want to submit the extrinsic?")
				.initial_value(true)
				.interact()?
		{
			display_message(
				&format!("Extrinsic for `{}` was not submitted.", self.function.name),
				false,
				cli,
			)?;
			return Ok(());
		}
		let spinner = cliclack::spinner();
		spinner.start("Signing and submitting the extrinsic and then waiting for finalization, please be patient...");
		let result = sign_and_submit_extrinsic(client, url, tx, &self.suri)
			.await
			.map_err(|err| anyhow!("{}", format!("{err:?}")))?;
		spinner.stop(result);
		Ok(())
	}

	fn display(&self, chain: &Chain) -> String {
		let mut full_message = "pop call chain".to_string();
		full_message.push_str(&format!(" --pallet {}", self.function.pallet));
		full_message.push_str(&format!(" --function {}", self.function));
		if !self.args.is_empty() {
			let args: Vec<_> = self
				.args
				.iter()
				.map(|a| {
					// If the argument is too long, don't show it all, truncate it.
					if a.len() > ENCODED_CALL_DATA_MAX_LEN {
						format!("\"{}...{}\"", &a[..20], &a[a.len() - 20..])
					} else {
						format!("\"{a}\"")
					}
				})
				.collect();
			full_message.push_str(&format!(" --args {}", args.join(" ")));
		}
		full_message.push_str(&format!(" --url {}", chain.url));
		if self.use_wallet {
			full_message.push_str(" --use-wallet");
		} else {
			full_message.push_str(&format!(" --suri {}", self.suri));
		}
		if self.sudo {
			full_message.push_str(" --sudo");
		}
		full_message
	}
}

// Displays a message to the user, with formatting based on the success status.
fn display_message(message: &str, success: bool, cli: &mut impl Cli) -> Result<()> {
	if success {
		cli.outro(message)?;
	} else {
		cli.outro_cancel(message)?;
	}
	Ok(())
}

// Prompts the user for some predefined actions.
fn prompt_predefined_actions(pallets: &[Pallet], cli: &mut impl Cli) -> Result<Option<Action>> {
	let mut predefined_action = cli.select("What would you like to do?");
	for action in supported_actions(pallets) {
		predefined_action = predefined_action.item(
			Some(action.clone()),
			action.description(),
			action.pallet_name(),
		);
	}
	predefined_action = predefined_action.item(None, "All", "Explore all pallets and functions");
	Ok(predefined_action.interact()?)
}

// Prompts the user for the value of a parameter.
pub fn prompt_for_param(cli: &mut impl Cli, param: &Param) -> Result<String> {
	if param.is_optional {
		if !cli
			.confirm(format!(
				"Do you want to provide a value for the optional parameter: {}?",
				param.name
			))
			.interact()?
		{
			return Ok("None()".to_string());
		}
		let value = get_param_value(cli, param)?;
		Ok(format!("Some({})", value))
	} else {
		get_param_value(cli, param)
	}
}

// Resolves the value of a parameter based on its type.
fn get_param_value(cli: &mut impl Cli, param: &Param) -> Result<String> {
	if param.is_sequence {
		prompt_for_sequence_param(cli, param)
	} else if param.sub_params.is_empty() {
		prompt_for_primitive_param(cli, param)
	} else if param.is_variant {
		prompt_for_variant_param(cli, param)
	} else if param.is_tuple {
		prompt_for_tuple_param(cli, param)
	} else {
		prompt_for_composite_param(cli, param)
	}
}

// Prompt for the value when it is a sequence.
fn prompt_for_sequence_param(cli: &mut impl Cli, param: &Param) -> Result<String> {
	let input_value = cli
		.input(format!(
		"The value for `{}` might be too large to enter. You may enter the path to a file instead.",
		param.name
	))
		.placeholder(&format!(
			"Enter a value of type {} or provide a file path (e.g. /path/to/your/file)",
			param.type_name
		))
		.interact()?;
	if Path::new(&input_value).is_file() {
		return std::fs::read_to_string(&input_value)
			.map_err(|err| anyhow!("Failed to read file {}", err.to_string()));
	}
	Ok(input_value)
}

// Prompt for the value when it is a primitive.
fn prompt_for_primitive_param(cli: &mut impl Cli, param: &Param) -> Result<String> {
	Ok(cli
		.input(format!("Enter the value for the parameter: {}", param.name))
		.placeholder(&format!("Type required: {}", param.type_name))
		.interact()?)
}

// Prompt the user to select the value of the variant parameter and recursively prompt for nested
// fields. Output example: `Id(5GrwvaEF5zXb26Fz9rcQpDWS57CtERHpNehXCPcNoHGKutQY)` for the `Id`
// variant.
fn prompt_for_variant_param(cli: &mut impl Cli, param: &Param) -> Result<String> {
	let selected_variant = {
		let mut select = cli.select(format!("Select the value for the parameter: {}", param.name));
		for option in &param.sub_params {
			select = select.item(option, &option.name, &option.type_name);
		}
		select.interact()?
	};

	if !selected_variant.sub_params.is_empty() {
		let mut field_values = Vec::new();
		for field_arg in &selected_variant.sub_params {
			let field_value = prompt_for_param(cli, field_arg)?;
			field_values.push(field_value);
		}
		Ok(format!("{}({})", selected_variant.name, field_values.join(", ")))
	} else {
		Ok(format!("{}()", selected_variant.name))
	}
}

// Recursively prompt the user for all the nested fields in a composite type.
// Example of a composite definition:
// Param {
//     name: "Id",
//     type_name: "AccountId32 ([u8;32])",
//     is_optional: false,
//     sub_params: [
//         Param {
//             name: "Id",
//             type_name: "[u8;32]",
//             is_optional: false,
//             sub_params: [],
//             is_variant: false
//         }
//     ],
//     is_variant: false
// }
fn prompt_for_composite_param(cli: &mut impl Cli, param: &Param) -> Result<String> {
	let mut field_values = Vec::new();
	for field_arg in &param.sub_params {
		let field_value = prompt_for_param(cli, field_arg)?;
		if param.sub_params.len() == 1 && param.name == param.sub_params[0].name {
			field_values.push(field_value);
		} else {
			field_values.push(format!("{}: {}", field_arg.name, field_value));
		}
	}
	if param.sub_params.len() == 1 && param.name == param.sub_params[0].name {
		Ok(field_values.join(", ").to_string())
	} else {
		Ok(format!("{{{}}}", field_values.join(", ")))
	}
}

// Recursively prompt the user for the tuple values.
fn prompt_for_tuple_param(cli: &mut impl Cli, param: &Param) -> Result<String> {
	let mut tuple_values = Vec::new();
	for tuple_param in param.sub_params.iter() {
		let tuple_value = prompt_for_param(cli, tuple_param)?;
		tuple_values.push(tuple_value);
	}
	Ok(format!("({})", tuple_values.join(", ")))
}

// Parser to capitalize the first letter of the pallet name.
fn parse_pallet_name(name: &str) -> Result<String, String> {
	let mut chars = name.chars();
	match chars.next() {
		Some(c) => Ok(c.to_ascii_uppercase().to_string() + chars.as_str()),
		None => Err("Pallet cannot be empty".to_string()),
	}
}

// Parser to convert the function name to lowercase.
fn parse_function_name(name: &str) -> Result<String, String> {
	Ok(name.to_ascii_lowercase())
}

#[cfg(test)]
mod tests {
	use super::*;
	use crate::{cli::MockCli, common::wallet::USE_WALLET_PROMPT};
	use pop_parachains::{parse_chain_metadata, set_up_client};
	use tempfile::tempdir;
	use url::Url;

	const BOB_SURI: &str = "//Bob";
	const POP_NETWORK_TESTNET_URL: &str = "wss://rpc1.paseo.popnetwork.xyz";
	const POLKADOT_NETWORK_URL: &str = "wss://polkadot-rpc.publicnode.com";

	#[tokio::test]
	async fn guide_user_to_call_chain_works() -> Result<()> {
		let mut call_config =
			CallChainCommand { pallet: Some("System".to_string()), ..Default::default() };

		let mut cli = MockCli::new()
		.expect_input("Which chain would you like to interact with?", POP_NETWORK_TESTNET_URL.into())
		.expect_select(
			"Select the function to call:",
			Some(true),
			true,
			Some(
				[
					("apply_authorized_upgrade".to_string(), "Provide the preimage (runtime binary) `code` for an upgrade that has been authorized. If the authorization required a version check, this call will ensure the spec name remains unchanged and that the spec version has increased. Depending on the runtime's `OnSetCode` configuration, this function may directly apply the new `code` in the same block or attempt to schedule the upgrade. All origins are allowed.".to_string()),
					("authorize_upgrade".to_string(), "Authorize an upgrade to a given `code_hash` for the runtime. The runtime can be supplied later. This call requires Root origin.".to_string()),
					("authorize_upgrade_without_checks".to_string(), "Authorize an upgrade to a given `code_hash` for the runtime. The runtime can be supplied later. WARNING: This authorizes an upgrade that will take place without any safety checks, for example that the spec name remains the same and that the version number increases. Not recommended for normal use. Use `authorize_upgrade` instead. This call requires Root origin.".to_string()),
					("kill_prefix".to_string(), "Kill all storage items with a key that starts with the given prefix. **NOTE:** We rely on the Root origin to provide us the number of subkeys under the prefix we are removing to accurately calculate the weight of this function.".to_string()),
					("kill_storage".to_string(), "Kill some items from storage.".to_string()),
					("remark".to_string(), "Make some on-chain remark. Can be executed by every `origin`.".to_string()),
					("remark_with_event".to_string(), "Make some on-chain remark and emit event.".to_string()),
					("set_code".to_string(), "Set the new runtime code.".to_string()),
					("set_code_without_checks".to_string(), "Set the new runtime code without doing any checks of the given `code`. Note that runtime upgrades will not run if this is called with a not-increasing spec version!".to_string()),
					("set_heap_pages".to_string(), "Set the number of pages in the WebAssembly environment's heap.".to_string()),
					("set_storage".to_string(), "Set some items of storage.".to_string()),
				]
				.to_vec(),
			),
			5, // "remark" dispatchable function
		)
		.expect_input("The value for `remark` might be too large to enter. You may enter the path to a file instead.", "0x11".into())
		.expect_confirm("Would you like to dispatch this function call with `Root` origin?", true)
		.expect_confirm(USE_WALLET_PROMPT, true);

<<<<<<< HEAD
		let chain = configure_chain(
=======
		let chain = configure(
>>>>>>> 3ed1d833
			"Which chain would you like to interact with?",
			POP_NETWORK_TESTNET_URL,
			&None,
			&mut cli,
		)
		.await?;
		assert_eq!(chain.url, Url::parse(POP_NETWORK_TESTNET_URL)?);

		let call_chain = call_config.configure_call(&chain, &mut cli)?;
		assert_eq!(call_chain.function.pallet, "System");
		assert_eq!(call_chain.function.name, "remark");
		assert_eq!(call_chain.args, ["0x11".to_string()].to_vec());
		assert_eq!(call_chain.suri, "//Alice"); // Default value
		assert!(call_chain.use_wallet);
		assert!(call_chain.sudo);
		assert_eq!(call_chain.display(&chain), "pop call chain --pallet System --function remark --args \"0x11\" --url wss://rpc1.paseo.popnetwork.xyz/ --use-wallet --sudo");
		cli.verify()
	}

	#[tokio::test]
	async fn guide_user_to_configure_predefined_action_works() -> Result<()> {
		let mut call_config = CallChainCommand::default();

		let mut cli = MockCli::new().expect_input(
			"Which chain would you like to interact with?",
			POLKADOT_NETWORK_URL.into(),
		);
<<<<<<< HEAD
		let chain = configure_chain(
=======
		let chain = configure(
>>>>>>> 3ed1d833
			"Which chain would you like to interact with?",
			POP_NETWORK_TESTNET_URL,
			&None,
			&mut cli,
		)
		.await?;
		assert_eq!(chain.url, Url::parse(POLKADOT_NETWORK_URL)?);
		cli.verify()?;

		let mut cli = MockCli::new()
			.expect_select(
				"What would you like to do?",
				Some(true),
				true,
				Some(
					supported_actions(&chain.pallets)
						.into_iter()
						.map(|action| {
							(action.description().to_string(), action.pallet_name().to_string())
						})
						.chain(std::iter::once((
							"All".to_string(),
							"Explore all pallets and functions".to_string(),
						)))
						.collect::<Vec<_>>(),
				),
				1, // "Purchase on-demand coretime" action
			)
			.expect_input("Enter the value for the parameter: max_amount", "10000".into())
			.expect_input("Enter the value for the parameter: para_id", "2000".into())
			.expect_input("Signer of the extrinsic:", BOB_SURI.into());

		let call_chain = call_config.configure_call(&chain, &mut cli)?;

		assert_eq!(call_chain.function.pallet, "OnDemand");
		assert_eq!(call_chain.function.name, "place_order_allow_death");
		assert_eq!(call_chain.args, ["10000".to_string(), "2000".to_string()].to_vec());
		assert_eq!(call_chain.suri, "//Bob");
		assert!(!call_chain.sudo);
		assert_eq!(call_chain.display(&chain), "pop call chain --pallet OnDemand --function place_order_allow_death --args \"10000\" \"2000\" --url wss://polkadot-rpc.publicnode.com/ --suri //Bob");
		cli.verify()
	}

	#[tokio::test]
	async fn prepare_extrinsic_works() -> Result<()> {
		let client = set_up_client(POP_NETWORK_TESTNET_URL).await?;
		let mut call_config = Call {
			function: Function {
				pallet: "WrongName".to_string(),
				name: "WrongName".to_string(),
				..Default::default()
			},
			args: vec!["0x11".to_string()].to_vec(),
			suri: DEFAULT_URI.to_string(),
			use_wallet: false,
			skip_confirm: false,
			sudo: false,
		};
		let mut cli = MockCli::new();
		// Error, wrong name of the pallet.
		assert!(matches!(
				call_config.prepare_extrinsic(&client, &mut cli),
				Err(message)
					if message.to_string().contains("Failed to encode call data. Metadata Error: Pallet with name WrongName not found")));
		let pallets = parse_chain_metadata(&client)?;
		call_config.function.pallet = "System".to_string();
		// Error, wrong name of the function.
		assert!(matches!(
				call_config.prepare_extrinsic(&client, &mut cli),
				Err(message)
					if message.to_string().contains("Failed to encode call data. Metadata Error: Call with name WrongName not found")));
		// Success, pallet and dispatchable function specified.
		cli = MockCli::new().expect_info("Encoded call data: 0x00000411");
		call_config.function = find_dispatchable_by_name(&pallets, "System", "remark")?.clone();
		let xt = call_config.prepare_extrinsic(&client, &mut cli)?;
		assert_eq!(xt.call_name(), "remark");
		assert_eq!(xt.pallet_name(), "System");

		// Prepare extrinsic wrapped in sudo works.
		cli = MockCli::new().expect_info("Encoded call data: 0x0f0000000411");
		call_config.sudo = true;
		call_config.prepare_extrinsic(&client, &mut cli)?;

		cli.verify()
	}

	#[tokio::test]
	async fn user_cancel_submit_extrinsic_works() -> Result<()> {
		let client = set_up_client(POP_NETWORK_TESTNET_URL).await?;
		let pallets = parse_chain_metadata(&client)?;
		let mut call_config = Call {
			function: find_dispatchable_by_name(&pallets, "System", "remark")?.clone(),
			args: vec!["0x11".to_string()].to_vec(),
			suri: DEFAULT_URI.to_string(),
			use_wallet: false,
			skip_confirm: false,
			sudo: false,
		};
		let mut cli = MockCli::new()
			.expect_confirm("Do you want to submit the extrinsic?", false)
			.expect_outro_cancel("Extrinsic for `remark` was not submitted.");
		let xt = call_config.prepare_extrinsic(&client, &mut cli)?;
		call_config
			.submit_extrinsic(&client, &Url::parse(POP_NETWORK_TESTNET_URL)?, xt, &mut cli)
			.await?;

		cli.verify()
	}

	#[tokio::test]
	async fn user_cancel_submit_extrinsic_from_call_data_works() -> Result<()> {
		let client = set_up_client(POP_NETWORK_TESTNET_URL).await?;
		let call_config = CallChainCommand {
			pallet: None,
			function: None,
			args: vec![].to_vec(),
			url: Some(Url::parse(POP_NETWORK_TESTNET_URL)?),
			suri: None,
			use_wallet: false,
			skip_confirm: false,
			call_data: Some("0x00000411".to_string()),
			sudo: false,
		};
		let mut cli = MockCli::new()
			.expect_confirm(USE_WALLET_PROMPT, false)
			.expect_input("Signer of the extrinsic:", "//Bob".into())
			.expect_confirm("Do you want to submit the extrinsic?", false)
			.expect_outro_cancel("Extrinsic with call data 0x00000411 was not submitted.");
		call_config
			.submit_extrinsic_from_call_data(
				&client,
				&Url::parse(POP_NETWORK_TESTNET_URL)?,
				"0x00000411",
				&mut cli,
			)
			.await?;

		cli.verify()
	}

	#[tokio::test]
	async fn configure_sudo_works() -> Result<()> {
		// Test when sudo pallet doesn't exist.
		let mut call_config = CallChainCommand {
			pallet: None,
			function: None,
			args: vec![].to_vec(),
			url: Some(Url::parse(POLKADOT_NETWORK_URL)?),
			suri: Some("//Alice".to_string()),
			use_wallet: false,
			skip_confirm: false,
			call_data: Some("0x00000411".to_string()),
			sudo: true,
		};
		let mut cli = MockCli::new()
			.expect_warning("NOTE: sudo is not supported by the chain. Ignoring `--sudo` flag.");
<<<<<<< HEAD
		let chain = configure_chain(
=======
		let chain = configure(
>>>>>>> 3ed1d833
			"Which chain would you like to interact with?",
			POP_NETWORK_TESTNET_URL,
			&Some(Url::parse(POLKADOT_NETWORK_URL)?),
			&mut cli,
		)
		.await?;
		call_config.configure_sudo(&chain, &mut cli)?;
		assert!(!call_config.sudo);
		cli.verify()?;

		// Test when sudo pallet exist.
		cli = MockCli::new().expect_confirm(
			"Would you like to dispatch this function call with `Root` origin?",
			true,
		);
<<<<<<< HEAD
		let chain = configure_chain(
=======
		let chain = configure(
>>>>>>> 3ed1d833
			"Which chain would you like to interact with?",
			POP_NETWORK_TESTNET_URL,
			&Some(Url::parse(POP_NETWORK_TESTNET_URL)?),
			&mut cli,
		)
		.await?;
		call_config.configure_sudo(&chain, &mut cli)?;
		assert!(call_config.sudo);
		cli.verify()
	}

	#[test]
	fn reset_for_new_call_works() -> Result<()> {
		let mut call_config = CallChainCommand {
			pallet: Some("System".to_string()),
			function: Some("remark".to_string()),
			args: vec!["0x11".to_string()].to_vec(),
			url: Some(Url::parse(POP_NETWORK_TESTNET_URL)?),
			use_wallet: true,
			suri: Some(DEFAULT_URI.to_string()),
			skip_confirm: false,
			call_data: None,
			sudo: true,
		};
		call_config.reset_for_new_call();
		assert_eq!(call_config.pallet, None);
		assert_eq!(call_config.function, None);
		assert_eq!(call_config.args.len(), 0);
		assert!(!call_config.sudo);
		assert!(!call_config.use_wallet);
		Ok(())
	}

	#[test]
	fn requires_user_input_works() -> Result<()> {
		let mut call_config = CallChainCommand {
			pallet: Some("System".to_string()),
			function: Some("remark".to_string()),
			args: vec!["0x11".to_string()].to_vec(),
			url: Some(Url::parse(POP_NETWORK_TESTNET_URL)?),
			suri: Some(DEFAULT_URI.to_string()),
			use_wallet: false,
			skip_confirm: false,
			call_data: None,
			sudo: false,
		};
		assert!(!call_config.requires_user_input());
		call_config.pallet = None;
		assert!(call_config.requires_user_input());
		Ok(())
	}

	#[test]
	fn expand_file_arguments_works() -> Result<()> {
		let mut call_config = CallChainCommand {
			pallet: Some("Registrar".to_string()),
			function: Some("register".to_string()),
			args: vec!["2000".to_string(), "0x1".to_string(), "0x12".to_string()].to_vec(),
			url: Some(Url::parse(POP_NETWORK_TESTNET_URL)?),
			suri: Some(DEFAULT_URI.to_string()),
			use_wallet: false,
			call_data: None,
			skip_confirm: false,
			sudo: false,
		};
		assert_eq!(
			call_config.expand_file_arguments()?,
			vec!["2000".to_string(), "0x1".to_string(), "0x12".to_string()]
		);
		// Temporal file for testing when the input is a file.
		let temp_dir = tempdir()?;
		let genesis_file = temp_dir.path().join("genesis_file.json");
		std::fs::write(&genesis_file, "genesis_file_content")?;
		let wasm_file = temp_dir.path().join("wasm_file.json");
		std::fs::write(&wasm_file, "wasm_file_content")?;
		call_config.args = vec![
			"2000".to_string(),
			genesis_file.display().to_string(),
			wasm_file.display().to_string(),
		];
		assert_eq!(
			call_config.expand_file_arguments()?,
			vec![
				"2000".to_string(),
				"genesis_file_content".to_string(),
				"wasm_file_content".to_string()
			]
		);
		Ok(())
	}

	#[test]
	fn display_message_works() -> Result<()> {
		let mut cli = MockCli::new().expect_outro(&"Call completed successfully!");
		display_message("Call completed successfully!", true, &mut cli)?;
		cli.verify()?;
		let mut cli = MockCli::new().expect_outro_cancel("Call failed.");
		display_message("Call failed.", false, &mut cli)?;
		cli.verify()
	}

	#[tokio::test]
	async fn prompt_predefined_actions_works() -> Result<()> {
		let client = set_up_client(POP_NETWORK_TESTNET_URL).await?;
		let pallets = parse_chain_metadata(&client)?;
		let mut cli = MockCli::new().expect_select(
			"What would you like to do?",
			Some(true),
			true,
			Some(
				supported_actions(&pallets)
					.into_iter()
					.map(|action| {
						(action.description().to_string(), action.pallet_name().to_string())
					})
					.chain(std::iter::once((
						"All".to_string(),
						"Explore all pallets and functions".to_string(),
					)))
					.collect::<Vec<_>>(),
			),
			2, // "Mint an Asset" action
		);
		let action = prompt_predefined_actions(&pallets, &mut cli)?;
		assert_eq!(action, Some(Action::MintAsset));
		cli.verify()
	}

	#[tokio::test]
	async fn prompt_for_param_works() -> Result<()> {
		let client = set_up_client(POP_NETWORK_TESTNET_URL).await?;
		let pallets = parse_chain_metadata(&client)?;
		// Using NFT mint dispatchable function to test the majority of sub-functions.
		let function = find_dispatchable_by_name(&pallets, "Nfts", "mint")?;
		let mut cli = MockCli::new()
			.expect_input("Enter the value for the parameter: collection", "0".into())
			.expect_input("Enter the value for the parameter: item", "0".into())
			.expect_select(
				"Select the value for the parameter: mint_to",
				Some(true),
				true,
				Some(
					[
						("Id".to_string(), "".to_string()),
						("Index".to_string(), "".to_string()),
						("Raw".to_string(), "".to_string()),
						("Address32".to_string(), "".to_string()),
						("Address20".to_string(), "".to_string()),
					]
					.to_vec(),
				),
				0, // "Id" action
			)
			.expect_input(
				"Enter the value for the parameter: Id",
				"5FHneW46xGXgs5mUiveU4sbTyGBzmstUspZC92UhjJM694ty".into(),
			)
			.expect_confirm(
				"Do you want to provide a value for the optional parameter: witness_data?",
				true,
			)
			.expect_confirm(
				"Do you want to provide a value for the optional parameter: owned_item?",
				false,
			)
			.expect_confirm(
				"Do you want to provide a value for the optional parameter: mint_price?",
				true,
			)
			.expect_input("Enter the value for the parameter: mint_price", "1000".into());

		// Test all the function params.
		let mut params: Vec<String> = Vec::new();
		for param in &function.params {
			params.push(prompt_for_param(&mut cli, &param)?);
		}
		assert_eq!(params.len(), 4);
		assert_eq!(params[0], "0".to_string()); // collection: test primitive
		assert_eq!(params[1], "0".to_string()); // item: test primitive
		assert_eq!(params[2], "Id(5FHneW46xGXgs5mUiveU4sbTyGBzmstUspZC92UhjJM694ty)".to_string()); // mint_to: test variant
		assert_eq!(params[3], "Some({owned_item: None(), mint_price: Some(1000)})".to_string()); // witness_data: test composite
		cli.verify()?;

		// Using Scheduler set_retry dispatchable function to test the tuple params.
		let function = find_dispatchable_by_name(&pallets, "Scheduler", "set_retry")?;
		let mut cli = MockCli::new()
			.expect_input(
				"Enter the value for the parameter: Index 0 of the tuple task",
				"0".into(),
			)
			.expect_input(
				"Enter the value for the parameter: Index 1 of the tuple task",
				"0".into(),
			)
			.expect_input("Enter the value for the parameter: retries", "0".into())
			.expect_input("Enter the value for the parameter: period", "0".into());

		// Test all the extrinsic params
		let mut params: Vec<String> = Vec::new();
		for param in &function.params {
			params.push(prompt_for_param(&mut cli, &param)?);
		}
		assert_eq!(params.len(), 3);
		assert_eq!(params[0], "(0, 0)".to_string()); // task: test tuples
		assert_eq!(params[1], "0".to_string()); // retries: test primitive
		assert_eq!(params[2], "0".to_string()); // period: test primitive
		cli.verify()?;

		// Using System remark dispatchable function to test the sequence params.
		let function = find_dispatchable_by_name(&pallets, "System", "remark")?;
		// Temporal file for testing the input.
		let temp_dir = tempdir()?;
		let file = temp_dir.path().join("file.json");
		std::fs::write(&file, "testing")?;

		let mut cli = MockCli::new()
			.expect_input(
				"The value for `remark` might be too large to enter. You may enter the path to a file instead.",
				file.display().to_string(),
			);

		// Test all the function params
		let mut params: Vec<String> = Vec::new();
		for param in &function.params {
			params.push(prompt_for_param(&mut cli, &param)?);
		}
		assert_eq!(params.len(), 1);
		assert_eq!(params[0], "testing".to_string()); // remark: test sequence from file
		cli.verify()
	}

	#[test]
	fn parse_pallet_name_works() -> Result<()> {
		assert_eq!(parse_pallet_name("system").unwrap(), "System");
		assert_eq!(parse_pallet_name("balances").unwrap(), "Balances");
		assert_eq!(parse_pallet_name("nfts").unwrap(), "Nfts");
		Ok(())
	}

	#[test]
	fn parse_function_name_works() -> Result<()> {
		assert_eq!(parse_function_name("Remark").unwrap(), "remark");
		assert_eq!(parse_function_name("Force_transfer").unwrap(), "force_transfer");
		assert_eq!(parse_function_name("MINT").unwrap(), "mint");
		Ok(())
	}
}<|MERGE_RESOLUTION|>--- conflicted
+++ resolved
@@ -5,13 +5,8 @@
 use crate::{
 	cli::{self, traits::*},
 	common::{
-<<<<<<< HEAD
-		chain::{configure_chain, Chain},
-		wallet::{prompt_to_use_wallet, submit_extrinsic_with_wallet},
-=======
 		chain::{configure, Chain},
 		wallet::{self, prompt_to_use_wallet},
->>>>>>> 3ed1d833
 	},
 };
 use anyhow::{anyhow, Result};
@@ -79,11 +74,7 @@
 		// Check if all fields are specified via the command line.
 		let prompt_to_repeat_call = self.requires_user_input();
 		// Configure the chain.
-<<<<<<< HEAD
-		let chain = configure_chain(
-=======
 		let chain = configure(
->>>>>>> 3ed1d833
 			"Which chain would you like to interact with?",
 			DEFAULT_URL,
 			&self.url,
@@ -128,11 +119,7 @@
 			// Sign and submit the extrinsic.
 			let result = if self.use_wallet {
 				let call_data = xt.encode_call_data(&chain.client.metadata())?;
-<<<<<<< HEAD
-				submit_extrinsic_with_wallet(&chain.client, &chain.url, call_data, &mut cli)
-=======
 				wallet::submit_extrinsic(&chain.client, &chain.url, call_data, &mut cli)
->>>>>>> 3ed1d833
 					.await
 					.map(|_| ()) // Mapping to `()` since we don't need events returned
 			} else {
@@ -358,11 +345,7 @@
 /// Represents a configured dispatchable function call, including the pallet, function, arguments,
 /// and signing options.
 #[derive(Clone, Default)]
-<<<<<<< HEAD
-struct Call {
-=======
 pub(crate) struct Call {
->>>>>>> 3ed1d833
 	/// The dispatchable function to execute.
 	pub(crate) function: Function,
 	/// The dispatchable function arguments, encoded as strings.
@@ -677,11 +660,7 @@
 		.expect_confirm("Would you like to dispatch this function call with `Root` origin?", true)
 		.expect_confirm(USE_WALLET_PROMPT, true);
 
-<<<<<<< HEAD
-		let chain = configure_chain(
-=======
 		let chain = configure(
->>>>>>> 3ed1d833
 			"Which chain would you like to interact with?",
 			POP_NETWORK_TESTNET_URL,
 			&None,
@@ -709,11 +688,7 @@
 			"Which chain would you like to interact with?",
 			POLKADOT_NETWORK_URL.into(),
 		);
-<<<<<<< HEAD
-		let chain = configure_chain(
-=======
 		let chain = configure(
->>>>>>> 3ed1d833
 			"Which chain would you like to interact with?",
 			POP_NETWORK_TESTNET_URL,
 			&None,
@@ -870,11 +845,7 @@
 		};
 		let mut cli = MockCli::new()
 			.expect_warning("NOTE: sudo is not supported by the chain. Ignoring `--sudo` flag.");
-<<<<<<< HEAD
-		let chain = configure_chain(
-=======
 		let chain = configure(
->>>>>>> 3ed1d833
 			"Which chain would you like to interact with?",
 			POP_NETWORK_TESTNET_URL,
 			&Some(Url::parse(POLKADOT_NETWORK_URL)?),
@@ -890,11 +861,7 @@
 			"Would you like to dispatch this function call with `Root` origin?",
 			true,
 		);
-<<<<<<< HEAD
-		let chain = configure_chain(
-=======
 		let chain = configure(
->>>>>>> 3ed1d833
 			"Which chain would you like to interact with?",
 			POP_NETWORK_TESTNET_URL,
 			&Some(Url::parse(POP_NETWORK_TESTNET_URL)?),
