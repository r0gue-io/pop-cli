--- conflicted
+++ resolved
@@ -5,11 +5,7 @@
 use crate::{
 	cli::{self, traits::*},
 	common::{
-<<<<<<< HEAD
-		chain::{configure, Chain},
-=======
 		chain::{self, Chain},
->>>>>>> 75896e8a
 		wallet::{self, prompt_to_use_wallet},
 	},
 };
@@ -78,11 +74,7 @@
 		// Check if all fields are specified via the command line.
 		let prompt_to_repeat_call = self.requires_user_input();
 		// Configure the chain.
-<<<<<<< HEAD
-		let chain = configure(
-=======
 		let chain = chain::configure(
->>>>>>> 75896e8a
 			"Which chain would you like to interact with?",
 			DEFAULT_URL,
 			&self.url,
@@ -668,11 +660,7 @@
 		.expect_confirm("Would you like to dispatch this function call with `Root` origin?", true)
 		.expect_confirm(USE_WALLET_PROMPT, true);
 
-<<<<<<< HEAD
-		let chain = configure(
-=======
 		let chain = chain::configure(
->>>>>>> 75896e8a
 			"Which chain would you like to interact with?",
 			POP_NETWORK_TESTNET_URL,
 			&None,
@@ -700,11 +688,7 @@
 			"Which chain would you like to interact with?",
 			POLKADOT_NETWORK_URL.into(),
 		);
-<<<<<<< HEAD
-		let chain = configure(
-=======
 		let chain = chain::configure(
->>>>>>> 75896e8a
 			"Which chain would you like to interact with?",
 			POP_NETWORK_TESTNET_URL,
 			&None,
@@ -861,11 +845,7 @@
 		};
 		let mut cli = MockCli::new()
 			.expect_warning("NOTE: sudo is not supported by the chain. Ignoring `--sudo` flag.");
-<<<<<<< HEAD
-		let chain = configure(
-=======
 		let chain = chain::configure(
->>>>>>> 75896e8a
 			"Which chain would you like to interact with?",
 			POP_NETWORK_TESTNET_URL,
 			&Some(Url::parse(POLKADOT_NETWORK_URL)?),
@@ -881,11 +861,7 @@
 			"Would you like to dispatch this function call with `Root` origin?",
 			true,
 		);
-<<<<<<< HEAD
-		let chain = configure(
-=======
 		let chain = chain::configure(
->>>>>>> 75896e8a
 			"Which chain would you like to interact with?",
 			POP_NETWORK_TESTNET_URL,
 			&Some(Url::parse(POP_NETWORK_TESTNET_URL)?),
