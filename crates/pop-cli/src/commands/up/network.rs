// SPDX-License-Identifier: GPL-3.0

use crate::{
	cli::{self, traits::Confirm},
	style::{Theme, style},
};
use clap::{
	Arg, Args, Command,
	builder::{PossibleValue, PossibleValuesParser, StringValueParser, TypedValueParser},
	error::ErrorKind,
};
use cliclack::{ProgressBar, multi_progress, spinner};
use console::{Emoji, Style, Term};
use duct::cmd;
pub(crate) use pop_chains::up::Relay;
use pop_chains::{
	Error, IndexSet, NetworkNode, RelayChain, clear_dmpq,
	registry::{self, traits::Rollup},
	up::{NetworkConfiguration, Zombienet},
};
use pop_common::Status;
use std::{
	collections::HashMap,
	ffi::OsStr,
	path::{Path, PathBuf},
	time::Duration,
};
use tokio::time::sleep;

/// Launch a local network by specifying a network configuration file.
#[derive(Args, Clone, Default)]
pub(crate) struct ConfigFileCommand {
	/// The Zombienet network configuration file to be used.
	#[arg(value_name = "FILE")]
	pub path: PathBuf,
	/// The version of the binary to be used for the relay chain, as per the release tag (e.g.
	/// "stable2503"). See <https://github.com/paritytech/polkadot-sdk/releases> for more details.
	#[arg(short, long)]
	pub(crate) relay_chain: Option<String>,
	/// The version of the runtime to be used for the relay chain, as per the release tag (e.g.
	/// "v1.4.1"). See <https://github.com/polkadot-fellows/runtimes/releases> for more details.
	#[arg(short = 'R', long)]
	pub(crate) relay_chain_runtime: Option<String>,
	/// The version of the binary to be used for system parachains, as per the release tag (e.g.
	/// "stable2503"). Defaults to the relay chain version if not specified.
	/// See <https://github.com/paritytech/polkadot-sdk/releases> for more details.
	#[arg(short, long)]
	pub(crate) system_parachain: Option<String>,
	/// The version of the runtime to be used for system parachains, as per the release tag (e.g.
	/// "v1.4.1"). See <https://github.com/polkadot-fellows/runtimes/releases> for more details.
	#[arg(short = 'S', long)]
	pub(crate) system_parachain_runtime: Option<String>,
	/// The url of the git repository of a parachain to be used, with branch/release tag/commit specified as #fragment (e.g. <https://github.com/org/repository#ref>).
	/// A specific binary name can also be optionally specified via query string parameter (e.g. <https://github.com/org/repository?binaryname#ref>), defaulting to the name of the repository when not specified.
	#[arg(short, long)]
	pub(crate) parachain: Option<Vec<String>>,
	/// The command to run after the network has been launched.
	#[clap(name = "cmd", short, long)]
	pub(crate) command: Option<String>,
	/// Whether the output should be verbose.
	#[arg(short, long, action)]
	pub(crate) verbose: bool,
	/// Automatically source all necessary binaries required without prompting for confirmation.
	#[clap(short = 'y', long)]
	pub(crate) skip_confirm: bool,
	/// Automatically remove the state upon tearing down the network.
	#[clap(long = "rm")]
	pub(crate) auto_remove: bool,
}

impl ConfigFileCommand {
	/// Executes the command.
	pub(crate) async fn execute(self, cli: &mut impl cli::traits::Cli) -> anyhow::Result<()> {
		cli.intro("Launch a local network")?;

		let path = self.path.canonicalize()?;
		cd_into_chain_base_dir(&path);
		spawn(
			path.as_path().try_into()?,
			self.relay_chain.as_deref(),
			self.relay_chain_runtime.as_deref(),
			self.system_parachain.as_deref(),
			self.system_parachain_runtime.as_deref(),
			self.parachain.as_ref(),
			self.verbose,
			self.skip_confirm,
			self.auto_remove,
			self.command.as_deref(),
			cli,
		)
		.await
	}
}

/// Launch a local network with supported parachains.
#[derive(Args, Clone)]
#[cfg_attr(test, derive(Default))]
pub(crate) struct BuildCommand<const FILTER: u8> {
	/// The version of the binary to be used for the relay chain, as per the release tag (e.g.
	/// "stable2503"). See <https://github.com/paritytech/polkadot-sdk/releases> for more details.
	#[arg(short, long)]
	relay_chain: Option<String>,
	/// The version of the runtime to be used for the relay chain, as per the release tag (e.g.
	/// "v1.4.1"). See <https://github.com/polkadot-fellows/runtimes/releases> for more details.
	#[arg(short = 'R', long)]
	relay_chain_runtime: Option<String>,
	/// The version of the binary to be used for system parachains, as per the release tag (e.g.
	/// "stable2503"). Defaults to the relay chain version if not specified.
	/// See <https://github.com/paritytech/polkadot-sdk/releases> for more details.
	#[arg(short, long)]
	system_parachain: Option<String>,
	/// The version of the runtime to be used for system parachains, as per the release tag (e.g.
	/// "v1.5.1"). See <https://github.com/polkadot-fellows/runtimes/releases> for more details.
	#[arg(short = 'S', long)]
	system_parachain_runtime: Option<String>,
	/// The parachain(s) to be included. An optional parachain identifier and/or port can be
	/// affixed via #id and :port specifiers (e.g. `asset-hub#1000:9944`).
	#[arg(short, long, value_delimiter = ',', value_parser = SupportedRollups::<FILTER>::new())]
	parachain: Option<Vec<Box<dyn Rollup>>>,
	/// The port to be used for the first relay chain validator.
	#[clap(short = 'P', long)]
	port: Option<u16>,
	/// The command to run after the network has been launched.
	#[clap(name = "cmd", short, long)]
	command: Option<String>,
	/// Whether the output should be verbose.
	#[arg(short, long, action)]
	verbose: bool,
	/// Automatically source all necessary binaries required without prompting for confirmation.
	#[clap(short = 'y', long)]
	skip_confirm: bool,
	/// Automatically remove the state upon tearing down the network.
	#[clap(long = "rm")]
	auto_remove: bool,
}

impl<const FILTER: u8> BuildCommand<FILTER> {
	/// Executes the command.
	pub(crate) async fn execute(
		&mut self,
		relay: Relay,
		cli: &mut impl cli::traits::Cli,
	) -> anyhow::Result<()> {
		cli.intro(format!("Launch a local {} network", relay.name()))?;

		let mut rollups = self.parachain.take();

		// Check for any missing dependencies, auto-adding as required.
		if let Some(ref mut rollups) = rollups {
			let provided: Vec<_> = rollups.iter().map(|p| p.as_any().type_id()).collect();
			let dependencies: HashMap<_, _> =
				rollups.iter().filter_map(|p| p.requires()).flatten().collect();
			let all: HashMap<_, _> =
				registry::rollups(&relay).iter().map(|p| (p.as_any().type_id(), p)).collect();

			let missing: Vec<_> = dependencies
				.keys()
				.filter_map(|k| {
					(!provided.contains(k)).then(|| all.get(k)).flatten().map(|p| {
						rollups.push((*p).clone());
						p.name()
					})
				})
				.collect();
			if !missing.is_empty() {
				cli.info(format!(
					"The following dependencies are required for the provided parachain(s) and have automatically been added: {}",
					missing.join(", ")
				))?;
			}
		}

		let network_config = NetworkConfiguration::build(relay, self.port, rollups.as_deref())?;

		spawn(
			network_config,
			self.relay_chain.as_deref(),
			self.relay_chain_runtime.as_deref(),
			self.system_parachain.as_deref(),
			self.system_parachain_runtime.as_deref(),
			None,
			self.verbose,
			self.skip_confirm,
			self.auto_remove,
			self.command.as_deref(),
			cli,
		)
		.await
	}
}

#[derive(Clone)]
struct SupportedRollups<const FILTER: u8>(PossibleValuesParser);

impl<const FILTER: u8> SupportedRollups<FILTER> {
	fn new() -> Self {
		let relay = Relay::from(FILTER).expect("expected valid relay variant index as filter");
		Self(PossibleValuesParser::new(
			registry::rollups(&relay)
				.iter()
				.map(|p| PossibleValue::new(p.name().to_string())),
		))
	}
}

impl<const FILTER: u8> TypedValueParser for SupportedRollups<FILTER> {
	type Value = Box<dyn Rollup>;

	fn parse_ref(
		&self,
		cmd: &Command,
		arg: Option<&Arg>,
		value: &OsStr,
	) -> Result<Self::Value, clap::Error> {
		// Parse value as chain with optional rollup id and port specifiers
		let (chain, id, port) = match self.0.parse_ref(cmd, arg, value) {
			Ok(value) => (value, None, None),
			// Check if failure due to rollup id being specified
			Err(e) if e.kind() == ErrorKind::InvalidValue => {
				let value = StringValueParser::new().parse_ref(cmd, arg, value)?;
				// Attempt to parse name and optional id, port from the entered value
				const SPECIFIER: &str = "^([a-z0-9_-]+)(?:#([0-9]+))?(?::([0-9]+))?$";
				let pattern = regex::Regex::new(SPECIFIER).expect("expected valid regex");
				let Some(captures) = pattern.captures(&value) else { return Err(e) };
				let name = captures.get(1).map(|m| m.as_str()).expect("checked above").into();
				let id = captures.get(2).map(|m| m.as_str()).and_then(|id| id.parse().ok());
				let port = captures.get(3).map(|m| m.as_str()).and_then(|id| id.parse().ok());
				(name, id, port)
			},
			Err(e) => return Err(e),
		};

		// Attempt to resolve from supported rollups
		let relay = Relay::from(FILTER).expect("expected valid relay variant index as filter");
		registry::rollups(&relay)
			.iter()
			.find(|p| {
				let chain = chain.as_str();
				p.name() == chain || p.chain() == chain
			})
			.map(|p| {
				let mut rollup = p.clone();
				// Override id and/or port if provided
				if let Some(id) = id {
					rollup.set_id(id);
				}
				if let Some(port) = port {
					rollup.set_port(port);
				}
				rollup
			})
			.ok_or(clap::Error::new(ErrorKind::InvalidValue).with_cmd(cmd))
	}

	fn possible_values(&self) -> Option<Box<dyn Iterator<Item = PossibleValue> + '_>> {
		self.0.possible_values()
	}
}

/// Executes the command.
#[allow(clippy::too_many_arguments)]
pub(crate) async fn spawn(
	config: NetworkConfiguration,
	relay_chain_version: Option<&str>,
	relay_chain_runtime_version: Option<&str>,
	system_parachain_version: Option<&str>,
	system_parachain_runtime_version: Option<&str>,
	parachains: Option<&Vec<String>>,
	verbose: bool,
	skip_confirm: bool,
	auto_remove: bool,
	command: Option<&str>,
	cli: &mut impl cli::traits::Cli,
) -> anyhow::Result<()> {
	// Initialize from arguments
	let cache = crate::cache()?;
	let mut zombienet = match Zombienet::new(
		&cache,
		config,
		relay_chain_version,
		relay_chain_runtime_version,
		system_parachain_version,
		system_parachain_runtime_version,
		parachains,
	)
	.await
	{
		Ok(n) => n,
		Err(e) => {
			return match e {
				Error::Config(message) => {
					cli.outro_cancel(format!("🚫 A configuration error occurred: `{message}`"))?;
					Ok(())
				},
				Error::MissingBinary(name) => {
					cli.outro_cancel(format!("🚫 The `{name}` binary is specified in the network configuration file, but cannot be resolved to a source. Are you missing a `--parachain` argument?"))?;
					Ok(())
				},
				_ => Err(e.into()),
			};
		},
	};

	// Source any missing/stale binaries
	if source_binaries(&mut zombienet, &cache, verbose, skip_confirm, cli).await? {
		return Ok(());
	}

	// Output the binaries and versions used if verbose logging enabled.
	if verbose {
		let binaries = zombienet
			.binaries()
			.map(|b| {
				format!(
					"{}{}",
					b.name(),
					b.version().map(|v| format!(" ({v})")).unwrap_or_default()
				)
			})
			.fold(Vec::new(), |mut set, binary| {
				if !set.contains(&binary) {
					set.push(binary);
				}
				set
			});
		cli.info(format!("Binaries used: {}", binaries.join(", ")))?;
	}

	// Finally, spawn the network and wait for a signal to terminate
	let progress = spinner();
	progress.start("🚀 Launching local network...");
	match zombienet.spawn().await {
		Ok(network) => {
			let mut result = "🚀 Network launched successfully - Ctrl+C to terminate".to_string();
			let base_dir = network.base_dir().expect("base_dir expected to exist");
			let bar = Style::new().magenta().dim().apply_to(Emoji("│", "|"));

			let output = |node: &NetworkNode| -> String {
				let name = node.name();
				let mut output = format!(
					"\n{bar}       {name}:
{bar}         endpoint: {0}
{bar}         portal: https://polkadot.js.org/apps/?rpc={0}#/explorer / https://dev.papi.how/explorer#networkId=custom&endpoint={0}
{bar}         logs: tail -f {base_dir}/{name}/{name}.log",
					node.ws_uri(),
				);
				if verbose {
					output += &format!(
						"\n{bar}         command: {} {}",
						node.spec().command(),
						node.args().join(" ")
					);
				}
				output
			};
			// Add relay info
			let mut validators = network.relaychain().nodes();
			validators.sort_by_key(|n| n.name());
			result.push_str(&format!(
				"\n{bar}  ⛓️ {} (⌛️epoch/session duration: {})️",
				network.relaychain().chain(),
				if network.relaychain().chain().contains("paseo") { "1 min" } else { "2 mins" }
			));
			for node in validators {
				result.push_str(&output(node));
			}
			// Add rollup info
			let mut rollups = network.parachains();
			rollups.sort_by_key(|p| p.para_id());
			for rollup in rollups {
				result.push_str(&format!(
					"\n{bar}  ⛓️ {}",
					rollup.chain_id().map_or(format!("id: {}", rollup.para_id()), |chain| format!(
						"{chain}: {}",
						rollup.para_id()
					))
				));
				let mut collators = rollup.collators();
				collators.sort_by_key(|n| n.name());
				for node in collators {
					result.push_str(&output(node));
				}
			}

			if let Some(command) = command {
				run_custom_command(&progress, command).await?;
			}

			progress.stop(result);

			// Check for any specified channels
			if zombienet.hrmp_channels() {
				let relay_chain = zombienet.relay_chain();
				match RelayChain::from(relay_chain) {
					None => {
						cli.error(format!("🚫 Using `{relay_chain}` with HRMP channels is currently unsupported. Please use `paseo-local` or `westend-local`."))?;
					},
					Some(_) => {
						let progress = spinner();
						progress.start("Connecting to relay chain to prepare channels...");
						// Allow relay node time to start
						sleep(Duration::from_secs(10)).await;
						progress.set_message("Preparing channels...");
<<<<<<< HEAD
						// TODO: Different sunxt versions. let relay_endpoint =
						// network.relaychain().nodes()[0].wait_client().await?;
=======
>>>>>>> c85f2a1f
						let relay_endpoint = network.relaychain().nodes()[0].ws_uri().to_string();
						let ids: Vec<_> =
							network.parachains().iter().map(|p| p.para_id()).collect();
						tokio::spawn(async move {
							if let Err(e) = clear_dmpq(&relay_endpoint, &ids).await {
								progress.stop(format!("🚫 Could not prepare channels: {e}"));
								return Ok::<(), Error>(());
							}
							progress.stop("Channels successfully prepared for initialization.");
							Ok::<(), Error>(())
						});
					},
				}
			}

			tokio::signal::ctrl_c().await?;

			if auto_remove {
				// Remove zombienet directory after network is terminated
				if let Err(e) = std::fs::remove_dir_all(base_dir) {
					cli.warning(format!("🚫 Failed to remove zombienet directory: {e}"))?;
				}
			}

			cli.outro("Done")?;
		},
		Err(e) => {
			cli.outro_cancel(format!("🚫 Could not launch local network: {e}"))?;
		},
	}

	Ok(())
}

async fn source_binaries(
	zombienet: &mut Zombienet,
	cache: &Path,
	verbose: bool,
	skip_confirm: bool,
	cli: &mut impl cli::traits::Cli,
) -> anyhow::Result<bool> {
	// Check for any missing or stale binaries
	let binaries = zombienet.binaries().filter(|b| !b.exists() || b.stale()).fold(
		Vec::new(),
		|mut set, binary| {
			if !set.contains(&binary) {
				set.push(binary);
			}
			set
		},
	);
	if binaries.is_empty() {
		return Ok(false);
	}

	// Check if any missing binaries
	let missing: IndexSet<_> = binaries
		.iter()
		.filter_map(|b| (!b.exists()).then_some((b.name(), b.version())))
		.collect();
	if !missing.is_empty() {
		let list = style(format!(
			"> {}",
			missing.iter().map(|(name, _)| name.to_string()).collect::<Vec<_>>().join(", ")
		))
		.dim()
		.to_string();
		cli.warning(format!(
			"⚠️ The following binaries required to launch the network cannot be found locally:\n   {list}"
		))?;

		// Prompt for automatic sourcing of binaries
		let list = style(format!(
			"> {}",
			missing
				.iter()
				.map(|(name, version)| {
					if let Some(version) = version {
						format!("{name} {version}")
					} else {
						name.to_string()
					}
				})
				.collect::<Vec<_>>()
				.join(", ")
		))
		.dim()
		.to_string();
		if !skip_confirm &&
			!cli.confirm(format!(
				"📦 Would you like to source them automatically now? It may take some time...\n   {list}"
			))
			.initial_value(true)
			.interact()?
		{
			cli.outro_cancel(
				"🚫 Cannot launch the specified network until all required binaries are available.",
			)?;
			return Ok(true);
		}
	}

	// Check if any stale binaries
	let stale: IndexSet<_> = binaries
		.iter()
		.filter_map(|b| b.stale().then_some((b.name(), b.version(), b.latest())))
		.collect();
	let mut latest = false;
	if !stale.is_empty() {
		let list = style(format!(
			"> {}",
			stale
				.iter()
				.map(|(name, version, latest)| {
					format!("{name} {} -> {}", version.unwrap_or("None"), latest.unwrap_or("None"))
				})
				.collect::<Vec<_>>()
				.join(", ")
		))
		.dim()
		.to_string();
		cli.warning(format!(
			"ℹ️ The following binaries have newer versions available:\n   {list}"
		))?;
		if !skip_confirm {
			latest = cli
				.confirm(
					"📦 Would you like to source them automatically now? It may take some time..."
						.to_string(),
				)
				.initial_value(true)
				.interact()?;
		} else {
			latest = true;
		}
	}

	#[allow(clippy::manual_inspect)]
	let binaries: Vec<_> = binaries
		.into_iter()
		.filter(|b| !b.exists() || (latest && b.stale()))
		.map(|b| {
			if latest && b.stale() {
				b.use_latest()
			}
			b
		})
		.collect();

	if binaries.is_empty() {
		return Ok(false);
	}

	if binaries.iter().any(|b| !b.local()) {
		cli.info(format!(
			"ℹ️ Binaries will be cached at {}",
			&cache.to_str().expect("expected local cache is invalid")
		))?;
	}

	// Source binaries
	let release = true;
	match verbose {
		true => {
			let reporter = VerboseReporter;
			for binary in binaries {
				cli.info(format!("📦 Sourcing {}...", binary.name()))?;
				Term::stderr().clear_last_lines(1)?;
				if let Err(e) = binary.source(release, &reporter, verbose).await {
					reporter.update(&format!("Sourcing failed: {e}"));
					cli.outro_cancel(
						"🚫 Cannot launch the network until all required binaries are available.",
					)?;
					return Ok(true);
				}
			}
			reporter.update("");
		},
		false => {
			let multi = multi_progress("📦 Sourcing binaries...".to_string());
			let queue: Vec<_> = binaries
				.into_iter()
				.map(|binary| {
					let progress = multi.add(spinner());
					progress.start(format!("{}: waiting...", binary.name()));
					(binary, progress)
				})
				.collect();
			let mut error = false;
			for (binary, progress) in queue {
				let prefix = format!("{}: ", binary.name());
				let progress_reporter = ProgressReporter(prefix, progress);
				if let Err(e) = binary.source(release, &progress_reporter, verbose).await {
					progress_reporter.1.error(format!("🚫 {}: {e}", binary.name()));
					error = true;
				}
				progress_reporter.1.stop(format!("✅  {}", binary.name()));
			}
			multi.stop();
			if error {
				cli.outro_cancel(
					"🚫 Cannot launch the network until all required binaries are available.",
				)?;
				return Ok(true);
			}
		},
	};

	Ok(false)
}

async fn run_custom_command(spinner: &ProgressBar, command: &str) -> Result<(), anyhow::Error> {
	spinner.set_message(format!("Spinning up network & running command: {}", command));
	#[cfg(not(test))]
	sleep(Duration::from_secs(15)).await;

	// Split the command into the base command and arguments
	let mut parts = command.split_whitespace();
	let base_command = parts.next().expect("Command cannot be empty");
	let args: Vec<&str> = parts.collect();

	cmd(base_command, &args)
		.run()
		.map_err(|e| anyhow::Error::new(e).context("Error running the command."))?;

	Ok(())
}

/// Reports any observed status updates to a progress bar.
struct ProgressReporter(String, ProgressBar);

impl Status for ProgressReporter {
	fn update(&self, status: &str) {
		self.1
			.start(format!("{}{}", self.0, status.replace("   Compiling", "Compiling")))
	}
}

/// Reports any observed status updates as indented messages.
#[derive(Copy, Clone)]
struct VerboseReporter;

impl Status for VerboseReporter {
	fn update(&self, status: &str) {
		use cliclack::{Theme, ThemeState};
		const S_BAR: Emoji = Emoji("│", "|");
		let message = format!(
			"{bar}  {status}",
			bar = Theme.bar_color(&ThemeState::Submit).apply_to(S_BAR),
			status = style(status).dim()
		);
		if let Err(e) = Term::stderr().write_line(&message) {
			println!("An error occurred logging the status message of '{status}': {e}")
		}
	}
}

fn cd_into_chain_base_dir(network_file: &Path) {
	let mut parent = network_file;
	loop {
		if pop_chains::is_supported(parent) {
			std::env::set_current_dir(parent).unwrap();
			break;
		}
		match parent.parent() {
			Some(p) => parent = p,
			None => break,
		}
	}
}

#[cfg(test)]
mod tests {
	use super::*;
	use std::{env, fs};

	#[tokio::test]
	async fn test_run_custom_command() -> Result<(), anyhow::Error> {
		let spinner = ProgressBar::new(1);

		// Define the command to be executed
		let command = "echo 2 + 2";

		// Call the run_custom_command function
		run_custom_command(&spinner, command).await?;

		Ok(())
	}

	#[test]
	fn test_cd_into_chain_base_dir_changes_to_supported_parent() {
		// Save original working directory
		let original_cwd = env::current_dir().expect("cwd");

		// Create a unique temporary directory structure
		let mut base = env::temp_dir();
		base.push(format!(
			"pop_cli_test_{}",
			std::time::SystemTime::now()
				.duration_since(std::time::UNIX_EPOCH)
				.unwrap()
				.as_millis()
		));
		let project_dir = base.join("project");
		let nested_dir = project_dir.join("nested/a/b");
		fs::create_dir_all(&nested_dir).expect("create nested dirs");

		// Write a minimal Cargo.toml that qualifies as a supported chain project
		let cargo_toml = r#"[package]
name = "dummy-chain"
version = "0.1.0"
edition = "2021"

[dependencies]
cumulus-client-collator = "0.14"
"#;
		fs::write(project_dir.join("Cargo.toml"), cargo_toml).expect("write Cargo.toml");

		// Provide a path to a pretend network file deep inside the project
		let network_file = nested_dir.join("network.toml");

		// Execute
		cd_into_chain_base_dir(&network_file);

		// Assert we changed into the project_dir
		let cwd = env::current_dir().expect("cwd after cd");
		assert_eq!(
			cwd.canonicalize().expect("canon cwd"),
			project_dir.canonicalize().expect("canon project_dir")
		);

		// Restore cwd and cleanup
		env::set_current_dir(&original_cwd).expect("restore cwd");
		fs::remove_dir_all(&base).ok();
	}

	#[test]
	fn test_cd_into_chain_base_dir_noop_when_unsupported() {
		// Save original working directory
		let original_cwd = env::current_dir().expect("cwd");

		// Create a unique temporary directory structure without a Cargo.toml
		let mut base = env::temp_dir();
		base.push(format!(
			"pop_cli_test_{}_unsupported",
			std::time::SystemTime::now()
				.duration_since(std::time::UNIX_EPOCH)
				.unwrap()
				.as_millis()
		));
		let nested_dir = base.join("nested/a/b");
		fs::create_dir_all(&nested_dir).expect("create nested dirs");

		// Provide a path to a pretend network file
		let network_file = nested_dir.join("network.toml");

		// Execute
		cd_into_chain_base_dir(&network_file);

		// Assert cwd has not changed (no supported project found up the tree)
		let cwd = env::current_dir().expect("cwd after cd");
		assert_eq!(cwd, original_cwd);

		// Cleanup
		fs::remove_dir_all(&base).ok();
	}
}<|MERGE_RESOLUTION|>--- conflicted
+++ resolved
@@ -401,11 +401,6 @@
 						// Allow relay node time to start
 						sleep(Duration::from_secs(10)).await;
 						progress.set_message("Preparing channels...");
-<<<<<<< HEAD
-						// TODO: Different sunxt versions. let relay_endpoint =
-						// network.relaychain().nodes()[0].wait_client().await?;
-=======
->>>>>>> c85f2a1f
 						let relay_endpoint = network.relaychain().nodes()[0].ws_uri().to_string();
 						let ids: Vec<_> =
 							network.parachains().iter().map(|p| p.para_id()).collect();
