// SPDX-License-Identifier: GPL-3.0

use crate::{
	cli::{
		Cli,
		traits::{Cli as _, Confirm},
	},
	commands::call::contract::CallContractCommand,
	common::{
		contracts::{
			check_ink_node_and_prompt, has_contract_been_built, map_account, normalize_call_args,
			request_contract_function_args, terminate_nodes,
		},
		rpc::prompt_to_select_chain_rpc,
		urls,
		wallet::request_signature,
	},
	style::style,
};
use clap::Args;
use cliclack::{ProgressBar, spinner};
use console::{Emoji, Style};
use pop_contracts::{
	Bytes, FunctionType, UpOpts, Verbosity, Weight, build_smart_contract,
	dry_run_gas_estimate_instantiate, dry_run_upload, extract_function, get_contract_code,
	get_instantiate_payload, get_upload_payload, instantiate_contract_signed,
	instantiate_smart_contract, is_chain_alive, parse_hex_bytes, run_eth_rpc_node, run_ink_node,
	set_up_deployment, set_up_upload, upload_contract_signed, upload_smart_contract,
};
use sp_core::bytes::to_hex;
use std::path::PathBuf;
use tempfile::NamedTempFile;
use url::Url;

const COMPLETE: &str = "🚀 Deployment complete";
const DEFAULT_INK_NODE_PORT: u16 = 9944;
const DEFAULT_ETH_RPC_PORT: u16 = 8545;
const DEFAULT_INK_NODE_URL: &str = "ws://127.0.0.1:9944";
const FAILED: &str = "🚫 Deployment failed.";
const HELP_HEADER: &str = "Smart contract deployment options";

#[derive(Args, Clone)]
#[clap(next_help_heading = HELP_HEADER)]
pub struct UpContractCommand {
	/// Path to the contract build directory.
	#[clap(skip)]
	pub(crate) path: PathBuf,
	/// The name of the contract constructor to call.
	#[clap(short, long, default_value = "new")]
	pub(crate) constructor: String,
	/// The constructor arguments, encoded as strings.
	#[clap(short, long, num_args = 0..,)]
	pub(crate) args: Vec<String>,
	/// Transfers an initial balance to the instantiated contract.
	#[clap(short, long, default_value = "0")]
	pub(crate) value: String,
	/// Maximum amount of gas to be used for this command.
	/// If not specified it will perform a dry-run to estimate the gas consumed for the
	/// instantiation.
	#[clap(name = "gas", short, long)]
	pub(crate) gas_limit: Option<u64>,
	/// Maximum proof size for the instantiation.
	/// If not specified it will perform a dry-run to estimate the proof size required.
	#[clap(short = 'P', long)]
	pub(crate) proof_size: Option<u64>,
	/// A salt used in the address derivation of the new contract. Use to create multiple
	/// instances of the same contract code from the same account.
	#[clap(short = 'S', long, value_parser = parse_hex_bytes)]
	pub(crate) salt: Option<Bytes>,
	/// Websocket endpoint of a chain.
	#[clap(short, long, value_parser, default_value = urls::LOCAL)]
	pub(crate) url: Url,
	/// Secret key URI for the account deploying the contract.
	///
	/// e.g.
	/// - for a dev account "//Alice"
	/// - with a password "//Alice///SECRET_PASSWORD"
	#[clap(short, long, default_value = "//Alice")]
	pub(crate) suri: String,
	/// Use a browser extension wallet to sign the extrinsic.
	#[clap(
		name = "use-wallet",
		long,
		default_value = "false",
		short('w'),
		conflicts_with = "suri"
	)]
	pub(crate) use_wallet: bool,
	/// Perform a dry-run via RPC to estimate the gas usage. This does not submit a transaction.
	#[clap(short = 'D', long)]
	pub(crate) dry_run: bool,
	/// Uploads the contract only, without instantiation.
	#[clap(short = 'U', long)]
	pub(crate) upload_only: bool,
	/// Automatically source or update the needed binary required without prompting for
	/// confirmation.
	#[clap(short = 'y', long)]
	pub(crate) skip_confirm: bool,
	/// Skip building the contract before deployment.
	/// If the contract is not built, it will be built regardless.
	#[clap(long)]
	pub(crate) skip_build: bool,
}

impl UpContractCommand {
	/// Executes the command.
	pub(crate) async fn execute(mut self) -> anyhow::Result<()> {
		Cli.intro("Deploy a smart contract")?;
		// Check if build exists in the specified "Contract build directory"
		let contract_already_built = has_contract_been_built(&self.path);
		if !self.skip_build || !contract_already_built {
			// Build the contract in release mode
			if !contract_already_built {
				Cli.warning("NOTE: contract has not yet been built.")?;
			}
			let spinner = spinner();
			spinner.start("Building contract in RELEASE mode...");
			let result = match build_smart_contract(&self.path, true, Verbosity::Quiet, None) {
				Ok(result) => result,
				Err(e) => {
					Cli.outro_cancel(format!("🚫 An error occurred building your contract: {e}\nUse `pop build` to retry with build output."))?;
					return Ok(());
				},
			};
			spinner.stop(format!(
				"Your contract artifacts are ready. You can find them in: {}",
				result.target_directory.display()
			));
		}

		// Check if specified chain is accessible
<<<<<<< HEAD
		let processes = if !is_chain_alive(self.url.clone()).await? {
			if !self.skip_confirm {
				let chain = if self.url.as_str() == urls::LOCAL {
=======
		let process = if !is_chain_alive(self.url.clone()).await? {
			let local_url = Url::parse(urls::LOCAL).expect("default url is valid");
			let start_local_node = if !self.skip_confirm {
				let msg = if self.url.as_str() == urls::LOCAL {
>>>>>>> 726b77bb
					"No endpoint was specified.".into()
				} else {
					format!("The specified endpoint of {} is inaccessible.", self.url)
				};

				if !Cli
					.confirm(format!(
						"{msg} Would you like to start a local node in the background for testing?",
					))
					.initial_value(true)
					.interact()?
				{
					self.url = prompt_to_select_chain_rpc(
						"Where is your contract deployed? (type to filter)",
						"Type the chain URL manually",
						urls::LOCAL,
						|n| n.supports_contracts,
						&mut Cli,
					)
					.await?;
					self.url == local_url
				} else {
					true
				}
			} else {
				Cli.outro_cancel(
					"🚫 You need to specify an accessible endpoint to deploy the contract.",
				)?;
				return Ok(());
			};

			if start_local_node {
				// Update url to that of the launched node
				self.url = local_url;

<<<<<<< HEAD
			let ink_node_log = NamedTempFile::new()?;
			let eth_rpc_log = NamedTempFile::new()?;
			let spinner = spinner();

			// uses the cache location
			let (ink_node_path, eth_rpc_path) = match check_ink_node_and_prompt(
				&mut Cli,
				&spinner,
				&crate::cache()?,
				self.skip_confirm,
			)
			.await
			{
				Ok(r) => r,
				Err(_) => {
					Cli.outro_cancel(
						"🚫 You need to specify an accessible endpoint to deploy the contract.",
					)?;
					return Ok(());
				},
			};
=======
				let log = NamedTempFile::new()?;
				let spinner = spinner();

				// uses the cache location
				let binary_path = match check_contracts_node_and_prompt(
					&mut Cli,
					&spinner,
					&crate::cache()?,
					self.skip_confirm,
				)
				.await
				{
					Ok(binary_path) => binary_path,
					Err(_) => {
						Cli.outro_cancel(
							"🚫 You need to specify an accessible endpoint to deploy the contract.",
						)?;
						return Ok(());
					},
				};
>>>>>>> 726b77bb

				spinner.start("Starting local node...");

<<<<<<< HEAD
			let ink_node_process =
				run_ink_node(&ink_node_path, Some(ink_node_log.as_file()), DEFAULT_INK_NODE_PORT)
					.await?;
			let eth_rpc_process = run_eth_rpc_node(
				&eth_rpc_path,
				Some(eth_rpc_log.as_file()),
				DEFAULT_INK_NODE_URL,
				DEFAULT_ETH_RPC_PORT,
			)
			.await?;

			let bar = Style::new().magenta().dim().apply_to(Emoji("│", "|"));
			spinner.stop(format!(
				"Local node started successfully:{}",
				style(format!(
					"
=======
				let process =
					run_contracts_node(binary_path, Some(log.as_file()), DEFAULT_PORT).await?;
				let bar = Style::new().magenta().dim().apply_to(Emoji("│", "|"));
				spinner.stop(format!(
					"Local node started successfully:{}",
					style(format!(
						"
>>>>>>> 726b77bb
{bar}  {}
{bar}  {}",
						style(format!(
							"portal: https://polkadot.js.org/apps/?rpc={}#/explorer",
							self.url
						))
						.dim(),
						style(format!("logs: tail -f {}", log.path().display())).dim(),
					))
<<<<<<< HEAD
					.dim(),
					style(format!("logs: tail -f {}", ink_node_log.path().display())).dim(),
				))
				.dim()
			));
			Some(((ink_node_process, ink_node_log), (eth_rpc_process, eth_rpc_log)))
=======
					.dim()
				));
				Some((process, log))
			} else {
				None
			}
>>>>>>> 726b77bb
		} else {
			None
		};

		// Run steps for signing with wallet integration. Returns early.
		if self.use_wallet {
			let (call_data, hash) = match self.get_contract_data().await {
				Ok(data) => data,
				Err(e) => {
					Cli.error(format!("An error occurred getting the call data: {e}"))?;
					terminate_nodes(&mut Cli, processes).await?;
					Cli.outro_cancel(FAILED)?;
					return Ok(());
				},
			};

			let maybe_signature_request =
				request_signature(call_data, self.url.to_string()).await?;
			if let Some(payload) = maybe_signature_request.signed_payload {
				Cli.success("Signed payload received.")?;
				let spinner = spinner();
				spinner.start(
					"Uploading the contract and waiting for finalization, please be patient...",
				);

				if self.upload_only {
					#[allow(unused_variables)]
					let upload_result = match upload_contract_signed(self.url.as_str(), payload).await {
						Err(e) => {
							spinner
								.error(format!("An error occurred uploading your contract: {e}"));
							terminate_nodes(&mut Cli, processes).await?;
							Cli.outro_cancel(FAILED)?;
							return Ok(());
						},
						Ok(result) => {
							spinner.stop(format!(
								"Contract uploaded: The code hash is {:?}",
								to_hex(&hash, false)
							));
							result
						},
					};
				} else {
					let instantiate_exec = match set_up_deployment(self.clone().into()).await {
						Ok(i) => i,
						Err(e) => {
							Cli.error(format!(
								"An error occurred instantiating the contract: {e}"
							))?;
							terminate_nodes(&mut Cli, processes).await?;
							Cli.outro_cancel(FAILED)?;
							return Ok(());
						},
					};
					// Check if the account is already mapped, and prompt the user to perform the
					// mapping if it's required.
					map_account(instantiate_exec.opts(), &mut Cli).await?;
					let contract_info = match instantiate_contract_signed(
						maybe_signature_request.contract_address,
						self.url.as_str(),
						payload,
					)
					.await
					{
						Err(e) => {
							spinner
								.error(format!("An error occurred uploading your contract: {e}"));
							terminate_nodes(&mut Cli, processes).await?;
							Cli.outro_cancel(FAILED)?;
							return Ok(());
						},
						Ok(result) => result,
					};

					let hash = contract_info.code_hash.map(|code_hash| format!("{:?}", code_hash));
					display_contract_info(
						&spinner,
						format!("{:?}", contract_info.contract_address),
						hash,
					);
				};

				if self.upload_only {
					Cli.warning("NOTE: The contract has not been instantiated.")?;
				}
			} else {
				Cli.outro_cancel("Signed payload doesn't exist.")?;
				terminate_nodes(&mut Cli, processes).await?;
				return Ok(());
			}

			Cli.outro(COMPLETE)?;
			terminate_nodes(&mut Cli, processes).await?;
			return Ok(());
		}

		// Check for upload only.
		if self.upload_only {
			let result = self.upload_contract().await;
			terminate_nodes(&mut Cli, processes).await?;
			match result {
				Ok(_) => {
					Cli.outro(COMPLETE)?;
				},
				Err(_) => {
					Cli.outro_cancel(FAILED)?;
				},
			}
			return Ok(());
		}

		let function =
			extract_function(self.path.clone(), &self.constructor, FunctionType::Constructor)?;
		if self.args.is_empty() && !function.args.is_empty() {
			self.args = request_contract_function_args(&function, &mut Cli)?;
		}
		normalize_call_args(&mut self.args, &function);
		// Otherwise instantiate.
		let instantiate_exec = match set_up_deployment(self.clone().into()).await {
			Ok(i) => i,
			Err(e) => {
				Cli.error(format!("An error occurred instantiating the contract: {e}"))?;
				terminate_nodes(&mut Cli, processes).await?;
				Cli.outro_cancel(FAILED)?;
				return Ok(());
			},
		};
		// Check if the account is already mapped, and prompt the user to perform the mapping if
		// it's required.
		map_account(instantiate_exec.opts(), &mut Cli).await?;
		let weight_limit = if self.gas_limit.is_some() && self.proof_size.is_some() {
			Weight::from_parts(self.gas_limit.unwrap(), self.proof_size.unwrap())
		} else {
			let spinner = spinner();
			spinner.start("Doing a dry run to estimate the gas...");
			match dry_run_gas_estimate_instantiate(&instantiate_exec).await {
				Ok(w) => {
					spinner.stop(format!("Gas limit estimate: {:?}", w));
					w
				},
				Err(e) => {
					spinner.error(format!("{e}"));
					terminate_nodes(&mut Cli, processes).await?;
					Cli.outro_cancel(FAILED)?;
					return Ok(());
				},
			}
		};

		// Finally upload and instantiate.
		if !self.dry_run {
			let spinner = spinner();
			spinner.start("Uploading and instantiating the contract...");
			let contract_info = instantiate_smart_contract(instantiate_exec, weight_limit).await?;
			let contract_address = contract_info.address.to_string();
			display_contract_info(&spinner, contract_address.clone(), contract_info.code_hash);

			Cli.success(COMPLETE)?;
			self.keep_interacting_with_node(&mut Cli, contract_address).await?;
			terminate_nodes(&mut Cli, processes).await?;
		}

		Ok(())
	}

	async fn keep_interacting_with_node(
		self,
		cli: &mut Cli,
		address: String,
	) -> anyhow::Result<()> {
		if cli
			.confirm("Do you want to keep making calls to the contract?")
			.initial_value(false)
			.interact()?
		{
			let mut cmd = CallContractCommand::default();
			cmd.path_pos = Some(self.path.clone());
			cmd.contract = Some(address);
			cmd.url = Some(self.url);
			cmd.deployed = true;
			cmd.execute(cli).await?;
		}
		Ok(())
	}

	/// Uploads the contract without instantiating it.
	async fn upload_contract(self) -> anyhow::Result<()> {
		let upload_exec = set_up_upload(self.clone().into()).await?;
		if self.dry_run {
			match dry_run_upload(&upload_exec).await {
				Ok(upload_result) => {
					let mut result = vec![format!("Code Hash: {:?}", upload_result.code_hash)];
					result.push(format!("Deposit: {:?}", upload_result.deposit));
					let result: Vec<_> = result
						.iter()
						.map(|s| style(format!("{} {s}", Emoji("●", ">"))).dim().to_string())
						.collect();
					Cli.success(format!("Dry run successful!\n{}", result.join("\n")))?;
				},
				Err(_) => {
					Cli.outro_cancel(FAILED)?;
					return Ok(());
				},
			};
		} else {
			let spinner = spinner();
			spinner.start("Uploading your contract...");
			let code_hash = match upload_smart_contract(&upload_exec).await {
				Ok(r) => r,
				Err(e) => {
					spinner.error(format!("An error occurred uploading your contract: {e}"));
					return Err(e.into());
				},
			};
			spinner.stop(format!("Contract uploaded: The code hash is {:?}", code_hash));
			Cli.warning("NOTE: The contract has not been instantiated.")?;
		}
		Ok(())
	}

	// get the call data and contract code hash
	async fn get_contract_data(&self) -> anyhow::Result<(Vec<u8>, [u8; 32])> {
		let contract_code = get_contract_code(&self.path)?;
		let hash = contract_code.code_hash();
		if self.upload_only {
			let upload_exec = set_up_upload(self.clone().into()).await?;
			let call_data =
				get_upload_payload(upload_exec, contract_code, self.url.as_str()).await?;
			Ok((call_data, hash))
		} else {
			let instantiate_exec = set_up_deployment(self.clone().into()).await?;

			let weight_limit = if self.gas_limit.is_some() && self.proof_size.is_some() {
				Weight::from_parts(self.gas_limit.unwrap(), self.proof_size.unwrap())
			} else {
				// Frontend will do dry run and update call data.
				Weight::zero()
			};
			let call_data = get_instantiate_payload(instantiate_exec, weight_limit).await?;
			Ok((call_data, hash))
		}
	}
}

impl From<UpContractCommand> for UpOpts {
	fn from(cmd: UpContractCommand) -> Self {
		UpOpts {
			path: cmd.path,
			constructor: cmd.constructor,
			args: cmd.args,
			value: cmd.value,
			gas_limit: cmd.gas_limit,
			proof_size: cmd.proof_size,
			salt: cmd.salt,
			url: cmd.url,
			suri: cmd.suri,
		}
	}
}

fn display_contract_info(spinner: &ProgressBar, address: String, code_hash: Option<String>) {
	spinner.stop(format!(
		"Contract deployed and instantiated:\n{}",
		style(format!(
			"{}\n{}",
			style(format!("{} The contract address is {:?}", console::Emoji("●", ">"), address))
				.dim(),
			code_hash
				.map(|hash| style(format!(
					"{} The contract code hash is {:?}",
					console::Emoji("●", ">"),
					hash
				))
				.dim()
				.to_string())
				.unwrap_or_default(),
		))
		.dim()
	));
}

impl Default for UpContractCommand {
	fn default() -> Self {
		Self {
			path: PathBuf::from("./"),
			constructor: "new".to_string(),
			args: vec![],
			value: "0".to_string(),
			gas_limit: None,
			proof_size: None,
			salt: None,
			url: Url::parse(urls::LOCAL).expect("default url is valid"),
			suri: "//Alice".to_string(),
			use_wallet: false,
			dry_run: false,
			upload_only: false,
			skip_confirm: false,
			skip_build: false,
		}
	}
}

#[cfg(test)]
mod tests {
	use super::*;
	use url::Url;

	#[test]
	fn conversion_up_contract_command_to_up_opts_works() -> anyhow::Result<()> {
		let command = UpContractCommand::default();
		let opts: UpOpts = command.into();
		assert_eq!(
			opts,
			UpOpts {
				path: PathBuf::from("./"),
				constructor: "new".to_string(),
				args: vec![],
				value: "0".to_string(),
				gas_limit: None,
				proof_size: None,
				salt: None,
				url: Url::parse(urls::LOCAL)?,
				suri: "//Alice".to_string(),
			}
		);
		Ok(())
	}
}<|MERGE_RESOLUTION|>--- conflicted
+++ resolved
@@ -8,8 +8,8 @@
 	commands::call::contract::CallContractCommand,
 	common::{
 		contracts::{
-			check_ink_node_and_prompt, has_contract_been_built, map_account, normalize_call_args,
-			request_contract_function_args, terminate_nodes,
+			check_contracts_node_and_prompt, has_contract_been_built, map_account,
+			normalize_call_args, request_contract_function_args, terminate_node,
 		},
 		rpc::prompt_to_select_chain_rpc,
 		urls,
@@ -24,7 +24,7 @@
 	Bytes, FunctionType, UpOpts, Verbosity, Weight, build_smart_contract,
 	dry_run_gas_estimate_instantiate, dry_run_upload, extract_function, get_contract_code,
 	get_instantiate_payload, get_upload_payload, instantiate_contract_signed,
-	instantiate_smart_contract, is_chain_alive, parse_hex_bytes, run_eth_rpc_node, run_ink_node,
+	instantiate_smart_contract, is_chain_alive, parse_hex_bytes, run_contracts_node,
 	set_up_deployment, set_up_upload, upload_contract_signed, upload_smart_contract,
 };
 use sp_core::bytes::to_hex;
@@ -33,9 +33,7 @@
 use url::Url;
 
 const COMPLETE: &str = "🚀 Deployment complete";
-const DEFAULT_INK_NODE_PORT: u16 = 9944;
-const DEFAULT_ETH_RPC_PORT: u16 = 8545;
-const DEFAULT_INK_NODE_URL: &str = "ws://127.0.0.1:9944";
+const DEFAULT_PORT: u16 = 9944;
 const FAILED: &str = "🚫 Deployment failed.";
 const HELP_HEADER: &str = "Smart contract deployment options";
 
@@ -129,16 +127,10 @@
 		}
 
 		// Check if specified chain is accessible
-<<<<<<< HEAD
-		let processes = if !is_chain_alive(self.url.clone()).await? {
-			if !self.skip_confirm {
-				let chain = if self.url.as_str() == urls::LOCAL {
-=======
 		let process = if !is_chain_alive(self.url.clone()).await? {
 			let local_url = Url::parse(urls::LOCAL).expect("default url is valid");
 			let start_local_node = if !self.skip_confirm {
 				let msg = if self.url.as_str() == urls::LOCAL {
->>>>>>> 726b77bb
 					"No endpoint was specified.".into()
 				} else {
 					format!("The specified endpoint of {} is inaccessible.", self.url)
@@ -174,29 +166,6 @@
 				// Update url to that of the launched node
 				self.url = local_url;
 
-<<<<<<< HEAD
-			let ink_node_log = NamedTempFile::new()?;
-			let eth_rpc_log = NamedTempFile::new()?;
-			let spinner = spinner();
-
-			// uses the cache location
-			let (ink_node_path, eth_rpc_path) = match check_ink_node_and_prompt(
-				&mut Cli,
-				&spinner,
-				&crate::cache()?,
-				self.skip_confirm,
-			)
-			.await
-			{
-				Ok(r) => r,
-				Err(_) => {
-					Cli.outro_cancel(
-						"🚫 You need to specify an accessible endpoint to deploy the contract.",
-					)?;
-					return Ok(());
-				},
-			};
-=======
 				let log = NamedTempFile::new()?;
 				let spinner = spinner();
 
@@ -217,28 +186,9 @@
 						return Ok(());
 					},
 				};
->>>>>>> 726b77bb
 
 				spinner.start("Starting local node...");
 
-<<<<<<< HEAD
-			let ink_node_process =
-				run_ink_node(&ink_node_path, Some(ink_node_log.as_file()), DEFAULT_INK_NODE_PORT)
-					.await?;
-			let eth_rpc_process = run_eth_rpc_node(
-				&eth_rpc_path,
-				Some(eth_rpc_log.as_file()),
-				DEFAULT_INK_NODE_URL,
-				DEFAULT_ETH_RPC_PORT,
-			)
-			.await?;
-
-			let bar = Style::new().magenta().dim().apply_to(Emoji("│", "|"));
-			spinner.stop(format!(
-				"Local node started successfully:{}",
-				style(format!(
-					"
-=======
 				let process =
 					run_contracts_node(binary_path, Some(log.as_file()), DEFAULT_PORT).await?;
 				let bar = Style::new().magenta().dim().apply_to(Emoji("│", "|"));
@@ -246,7 +196,6 @@
 					"Local node started successfully:{}",
 					style(format!(
 						"
->>>>>>> 726b77bb
 {bar}  {}
 {bar}  {}",
 						style(format!(
@@ -256,21 +205,12 @@
 						.dim(),
 						style(format!("logs: tail -f {}", log.path().display())).dim(),
 					))
-<<<<<<< HEAD
-					.dim(),
-					style(format!("logs: tail -f {}", ink_node_log.path().display())).dim(),
-				))
-				.dim()
-			));
-			Some(((ink_node_process, ink_node_log), (eth_rpc_process, eth_rpc_log)))
-=======
 					.dim()
 				));
 				Some((process, log))
 			} else {
 				None
 			}
->>>>>>> 726b77bb
 		} else {
 			None
 		};
@@ -281,7 +221,7 @@
 				Ok(data) => data,
 				Err(e) => {
 					Cli.error(format!("An error occurred getting the call data: {e}"))?;
-					terminate_nodes(&mut Cli, processes).await?;
+					terminate_node(&mut Cli, process).await?;
 					Cli.outro_cancel(FAILED)?;
 					return Ok(());
 				},
@@ -302,7 +242,7 @@
 						Err(e) => {
 							spinner
 								.error(format!("An error occurred uploading your contract: {e}"));
-							terminate_nodes(&mut Cli, processes).await?;
+							terminate_node(&mut Cli, process).await?;
 							Cli.outro_cancel(FAILED)?;
 							return Ok(());
 						},
@@ -321,7 +261,7 @@
 							Cli.error(format!(
 								"An error occurred instantiating the contract: {e}"
 							))?;
-							terminate_nodes(&mut Cli, processes).await?;
+							terminate_node(&mut Cli, process).await?;
 							Cli.outro_cancel(FAILED)?;
 							return Ok(());
 						},
@@ -339,7 +279,7 @@
 						Err(e) => {
 							spinner
 								.error(format!("An error occurred uploading your contract: {e}"));
-							terminate_nodes(&mut Cli, processes).await?;
+							terminate_node(&mut Cli, process).await?;
 							Cli.outro_cancel(FAILED)?;
 							return Ok(());
 						},
@@ -359,19 +299,19 @@
 				}
 			} else {
 				Cli.outro_cancel("Signed payload doesn't exist.")?;
-				terminate_nodes(&mut Cli, processes).await?;
+				terminate_node(&mut Cli, process).await?;
 				return Ok(());
 			}
 
 			Cli.outro(COMPLETE)?;
-			terminate_nodes(&mut Cli, processes).await?;
+			terminate_node(&mut Cli, process).await?;
 			return Ok(());
 		}
 
 		// Check for upload only.
 		if self.upload_only {
 			let result = self.upload_contract().await;
-			terminate_nodes(&mut Cli, processes).await?;
+			terminate_node(&mut Cli, process).await?;
 			match result {
 				Ok(_) => {
 					Cli.outro(COMPLETE)?;
@@ -394,7 +334,7 @@
 			Ok(i) => i,
 			Err(e) => {
 				Cli.error(format!("An error occurred instantiating the contract: {e}"))?;
-				terminate_nodes(&mut Cli, processes).await?;
+				terminate_node(&mut Cli, process).await?;
 				Cli.outro_cancel(FAILED)?;
 				return Ok(());
 			},
@@ -414,7 +354,7 @@
 				},
 				Err(e) => {
 					spinner.error(format!("{e}"));
-					terminate_nodes(&mut Cli, processes).await?;
+					terminate_node(&mut Cli, process).await?;
 					Cli.outro_cancel(FAILED)?;
 					return Ok(());
 				},
@@ -431,7 +371,7 @@
 
 			Cli.success(COMPLETE)?;
 			self.keep_interacting_with_node(&mut Cli, contract_address).await?;
-			terminate_nodes(&mut Cli, processes).await?;
+			terminate_node(&mut Cli, process).await?;
 		}
 
 		Ok(())
