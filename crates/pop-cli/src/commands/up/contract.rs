// SPDX-License-Identifier: GPL-3.0

use crate::{
	cli::{traits::Cli as _, Cli},
	style::style,
};
use clap::Args;
<<<<<<< HEAD
use cliclack::{clear_screen, confirm, intro, log, log::success, outro, outro_cancel};
use pop_common::manifest::from_path;
=======
use cliclack::{confirm, log, log::error, spinner};
use console::{Emoji, Style};
>>>>>>> a252c459
use pop_contracts::{
	build_smart_contract, dry_run_gas_estimate_instantiate, dry_run_upload,
	instantiate_smart_contract, is_chain_alive, parse_hex_bytes, run_contracts_node,
	set_up_deployment, set_up_upload, upload_smart_contract, UpOpts, Verbosity,
};
use sp_core::Bytes;
use sp_weights::Weight;
<<<<<<< HEAD
use std::path::{Path, PathBuf};
=======
use std::path::PathBuf;
use std::process::Child;
use tempfile::NamedTempFile;
use url::Url;

const COMPLETE: &str = "🚀 Deployment complete";
const DEFAULT_URL: &str = "ws://localhost:9944/";
const FAILED: &str = "🚫 Deployment failed.";
>>>>>>> a252c459

#[derive(Args, Clone)]
pub struct UpContractCommand {
	/// Path to the contract build folder.
	#[arg(short = 'p', long)]
	path: Option<PathBuf>,
	/// The name of the contract constructor to call.
	#[clap(name = "constructor", long, default_value = "new")]
	constructor: String,
	/// The constructor arguments, encoded as strings.
	#[clap(long, num_args = 0..)]
	args: Vec<String>,
	/// Transfers an initial balance to the instantiated contract.
	#[clap(name = "value", long, default_value = "0")]
	value: String,
	/// Maximum amount of gas to be used for this command.
	/// If not specified it will perform a dry-run to estimate the gas consumed for the
	/// instantiation.
	#[clap(name = "gas", long)]
	gas_limit: Option<u64>,
	/// Maximum proof size for the instantiation.
	/// If not specified it will perform a dry-run to estimate the proof size required.
	#[clap(long)]
	proof_size: Option<u64>,
	/// A salt used in the address derivation of the new contract. Use to create multiple
	/// instances of the same contract code from the same account.
	#[clap(long, value_parser = parse_hex_bytes)]
	salt: Option<Bytes>,
	/// Websocket endpoint of a chain.
	#[clap(name = "url", long, value_parser, default_value = DEFAULT_URL)]
	url: url::Url,
	/// Secret key URI for the account deploying the contract.
	///
	/// e.g.
	/// - for a dev account "//Alice"
	/// - with a password "//Alice///SECRET_PASSWORD"
	#[clap(name = "suri", long, short, default_value = "//Alice")]
	suri: String,
	/// Perform a dry-run via RPC to estimate the gas usage. This does not submit a transaction.
	#[clap(long)]
	dry_run: bool,
	/// Uploads the contract only, without instantiation.
	#[clap(short('u'), long)]
	upload_only: bool,
	/// Before starting a local node, do not ask the user for confirmation.
	#[clap(short('y'), long)]
	skip_confirm: bool,
}

impl UpContractCommand {
	/// Executes the command.
	pub(crate) async fn execute(mut self) -> anyhow::Result<()> {
		Cli.intro("Deploy a smart contract")?;

		// Check if build exists in the specified "Contract build folder"
<<<<<<< HEAD
		if !has_contract_been_built(self.path.as_deref()) {
			log::warning("NOTE: contract has not yet been built.")?;
			intro(format!("{}: Building a contract", style(" Pop CLI ").black().on_magenta()))?;
=======
		let build_path = PathBuf::from(
			self.path.clone().unwrap_or("/.".into()).to_string_lossy().to_string() + "/target/ink",
		);
		if !build_path.as_path().exists() {
>>>>>>> a252c459
			// Build the contract in release mode
			Cli.warning("NOTE: contract has not yet been built.")?;
			let spinner = spinner();
			spinner.start("Building contract in RELEASE mode...");
			let result = match build_smart_contract(self.path.as_deref(), true, Verbosity::Quiet) {
				Ok(result) => result,
				Err(e) => {
					Cli.outro_cancel(format!("🚫 An error occurred building your contract: {e}\nUse `pop build` to retry with build output."))?;
					return Ok(());
				},
			};
			spinner.stop(format!(
				"Your contract artifacts are ready. You can find them in: {}",
				result.target_directory.display()
			));
		}

		// Check if specified chain is accessible
		let process = if !is_chain_alive(self.url.clone()).await? {
			if !self.skip_confirm {
				let chain = if self.url.as_str() == DEFAULT_URL {
					"No endpoint was specified.".into()
				} else {
					format!("The specified endpoint of {} is inaccessible.", self.url)
				};

				if !confirm(format!(
					"{chain} Would you like to start a local node in the background for testing?",
				))
				.initial_value(true)
				.interact()?
				{
					Cli.outro_cancel(
						"🚫 You need to specify an accessible endpoint to deploy the contract.",
					)?;
					return Ok(());
				}
			}

			// Update url to that of the launched node
			self.url = Url::parse(DEFAULT_URL).expect("default url is valid");

			let spinner = spinner();
			spinner.start("Starting local node...");
			let log = tempfile::NamedTempFile::new()?;
			let process = run_contracts_node(crate::cache()?, Some(log.as_file())).await?;
			let bar = Style::new().magenta().dim().apply_to(Emoji("│", "|"));
			spinner.stop(format!(
				"Local node started successfully:{}",
				style(format!(
					"
{bar}  {}
{bar}  {}",
					style(format!(
						"portal: https://polkadot.js.org/apps/?rpc={}#/explorer",
						self.url
					))
					.dim(),
					style(format!("logs: tail -f {}", log.path().display())).dim(),
				))
				.dim()
			));
			Some((process, log))
		} else {
			None
		};

		// Check for upload only.
		if self.upload_only {
			let result = self.upload_contract().await;
			Self::terminate_node(process)?;
			match result {
				Ok(_) => {
					Cli.outro(COMPLETE)?;
				},
				Err(_) => {
					Cli.outro_cancel(FAILED)?;
				},
			}
			return Ok(());
		}

		// Otherwise instantiate.
		let instantiate_exec = match set_up_deployment(UpOpts {
			path: self.path.clone(),
			constructor: self.constructor.clone(),
			args: self.args.clone(),
			value: self.value.clone(),
			gas_limit: self.gas_limit,
			proof_size: self.proof_size,
			salt: self.salt.clone(),
			url: self.url.clone(),
			suri: self.suri.clone(),
		})
		.await
		{
			Ok(i) => i,
			Err(e) => {
				error(format!("An error occurred instantiating the contract: {e}"))?;
				Self::terminate_node(process)?;
				Cli.outro_cancel(FAILED)?;
				return Ok(());
			},
		};

		let weight_limit;
		if self.gas_limit.is_some() && self.proof_size.is_some() {
			weight_limit = Weight::from_parts(self.gas_limit.unwrap(), self.proof_size.unwrap());
		} else {
			let spinner = spinner();
			spinner.start("Doing a dry run to estimate the gas...");
			weight_limit = match dry_run_gas_estimate_instantiate(&instantiate_exec).await {
				Ok(w) => {
					spinner.stop(format!("Gas limit estimate: {:?}", w));
					w
				},
				Err(e) => {
					spinner.error(format!("{e}"));
					Self::terminate_node(process)?;
					Cli.outro_cancel(FAILED)?;
					return Ok(());
				},
			};
		}

		// Finally upload and instantiate.
		if !self.dry_run {
			let spinner = spinner();
			spinner.start("Uploading and instantiating the contract...");
			let contract_address =
				instantiate_smart_contract(instantiate_exec, weight_limit).await?;
			spinner.stop(format!(
				"Contract deployed and instantiated: The Contract Address is {:?}",
				contract_address
			));
			Self::terminate_node(process)?;
			Cli.outro(COMPLETE)?;
		}

		Ok(())
	}

	/// Uploads the contract without instantiating it.
	async fn upload_contract(self) -> anyhow::Result<()> {
		let upload_exec = set_up_upload(self.clone().into()).await?;
		if self.dry_run {
			match dry_run_upload(&upload_exec).await {
				Ok(upload_result) => {
					let mut result = vec![format!("Code Hash: {:?}", upload_result.code_hash)];
					result.push(format!("Deposit: {:?}", upload_result.deposit));
					let result: Vec<_> = result
						.iter()
						.map(|s| {
							style(format!("{} {s}", console::Emoji("●", ">"))).dim().to_string()
						})
						.collect();
					Cli.success(format!("Dry run successful!\n{}", result.join("\n")))?;
				},
				Err(_) => {
					Cli.outro_cancel(FAILED)?;
					return Ok(());
				},
			};
		} else {
			let spinner = spinner();
			spinner.start("Uploading your contract...");
			let code_hash = match upload_smart_contract(&upload_exec).await {
				Ok(r) => r,
				Err(e) => {
					spinner.error(format!("An error occurred uploading your contract: {e}"));
					return Err(e.into());
				},
			};
			spinner.stop(format!("Contract uploaded: The code hash is {:?}", code_hash));
			log::warning("NOTE: The contract has not been instantiated.")?;
		}
		return Ok(());
	}

	/// Handles the optional termination of a local running node.
	fn terminate_node(process: Option<(Child, NamedTempFile)>) -> anyhow::Result<()> {
		// Prompt to close any launched node
		let Some((mut process, log)) = process else {
			return Ok(());
		};
		if confirm("Would you like to terminate the local node?")
			.initial_value(true)
			.interact()?
		{
			process.kill()?
		} else {
			log.keep()?;
			log::warning(format!("NOTE: The node is running in the background with process ID {}. Please terminate it manually when done.", process.id()))?;
		}

		Ok(())
	}
}

impl From<UpContractCommand> for UpOpts {
	fn from(cmd: UpContractCommand) -> Self {
		return UpOpts {
			path: cmd.path,
			constructor: cmd.constructor,
			args: cmd.args,
			value: cmd.value,
			gas_limit: cmd.gas_limit,
			proof_size: cmd.proof_size,
			salt: cmd.salt,
			url: cmd.url,
			suri: cmd.suri,
		};
	}
}

/// Checks if a contract has been built by verifying the existence of the build directory and the <name>.contract file.
///
/// # Arguments
/// * `path` - An optional path to the project directory. If no path is provided, the current directory is used.
pub fn has_contract_been_built(path: Option<&Path>) -> bool {
	let project_path = path.unwrap_or_else(|| Path::new("./"));
	let manifest = match from_path(Some(project_path)) {
		Ok(manifest) => manifest,
		Err(_) => return false,
	};
	let contract_name = manifest.package().name();
	project_path.join("target/ink").exists()
		&& project_path.join(format!("target/ink/{}.contract", contract_name)).exists()
}

#[cfg(test)]
mod tests {
	use super::*;
	use duct::cmd;
	use std::fs::{self, File};
	use url::Url;

	#[test]
	fn conversion_up_contract_command_to_up_opts_works() -> anyhow::Result<()> {
		let command = UpContractCommand {
			path: None,
			constructor: "new".to_string(),
			args: vec!["false".to_string()].to_vec(),
			value: "0".to_string(),
			gas_limit: None,
			proof_size: None,
			salt: None,
			url: Url::parse("ws://localhost:9944")?,
			suri: "//Alice".to_string(),
			dry_run: false,
			upload_only: false,
			skip_confirm: false,
		};
		let opts: UpOpts = command.into();
		assert_eq!(
			opts,
			UpOpts {
				path: None,
				constructor: "new".to_string(),
				args: vec!["false".to_string()].to_vec(),
				value: "0".to_string(),
				gas_limit: None,
				proof_size: None,
				salt: None,
				url: Url::parse("ws://localhost:9944")?,
				suri: "//Alice".to_string(),
			}
		);
		Ok(())
	}

	#[test]
	fn has_contract_been_built_works() -> anyhow::Result<()> {
		let temp_dir = tempfile::tempdir()?;
		let path = temp_dir.path();

		// Standard rust project
		let name = "hello_world";
		cmd("cargo", ["new", name]).dir(&path).run()?;
		let contract_path = path.join(name);
		assert!(!has_contract_been_built(Some(&contract_path)));

		cmd("cargo", ["build"]).dir(&contract_path).run()?;
		// Mock build directory
		fs::create_dir(&contract_path.join("target/ink"))?;
		assert!(!has_contract_been_built(Some(&path.join(name))));
		// Create a mocked .contract file inside the target directory
		File::create(contract_path.join(format!("target/ink/{}.contract", name)))?;
		assert!(has_contract_been_built(Some(&path.join(name))));
		Ok(())
	}
}<|MERGE_RESOLUTION|>--- conflicted
+++ resolved
@@ -5,13 +5,9 @@
 	style::style,
 };
 use clap::Args;
-<<<<<<< HEAD
-use cliclack::{clear_screen, confirm, intro, log, log::success, outro, outro_cancel};
-use pop_common::manifest::from_path;
-=======
 use cliclack::{confirm, log, log::error, spinner};
 use console::{Emoji, Style};
->>>>>>> a252c459
+use pop_common::manifest::from_path;
 use pop_contracts::{
 	build_smart_contract, dry_run_gas_estimate_instantiate, dry_run_upload,
 	instantiate_smart_contract, is_chain_alive, parse_hex_bytes, run_contracts_node,
@@ -19,10 +15,7 @@
 };
 use sp_core::Bytes;
 use sp_weights::Weight;
-<<<<<<< HEAD
 use std::path::{Path, PathBuf};
-=======
-use std::path::PathBuf;
 use std::process::Child;
 use tempfile::NamedTempFile;
 use url::Url;
@@ -30,7 +23,6 @@
 const COMPLETE: &str = "🚀 Deployment complete";
 const DEFAULT_URL: &str = "ws://localhost:9944/";
 const FAILED: &str = "🚫 Deployment failed.";
->>>>>>> a252c459
 
 #[derive(Args, Clone)]
 pub struct UpContractCommand {
@@ -86,16 +78,7 @@
 		Cli.intro("Deploy a smart contract")?;
 
 		// Check if build exists in the specified "Contract build folder"
-<<<<<<< HEAD
 		if !has_contract_been_built(self.path.as_deref()) {
-			log::warning("NOTE: contract has not yet been built.")?;
-			intro(format!("{}: Building a contract", style(" Pop CLI ").black().on_magenta()))?;
-=======
-		let build_path = PathBuf::from(
-			self.path.clone().unwrap_or("/.".into()).to_string_lossy().to_string() + "/target/ink",
-		);
-		if !build_path.as_path().exists() {
->>>>>>> a252c459
 			// Build the contract in release mode
 			Cli.warning("NOTE: contract has not yet been built.")?;
 			let spinner = spinner();
