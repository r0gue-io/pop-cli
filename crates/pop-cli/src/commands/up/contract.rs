// SPDX-License-Identifier: GPL-3.0

use crate::{
	cli::{
		Cli,
		traits::{Cli as _, Confirm},
	},
	commands::call::contract::CallContractCommand,
	common::{
		contracts::{
			check_ink_node_and_prompt, has_contract_been_built, map_account, normalize_call_args,
			resolve_function_args, resolve_signer, terminate_nodes,
		},
		rpc::prompt_to_select_chain_rpc,
		urls,
		wallet::request_signature,
	},
	style::style,
};
use clap::Args;
use cliclack::{ProgressBar, spinner};
use console::Emoji;
use pop_contracts::{
	Bytes, FunctionType, UpOpts, Verbosity, Weight, build_smart_contract,
	dry_run_gas_estimate_instantiate, dry_run_upload, extract_function, get_contract_code,
	get_instantiate_payload, get_upload_payload, instantiate_contract_signed,
	instantiate_smart_contract, is_chain_alive, parse_hex_bytes, run_eth_rpc_node, run_ink_node,
	set_up_deployment, set_up_upload, upload_contract_signed, upload_smart_contract,
};
use serde::Serialize;
use sp_core::bytes::to_hex;
use std::{path::PathBuf, process::Child};
use tempfile::NamedTempFile;
use url::Url;

const COMPLETE: &str = "🚀 Deployment complete";
const DEFAULT_PORT: u16 = 9944;
const DEFAULT_ETH_RPC_PORT: u16 = 8545;
const FAILED: &str = "🚫 Deployment failed.";
const HELP_HEADER: &str = "Smart contract deployment options";

/// Launch a local ink! node.
#[derive(Args, Clone, Serialize, Debug)]
pub(crate) struct InkNodeCommand {
	/// The port to be used for the ink! node.
	#[clap(short, long, default_value = "9944")]
	pub(crate) ink_node_port: u16,
	/// The port to be used for the Ethereum RPC node.
	#[clap(short, long, default_value = "8545")]
	pub(crate) eth_rpc_port: u16,
	/// Automatically source all necessary binaries required without prompting for confirmation.
	#[clap(short = 'y', long)]
	pub(crate) skip_confirm: bool,
	/// Automatically detach from the terminal and run the node in the background.
	#[clap(short, long)]
	pub(crate) detach: bool,
}

impl InkNodeCommand {
	pub(crate) async fn execute(&self, cli: &mut Cli) -> anyhow::Result<()> {
		cli.intro("Launch a local Ink! node")?;
		let url = Url::parse(&format!("ws://localhost:{}", self.ink_node_port))?;
		let ((mut ink_node_process, _), (mut eth_rpc_process, _)) =
			start_ink_node(&url, self.skip_confirm, self.ink_node_port, self.eth_rpc_port).await?;

		if !self.detach {
			// Wait for the process to terminate
			cli.info("Press Control+C to exit")?;
			tokio::signal::ctrl_c().await?;
			ink_node_process.kill()?;
			eth_rpc_process.kill()?;
			ink_node_process.wait()?;
			eth_rpc_process.wait()?;
			cli.plain("\n")?;
			cli.outro("✅ Ink! node terminated")?;
		} else {
			cli.outro(format!(
				"✅ Ink! node bootstrapped successfully. Run `kill -9 {} {}` to terminate it.",
				ink_node_process.id(),
				eth_rpc_process.id()
			))?;
		}
		Ok(())
	}
}

#[derive(Args, Clone, Serialize)]
#[clap(next_help_heading = HELP_HEADER)]
pub struct UpContractCommand {
	/// Path to the contract build directory.
	#[clap(skip)]
	pub(crate) path: PathBuf,
	/// The name of the contract constructor to call.
	#[clap(short, long, default_value = "new")]
	pub(crate) constructor: String,
	/// The constructor arguments, encoded as strings.
	#[clap(short, long, num_args = 0..,)]
	pub(crate) args: Vec<String>,
	/// Transfers an initial balance to the instantiated contract.
	#[clap(short, long, default_value = "0")]
	pub(crate) value: String,
	/// Maximum amount of gas to be used for this command.
	/// If not specified it will perform a dry-run to estimate the gas consumed for the
	/// instantiation.
	#[clap(name = "gas", short, long)]
	pub(crate) gas_limit: Option<u64>,
	/// Maximum proof size for the instantiation.
	/// If not specified it will perform a dry-run to estimate the proof size required.
	#[clap(short = 'P', long)]
	pub(crate) proof_size: Option<u64>,
	/// A salt used in the address derivation of the new contract. Use to create multiple
	/// instances of the same contract code from the same account.
	#[clap(short = 'S', long, value_parser = parse_hex_bytes)]
	pub(crate) salt: Option<Bytes>,
	/// Websocket endpoint of a chain.
	#[clap(short, long, value_parser, default_value = urls::LOCAL)]
	pub(crate) url: Url,
	/// Secret key URI for the account deploying the contract.
	///
	/// e.g.
	/// - for a dev account "//Alice"
	/// - with a password "//Alice///SECRET_PASSWORD"
	#[clap(short, long)]
	pub(crate) suri: Option<String>,
	/// Use a browser extension wallet to sign the extrinsic.
	#[clap(
		name = "use-wallet",
		long,
		default_value = "false",
		short('w'),
		conflicts_with = "suri"
	)]
	pub(crate) use_wallet: bool,
	/// Actually deploy the contract. Otherwise a dry-run is performed.
	#[clap(short = 'x', long)]
	pub(crate) execute: bool,
	/// Uploads the contract only, without instantiation.
	#[clap(short = 'U', long)]
	pub(crate) upload_only: bool,
	/// Automatically source or update the needed binary required without prompting for
	/// confirmation. When no `--url` is provided (falls back to the local default), this will
	/// automatically start the ink! node if no endpoint is reachable.
	#[clap(short = 'y', long)]
	pub(crate) skip_confirm: bool,
	/// Skip building the contract before deployment.
	/// If the contract is not built, it will be built regardless.
	#[clap(long)]
	pub(crate) skip_build: bool,
}

impl UpContractCommand {
	fn should_auto_start_local_node(&self) -> bool {
		self.skip_confirm && self.url.as_str() == urls::LOCAL
	}

	/// Executes the command.
	pub(crate) async fn execute(&mut self) -> anyhow::Result<()> {
		Cli.intro("Deploy a smart contract")?;

		// Check if build exists in the specified "Contract build directory"
		let contract_already_built = has_contract_been_built(&self.path);
		if !self.skip_build || !contract_already_built {
			// Build the contract in release mode
			if !contract_already_built {
				Cli.warning("NOTE: contract has not yet been built.")?;
			}
			let spinner = spinner();
			spinner.start("Building contract in RELEASE mode...");
			let result = match build_smart_contract(&self.path, true, Verbosity::Quiet, None) {
				Ok(result) => result,
				Err(e) => {
					Cli.outro_cancel(format!("🚫 An error occurred building your contract: {e}\nUse `pop build` to retry with build output."))?;
					return Ok(());
				},
			};
			spinner.stop(format!(
				"Your contract artifacts are ready. You can find them in: {}",
				result.target_directory.display()
			));
		}

		// Resolve who is deploying the contract. If a `suri` was provided via the command line,
		// skip the prompt.
		if let Err(e) =
			resolve_signer(self.skip_confirm, &mut self.use_wallet, &mut self.suri, &mut Cli)
		{
			Cli.error(e.to_string())?;
			Cli.outro_cancel(FAILED)?;
			return Ok(())
		}

		// Check if specified chain is accessible
		let processes = if !is_chain_alive(self.url.clone()).await? {
			let local_url = Url::parse(urls::LOCAL).expect("default url is valid");
			let start_local_node = if !self.skip_confirm {
				let msg = if self.url.as_str() == urls::LOCAL {
					"No endpoint was specified.".into()
				} else {
					format!("The specified endpoint of {} is inaccessible.", self.url)
				};

				if !Cli
					.confirm(format!(
						"{msg} Would you like to start a local node in the background for testing?",
					))
					.initial_value(true)
					.interact()?
				{
					self.url = prompt_to_select_chain_rpc(
						"Where is your contract deployed? (type to filter)",
						"Type the chain URL manually",
						urls::LOCAL,
						|n| n.supports_contracts,
						&mut Cli,
					)
					.await?;
					self.url == local_url
				} else {
					true
				}
			} else if self.should_auto_start_local_node() {
				Cli.info(
					"The default endpoint is unreachable. Fetching and launching a local ink! node because confirmations are skipped.",
				)?;
				true
			} else {
				Cli.outro_cancel(
					"🚫 You need to specify an accessible endpoint to deploy the contract.",
				)?;
				return Ok(());
			};

			if start_local_node {
				// Update url to that of the launched node
				self.url = local_url;

				Some(
					start_ink_node(
						&self.url,
						self.skip_confirm,
						DEFAULT_PORT,
						DEFAULT_ETH_RPC_PORT,
					)
					.await?,
				)
			} else {
				None
			}
		} else {
			None
		};

		// Track the deployed contract address across both deployment flows.
		let mut deployed_contract_address: Option<String> = None;

		// Run steps for signing with wallet integration.
		if self.use_wallet {
			let (call_data, hash) = match self.get_contract_data().await {
				Ok(data) => data,
				Err(e) => {
					Cli.error(format!("An error occurred getting the call data: {e}"))?;
					terminate_nodes(&mut Cli, processes, self.skip_confirm).await?;
					Cli.outro_cancel(FAILED)?;
					return Ok(());
				},
			};

			let maybe_signature_request =
				request_signature(call_data, self.url.to_string()).await?;
			if let Some(payload) = maybe_signature_request.signed_payload {
				Cli.success("Signed payload received.")?;
				let spinner = spinner();
				spinner.start(
					"Uploading the contract and waiting for finalization, please be patient...",
				);

				if self.upload_only {
					#[allow(unused_variables)]
					let upload_result = match upload_contract_signed(self.url.as_str(), payload).await {
						Err(e) => {
							spinner
								.error(format!("An error occurred uploading your contract: {e}"));
							terminate_nodes(&mut Cli, processes, self.skip_confirm).await?;
							Cli.outro_cancel(FAILED)?;
							return Ok(());
						},
						Ok(result) => {
							spinner.stop(format!(
								"Contract uploaded: The code hash is {:?}",
								to_hex(&hash, false)
							));
							result
						},
					};
					Cli.warning("NOTE: The contract has not been instantiated.")?;
				} else {
					let instantiate_exec = match set_up_deployment(self.clone().into()).await {
						Ok(i) => i,
						Err(e) => {
							Cli.error(format!(
								"An error occurred instantiating the contract: {e}"
							))?;
							terminate_nodes(&mut Cli, processes, self.skip_confirm).await?;
							Cli.outro_cancel(FAILED)?;
							return Ok(());
						},
					};
					// Check if the account is already mapped, and prompt the user to perform the
					// mapping if it's required.
					map_account(instantiate_exec.opts(), &mut Cli).await?;
					let contract_info = match instantiate_contract_signed(
						maybe_signature_request.contract_address,
						self.url.as_str(),
						payload,
					)
					.await
					{
						Err(e) => {
							spinner
								.error(format!("An error occurred uploading your contract: {e}"));
							terminate_nodes(&mut Cli, processes, self.skip_confirm).await?;
							Cli.outro_cancel(FAILED)?;
							return Ok(());
						},
						Ok(result) => result,
					};

					let contract_address = format!("{:?}", contract_info.contract_address);
					let hash = contract_info.code_hash.map(|code_hash| format!("{:?}", code_hash));
					display_contract_info(&spinner, contract_address.clone(), hash);
					// Store the contract address for later interaction prompt.
					deployed_contract_address = Some(contract_address);
				};
			} else {
				Cli.outro_cancel("Signed payload doesn't exist.")?;
				terminate_nodes(&mut Cli, processes, self.skip_confirm).await?;
				return Ok(());
			}
		} else {
			// Check for upload only.
			if self.upload_only {
				let result = self.upload_contract().await;
				match result {
					Ok(_) => {},
					Err(_) => {
						terminate_nodes(&mut Cli, processes, self.skip_confirm).await?;
						Cli.outro_cancel(FAILED)?;
						return Ok(());
					},
				}
			} else {
				let function = extract_function(
					self.path.clone(),
					&self.constructor,
					FunctionType::Constructor,
				)?;
				if !function.args.is_empty() {
					resolve_function_args(&function, &mut Cli, &mut self.args, self.skip_confirm)?;
				}
				normalize_call_args(&mut self.args, &function);
				// Otherwise instantiate.
				let instantiate_exec = match set_up_deployment(self.clone().into()).await {
					Ok(i) => i,
					Err(e) => {
						Cli.error(format!("An error occurred instantiating the contract: {e}"))?;
						terminate_nodes(&mut Cli, processes, self.skip_confirm).await?;
						Cli.outro_cancel(FAILED)?;
						return Ok(());
					},
				};
				// Check if the account is already mapped, and prompt the user to perform the
				// mapping if it's required.
				map_account(instantiate_exec.opts(), &mut Cli).await?;
				let weight_limit = if self.gas_limit.is_some() && self.proof_size.is_some() {
					Weight::from_parts(self.gas_limit.unwrap(), self.proof_size.unwrap())
				} else {
					let spinner = spinner();
					spinner.start("Doing a dry run to estimate the gas...");
					match dry_run_gas_estimate_instantiate(&instantiate_exec).await {
						Ok(w) => {
							spinner.stop(format!("Gas limit estimate: {:?}", w));
							w
						},
						Err(e) => {
							spinner.error(format!("{e}"));
							terminate_nodes(&mut Cli, processes, self.skip_confirm).await?;
							Cli.outro_cancel(FAILED)?;
							return Ok(());
						},
					}
				};

				// Finally upload and instantiate.
				if !self.dry_run {
					let spinner = spinner();
					spinner.start("Uploading and instantiating the contract...");
					let contract_info =
						instantiate_smart_contract(instantiate_exec, weight_limit).await?;
					let contract_address = contract_info.address.to_string();
					display_contract_info(
						&spinner,
						contract_address.clone(),
						contract_info.code_hash,
					);
					// Store the contract address for later interaction prompt.
					deployed_contract_address = Some(contract_address);
				}
			}
		}

<<<<<<< HEAD
		let function =
			extract_function(self.path.clone(), &self.constructor, FunctionType::Constructor)?;
		if !function.args.is_empty() {
			resolve_function_args(&function, &mut Cli, &mut self.args)?;
		}
		normalize_call_args(&mut self.args, &function);
		// Otherwise instantiate.
		let instantiate_exec = match set_up_deployment(self.clone().into()).await {
			Ok(i) => i,
			Err(e) => {
				Cli.error(format!("An error occurred instantiating the contract: {e}"))?;
				terminate_nodes(&mut Cli, processes).await?;
				Cli.outro_cancel(FAILED)?;
				return Ok(());
			},
		};
		// Check if the account is already mapped, and prompt the user to perform the mapping if
		// it's required.
		map_account(instantiate_exec.opts(), &mut Cli).await?;

		// Perform the dry run before attempting to execute the deployment, and since we are on it
		// also to calculate the weight.
		let spinner_1 = spinner();
		spinner_1.start("Doing a dry run...");
		let calculated_weight = match dry_run_gas_estimate_instantiate(&instantiate_exec).await {
			Ok(w) => {
				spinner_1.stop(format!("Gas limit estimate: {:?}", w));
				w
			},
			Err(e) => {
				spinner_1.error(format!("{e}"));
				terminate_nodes(&mut Cli, processes).await?;
				Cli.outro_cancel(FAILED)?;
				return Ok(());
			},
		};

		let weight_limit = if self.gas_limit.is_some() && self.proof_size.is_some() {
			Weight::from_parts(self.gas_limit.unwrap(), self.proof_size.unwrap())
		} else {
			calculated_weight
		};

		// Finally upload and instantiate.
		if self.execute {
			let spinner_2 = spinner();
			spinner_2.start("Uploading and instantiating the contract...");
			let contract_info = instantiate_smart_contract(instantiate_exec, weight_limit).await?;
			let contract_address = contract_info.address.to_string();
			display_contract_info(&spinner_2, contract_address.clone(), contract_info.code_hash);

			Cli.success(COMPLETE)?;
			self.keep_interacting_with_node(&mut Cli, contract_address).await?;
			terminate_nodes(&mut Cli, processes).await?;
=======
		// Prompt to keep interacting with the contract if one was deployed and skip_confirm is
		// false.
		if let Some(contract_address) = deployed_contract_address {
			if !self.skip_confirm {
				Cli.success(COMPLETE)?;
				self.keep_interacting_with_node(&mut Cli, contract_address).await?;
			} else {
				terminate_nodes(&mut Cli, processes, self.skip_confirm).await?;
				Cli.outro(COMPLETE)?;
			}
		} else {
			terminate_nodes(&mut Cli, processes, self.skip_confirm).await?;
			Cli.outro(COMPLETE)?;
>>>>>>> 0abc8983
		}
		Ok(())
	}

	async fn keep_interacting_with_node(
		&self,
		cli: &mut Cli,
		address: String,
	) -> anyhow::Result<()> {
		if cli
			.confirm("Do you want to keep making calls to the contract?")
			.initial_value(false)
			.interact()?
		{
			let mut cmd = CallContractCommand::default();
			cmd.path_pos = Some(self.path.clone());
			cmd.contract = Some(address);
			cmd.url = Some(self.url.clone());
			cmd.deployed = true;
			cmd.execute(cli).await?;
		}
		Ok(())
	}

	/// Uploads the contract without instantiating it.
	async fn upload_contract(&self) -> anyhow::Result<()> {
		let upload_exec = set_up_upload(self.clone().into()).await?;
		if !self.execute {
			match dry_run_upload(&upload_exec).await {
				Ok(upload_result) => {
					let mut result = vec![format!("Code Hash: {:?}", upload_result.code_hash)];
					result.push(format!("Deposit: {:?}", upload_result.deposit));
					let result: Vec<_> = result
						.iter()
						.map(|s| style(format!("{} {s}", Emoji("●", ">"))).dim().to_string())
						.collect();
					Cli.success(format!("Dry run successful!\n{}", result.join("\n")))?;
				},
				Err(_) => {
					Cli.outro_cancel(FAILED)?;
					return Ok(());
				},
			};
		} else {
			let spinner = spinner();
			spinner.start("Uploading your contract...");
			let code_hash = match upload_smart_contract(&upload_exec).await {
				Ok(r) => r,
				Err(e) => {
					spinner.error(format!("An error occurred uploading your contract: {e}"));
					return Err(e.into());
				},
			};
			spinner.stop(format!("Contract uploaded: The code hash is {:?}", code_hash));
			Cli.warning("NOTE: The contract has not been instantiated.")?;
		}
		Ok(())
	}

	// get the call data and contract code hash
	async fn get_contract_data(&self) -> anyhow::Result<(Vec<u8>, [u8; 32])> {
		let contract_code = get_contract_code(&self.path)?;
		let hash = contract_code.code_hash();
		if self.upload_only {
			let upload_exec = set_up_upload(self.clone().into()).await?;
			let call_data =
				get_upload_payload(upload_exec, contract_code, self.url.as_str()).await?;
			Ok((call_data, hash))
		} else {
			let instantiate_exec = set_up_deployment(self.clone().into()).await?;

			let weight_limit = if self.gas_limit.is_some() && self.proof_size.is_some() {
				Weight::from_parts(self.gas_limit.unwrap(), self.proof_size.unwrap())
			} else {
				// Frontend will do dry run and update call data.
				Weight::zero()
			};
			let call_data = get_instantiate_payload(instantiate_exec, weight_limit).await?;
			Ok((call_data, hash))
		}
	}
}

impl From<UpContractCommand> for UpOpts {
	fn from(cmd: UpContractCommand) -> Self {
		UpOpts {
			path: cmd.path,
			constructor: cmd.constructor,
			args: cmd.args,
			value: cmd.value,
			gas_limit: cmd.gas_limit,
			proof_size: cmd.proof_size,
			salt: cmd.salt,
			url: cmd.url,
			suri: cmd.suri.unwrap_or_else(|| "//Alice".to_string()),
		}
	}
}

pub(crate) async fn start_ink_node(
	url: &Url,
	skip_confirm: bool,
	ink_node_port: u16,
	eth_rpc_port: u16,
) -> anyhow::Result<((Child, NamedTempFile), (Child, NamedTempFile))> {
	let log_ink_node = NamedTempFile::new()?;
	let log_eth_rpc = NamedTempFile::new()?;
	let spinner = spinner();

	// uses the cache location
	let (ink_node_binary_path, eth_rpc_binary_path) =
		match check_ink_node_and_prompt(&mut Cli, &spinner, &crate::cache()?, skip_confirm).await {
			Ok(binary_path) => binary_path,
			Err(_) => {
				Cli.outro_cancel(
					"🚫 You need to specify an accessible endpoint to deploy the contract.",
				)?;
				anyhow::bail!("Failed to start the local ink! node");
			},
		};

	spinner.start("Starting local node...");

	let ink_node_process =
		run_ink_node(&ink_node_binary_path, Some(log_ink_node.as_file()), ink_node_port).await?;
	let eth_rpc_node_process = run_eth_rpc_node(
		&eth_rpc_binary_path,
		Some(log_eth_rpc.as_file()),
		&format!("ws://localhost:{}", ink_node_port),
		eth_rpc_port,
	)
	.await?;
	spinner.clear();
	Cli.info(format!(
		"Local node started successfully:{}",
		style(format!(
			"\n{}\n{}",
			style(format!("portal: https://polkadot.js.org/apps/?rpc={}#/explorer", url)).dim(),
			style(format!("logs: tail -f {}", log_ink_node.path().display())).dim(),
		))
		.dim()
	))?;
	Cli.info(format!(
		"Ethereum RPC node started successfully:{}",
		style(format!(
			"\n{}\n{}",
			style(format!("url: ws://localhost:{}", eth_rpc_port)).dim(),
			style(format!("logs: tail -f {}", log_eth_rpc.path().display())).dim(),
		))
		.dim()
	))?;
	Ok(((ink_node_process, log_ink_node), (eth_rpc_node_process, log_eth_rpc)))
}

fn display_contract_info(spinner: &ProgressBar, address: String, code_hash: Option<String>) {
	spinner.stop(format!(
		"Contract deployed and instantiated:\n{}",
		style(format!(
			"{}\n{}",
			style(format!("{} The contract address is {:?}", console::Emoji("●", ">"), address))
				.dim(),
			code_hash
				.map(|hash| style(format!(
					"{} The contract code hash is {:?}",
					console::Emoji("●", ">"),
					hash
				))
				.dim()
				.to_string())
				.unwrap_or_default(),
		))
		.dim()
	));
}

impl Default for UpContractCommand {
	fn default() -> Self {
		Self {
			path: PathBuf::from("./"),
			constructor: "new".to_string(),
			args: vec![],
			value: "0".to_string(),
			gas_limit: None,
			proof_size: None,
			salt: None,
			url: Url::parse(urls::LOCAL).expect("default url is valid"),
			suri: Some("//Alice".to_string()),
			use_wallet: false,
			execute: true,
			upload_only: false,
			skip_confirm: false,
			skip_build: false,
		}
	}
}

#[cfg(test)]
mod tests {
	use super::*;
	use clap::Parser;
	use url::Url;

	#[test]
	fn conversion_up_contract_command_to_up_opts_works() -> anyhow::Result<()> {
		let command = UpContractCommand::default();
		let opts: UpOpts = command.into();
		assert_eq!(
			opts,
			UpOpts {
				path: PathBuf::from("./"),
				constructor: "new".to_string(),
				args: vec![],
				value: "0".to_string(),
				gas_limit: None,
				proof_size: None,
				salt: None,
				url: Url::parse(urls::LOCAL)?,
				suri: "//Alice".to_string(),
			}
		);
		Ok(())
	}

	#[test]
	fn auto_starts_local_node_when_skip_confirm_and_default_url() -> anyhow::Result<()> {
		let cmd = UpContractCommand {
			url: Url::parse(urls::LOCAL)?,
			skip_confirm: true,
			..Default::default()
		};
		assert!(cmd.should_auto_start_local_node());
		Ok(())
	}

	#[test]
	fn auto_start_disabled_for_custom_url_or_when_confirmation_needed() -> anyhow::Result<()> {
		let cmd = UpContractCommand {
			url: Url::parse("wss://example.pop.io")?,
			skip_confirm: true,
			..Default::default()
		};
		assert!(!cmd.should_auto_start_local_node());

		let cmd = UpContractCommand {
			url: Url::parse(urls::LOCAL)?,
			skip_confirm: false,
			..Default::default()
		};
		assert!(!cmd.should_auto_start_local_node());
		Ok(())
	}

	#[test]
	fn test_ink_node_command_clap_defaults() {
		// Build a tiny clap::Parser that flattens InkNodeCommand so we can parse args
		#[derive(clap::Parser)]
		struct TestParser {
			#[command(flatten)]
			cmd: InkNodeCommand,
		}

		let parsed = TestParser::parse_from(["pop-cli-test"]);
		let cmd = parsed.cmd;

		assert_eq!(cmd.ink_node_port, 9944);
		assert_eq!(cmd.eth_rpc_port, 8545);
		assert!(!cmd.skip_confirm);
	}

	#[test]
	fn test_ink_node_command_clap_overrides() {
		#[derive(clap::Parser, Debug)]
		struct TestParser {
			#[command(flatten)]
			cmd: InkNodeCommand,
		}

		let parsed = TestParser::parse_from([
			"pop-cli-test",
			"--ink-node-port",
			"12000",
			"--eth-rpc-port",
			"13000",
			"-y", // skip_confirm
		]);
		let cmd = parsed.cmd;

		assert_eq!(cmd.ink_node_port, 12000);
		assert_eq!(cmd.eth_rpc_port, 13000);
		assert!(cmd.skip_confirm);
	}
}<|MERGE_RESOLUTION|>--- conflicted
+++ resolved
@@ -371,34 +371,40 @@
 				// Check if the account is already mapped, and prompt the user to perform the
 				// mapping if it's required.
 				map_account(instantiate_exec.opts(), &mut Cli).await?;
-				let weight_limit = if self.gas_limit.is_some() && self.proof_size.is_some() {
-					Weight::from_parts(self.gas_limit.unwrap(), self.proof_size.unwrap())
-				} else {
-					let spinner = spinner();
-					spinner.start("Doing a dry run to estimate the gas...");
+
+				// Perform the dry run before attempting to execute the deployment, and since we are
+				// on it also to calculate the weight.
+				let spinner_1 = spinner();
+				spinner_1.start("Doing a dry run...");
+				let calculated_weight =
 					match dry_run_gas_estimate_instantiate(&instantiate_exec).await {
 						Ok(w) => {
-							spinner.stop(format!("Gas limit estimate: {:?}", w));
+							spinner_1.stop(format!("Gas limit estimate: {:?}", w));
 							w
 						},
 						Err(e) => {
-							spinner.error(format!("{e}"));
+							spinner_1.error(format!("{e}"));
 							terminate_nodes(&mut Cli, processes, self.skip_confirm).await?;
 							Cli.outro_cancel(FAILED)?;
 							return Ok(());
 						},
-					}
+					};
+
+				let weight_limit = if self.gas_limit.is_some() && self.proof_size.is_some() {
+					Weight::from_parts(self.gas_limit.unwrap(), self.proof_size.unwrap())
+				} else {
+					calculated_weight
 				};
 
 				// Finally upload and instantiate.
-				if !self.dry_run {
-					let spinner = spinner();
-					spinner.start("Uploading and instantiating the contract...");
+				if self.execute {
+					let spinner_2 = spinner();
+					spinner_2.start("Uploading and instantiating the contract...");
 					let contract_info =
 						instantiate_smart_contract(instantiate_exec, weight_limit).await?;
 					let contract_address = contract_info.address.to_string();
 					display_contract_info(
-						&spinner,
+						&spinner_2,
 						contract_address.clone(),
 						contract_info.code_hash,
 					);
@@ -408,62 +414,6 @@
 			}
 		}
 
-<<<<<<< HEAD
-		let function =
-			extract_function(self.path.clone(), &self.constructor, FunctionType::Constructor)?;
-		if !function.args.is_empty() {
-			resolve_function_args(&function, &mut Cli, &mut self.args)?;
-		}
-		normalize_call_args(&mut self.args, &function);
-		// Otherwise instantiate.
-		let instantiate_exec = match set_up_deployment(self.clone().into()).await {
-			Ok(i) => i,
-			Err(e) => {
-				Cli.error(format!("An error occurred instantiating the contract: {e}"))?;
-				terminate_nodes(&mut Cli, processes).await?;
-				Cli.outro_cancel(FAILED)?;
-				return Ok(());
-			},
-		};
-		// Check if the account is already mapped, and prompt the user to perform the mapping if
-		// it's required.
-		map_account(instantiate_exec.opts(), &mut Cli).await?;
-
-		// Perform the dry run before attempting to execute the deployment, and since we are on it
-		// also to calculate the weight.
-		let spinner_1 = spinner();
-		spinner_1.start("Doing a dry run...");
-		let calculated_weight = match dry_run_gas_estimate_instantiate(&instantiate_exec).await {
-			Ok(w) => {
-				spinner_1.stop(format!("Gas limit estimate: {:?}", w));
-				w
-			},
-			Err(e) => {
-				spinner_1.error(format!("{e}"));
-				terminate_nodes(&mut Cli, processes).await?;
-				Cli.outro_cancel(FAILED)?;
-				return Ok(());
-			},
-		};
-
-		let weight_limit = if self.gas_limit.is_some() && self.proof_size.is_some() {
-			Weight::from_parts(self.gas_limit.unwrap(), self.proof_size.unwrap())
-		} else {
-			calculated_weight
-		};
-
-		// Finally upload and instantiate.
-		if self.execute {
-			let spinner_2 = spinner();
-			spinner_2.start("Uploading and instantiating the contract...");
-			let contract_info = instantiate_smart_contract(instantiate_exec, weight_limit).await?;
-			let contract_address = contract_info.address.to_string();
-			display_contract_info(&spinner_2, contract_address.clone(), contract_info.code_hash);
-
-			Cli.success(COMPLETE)?;
-			self.keep_interacting_with_node(&mut Cli, contract_address).await?;
-			terminate_nodes(&mut Cli, processes).await?;
-=======
 		// Prompt to keep interacting with the contract if one was deployed and skip_confirm is
 		// false.
 		if let Some(contract_address) = deployed_contract_address {
@@ -477,7 +427,6 @@
 		} else {
 			terminate_nodes(&mut Cli, processes, self.skip_confirm).await?;
 			Cli.outro(COMPLETE)?;
->>>>>>> 0abc8983
 		}
 		Ok(())
 	}
