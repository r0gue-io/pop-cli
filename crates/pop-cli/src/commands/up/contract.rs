// SPDX-License-Identifier: GPL-3.0

use crate::{
	cli::{traits::Cli as _, Cli},
	common::{
		contracts::{check_contracts_node_and_prompt, has_contract_been_built, terminate_node},
		wallet::wait_for_signature,
	},
	style::style,
	wallet_integration::{FrontendFromString, TransactionData, WalletIntegrationManager},
};
use clap::Args;
use cliclack::{confirm, log, log::error, spinner, ProgressBar};
use console::{Emoji, Style};
use pop_contracts::{
	build_smart_contract, dry_run_gas_estimate_instantiate, dry_run_upload,
	get_code_hash_from_event, get_contract_code, get_instantiate_payload, get_upload_payload,
	instantiate_contract_signed, instantiate_smart_contract, is_chain_alive, parse_hex_bytes,
	run_contracts_node, set_up_deployment, set_up_upload, upload_contract_signed,
	upload_smart_contract, UpOpts, Verbosity,
};
use sp_core::Bytes;
use sp_weights::Weight;
use std::path::PathBuf;
use tempfile::NamedTempFile;
use url::Url;

const COMPLETE: &str = "🚀 Deployment complete";
const DEFAULT_URL: &str = "ws://localhost:9944/";
const DEFAULT_PORT: u16 = 9944;
const FAILED: &str = "🚫 Deployment failed.";

#[derive(Args, Clone)]
pub struct UpContractCommand {
	/// Path to the contract build directory.
	#[arg(short = 'p', long)]
	path: Option<PathBuf>,
	/// The name of the contract constructor to call.
	#[clap(name = "constructor", long, default_value = "new")]
	constructor: String,
	/// The constructor arguments, encoded as strings.
	#[clap(long, num_args = 0..,)]
	args: Vec<String>,
	/// Transfers an initial balance to the instantiated contract.
	#[clap(name = "value", long, default_value = "0")]
	value: String,
	/// Maximum amount of gas to be used for this command.
	/// If not specified it will perform a dry-run to estimate the gas consumed for the
	/// instantiation.
	#[clap(name = "gas", long)]
	gas_limit: Option<u64>,
	/// Maximum proof size for the instantiation.
	/// If not specified it will perform a dry-run to estimate the proof size required.
	#[clap(long)]
	proof_size: Option<u64>,
	/// A salt used in the address derivation of the new contract. Use to create multiple
	/// instances of the same contract code from the same account.
	#[clap(long, value_parser = parse_hex_bytes)]
	salt: Option<Bytes>,
	/// Websocket endpoint of a chain.
	#[clap(name = "url", long, value_parser, default_value = DEFAULT_URL)]
	url: Url,
	/// Secret key URI for the account deploying the contract.
	///
	/// e.g.
	/// - for a dev account "//Alice"
	/// - with a password "//Alice///SECRET_PASSWORD"
	#[clap(name = "suri", long, short, default_value = "//Alice")]
	suri: String,
	/// Use your browser wallet to sign a transaction.
	#[clap(
		name = "use-wallet",
		long,
		default_value = "false",
		short('w'),
		conflicts_with = "suri"
	)]
	use_wallet: bool,
	/// Perform a dry-run via RPC to estimate the gas usage. This does not submit a transaction.
	#[clap(long)]
	dry_run: bool,
	/// Uploads the contract only, without instantiation.
	#[clap(short('u'), long)]
	upload_only: bool,
	/// Automatically source or update the needed binary required without prompting for
	/// confirmation.
	#[clap(short('y'), long)]
	skip_confirm: bool,
}

impl UpContractCommand {
	/// Executes the command.
	pub(crate) async fn execute(mut self) -> anyhow::Result<()> {
		Cli.intro("Deploy a smart contract")?;

		// Check if build exists in the specified "Contract build directory"
		if !has_contract_been_built(self.path.as_deref()) {
			// Build the contract in release mode
			Cli.warning("NOTE: contract has not yet been built.")?;
			let spinner = spinner();
			spinner.start("Building contract in RELEASE mode...");
			let result = match build_smart_contract(self.path.as_deref(), true, Verbosity::Quiet) {
				Ok(result) => result,
				Err(e) => {
					Cli.outro_cancel(format!("🚫 An error occurred building your contract: {e}\nUse `pop build` to retry with build output."))?;
					return Ok(());
				},
			};
			spinner.stop(format!(
				"Your contract artifacts are ready. You can find them in: {}",
				result.target_directory.display()
			));
		}

		// Check if specified chain is accessible
		let process = if !is_chain_alive(self.url.clone()).await? {
			if !self.skip_confirm {
				let chain = if self.url.as_str() == DEFAULT_URL {
					"No endpoint was specified.".into()
				} else {
					format!("The specified endpoint of {} is inaccessible.", self.url)
				};

				if !confirm(format!(
					"{chain} Would you like to start a local node in the background for testing?",
				))
				.initial_value(true)
				.interact()?
				{
					Cli.outro_cancel(
						"🚫 You need to specify an accessible endpoint to deploy the contract.",
					)?;
					return Ok(());
				}
			}

			// Update url to that of the launched node
			self.url = Url::parse(DEFAULT_URL).expect("default url is valid");

			let log = NamedTempFile::new()?;

			// uses the cache location
			let binary_path = match check_contracts_node_and_prompt(self.skip_confirm).await {
				Ok(binary_path) => binary_path,
				Err(_) => {
					Cli.outro_cancel(
						"🚫 You need to specify an accessible endpoint to deploy the contract.",
					)?;
					return Ok(());
				},
			};

			let spinner = spinner();
			spinner.start("Starting local node...");

			let process =
				run_contracts_node(binary_path, Some(log.as_file()), DEFAULT_PORT).await?;
			let bar = Style::new().magenta().dim().apply_to(Emoji("│", "|"));
			spinner.stop(format!(
				"Local node started successfully:{}",
				style(format!(
					"
{bar}  {}
{bar}  {}",
					style(format!(
						"portal: https://polkadot.js.org/apps/?rpc={}#/explorer",
						self.url
					))
					.dim(),
					style(format!("logs: tail -f {}", log.path().display())).dim(),
				))
				.dim()
			));
			Some((process, log))
		} else {
			None
		};

		// Run steps for signing with wallet integration. Returns early.
		if self.use_wallet {
			let (call_data, hash) = match self.get_contract_data().await {
				Ok(data) => data,
				Err(e) => {
					error(format!("An error occurred getting the call data: {e}"))?;
<<<<<<< HEAD
					terminate_node(process)?;
=======
					Self::terminate_node(process)?;
>>>>>>> a0a8397d
					Cli.outro_cancel(FAILED)?;
					return Ok(());
				},
			};

<<<<<<< HEAD
			let maybe_payload = wait_for_signature(call_data, self.url.to_string()).await?;
=======
			let maybe_payload = self.wait_for_signature(call_data).await?;
>>>>>>> a0a8397d
			if let Some(payload) = maybe_payload {
				log::success("Signed payload received.")?;
				let spinner = spinner();
				spinner.start("Uploading contract...");

				if self.upload_only {
					let result = upload_contract_signed(self.url.as_str(), payload).await;
<<<<<<< HEAD
					if let Err(e) = result {
						spinner.error(format!("An error occurred uploading your contract: {e}"));
						terminate_node(process)?;
=======
					// TODO: dry (see else below)
					if let Err(e) = result {
						spinner.error(format!("An error occurred uploading your contract: {e}"));
						Self::terminate_node(process)?;
>>>>>>> a0a8397d
						Cli.outro_cancel(FAILED)?;
						return Ok(());
					}
					let upload_result = result.expect("Error check above.");

					match get_code_hash_from_event(&upload_result, hash) {
						Ok(r) => {
							spinner.stop(format!("Contract uploaded: The code hash is {:?}", r));
						},
						Err(e) => {
							spinner
								.error(format!("An error occurred uploading your contract: {e}"));
						},
					};
				} else {
					let result = instantiate_contract_signed(self.url.as_str(), payload).await;
					if let Err(e) = result {
						spinner.error(format!("An error occurred uploading your contract: {e}"));
<<<<<<< HEAD
						terminate_node(process)?;
=======
						Self::terminate_node(process)?;
>>>>>>> a0a8397d
						Cli.outro_cancel(FAILED)?;
						return Ok(());
					}

					let contract_info = result.unwrap();
					let hash = contract_info.code_hash.map(|code_hash| format!("{:?}", code_hash));
					display_contract_info(
						&spinner,
						contract_info.contract_address.to_string(),
						hash,
					);
				};

				if self.upload_only {
					log::warning("NOTE: The contract has not been instantiated.")?;
				}
			} else {
				Cli.outro_cancel("Signed payload doesn't exist.")?;
<<<<<<< HEAD
				terminate_node(process)?;
				return Ok(());
			}

			terminate_node(process)?;
			Cli.outro(COMPLETE)?;
			return Ok(());
=======
				Self::terminate_node(process)?;
				return Ok(());
			}

			Self::terminate_node(process)?;
			Cli.outro(COMPLETE)?;
			return Ok(())
>>>>>>> a0a8397d
		}

		// Check for upload only.
		if self.upload_only {
			let result = self.upload_contract().await;
			terminate_node(process)?;
			match result {
				Ok(_) => {
					Cli.outro(COMPLETE)?;
				},
				Err(_) => {
					Cli.outro_cancel(FAILED)?;
				},
			}
			return Ok(());
		}

		// Otherwise instantiate.
		let instantiate_exec = match set_up_deployment(self.clone().into()).await {
			Ok(i) => i,
			Err(e) => {
				error(format!("An error occurred instantiating the contract: {e}"))?;
				terminate_node(process)?;
				Cli.outro_cancel(FAILED)?;
				return Ok(());
			},
		};

		let weight_limit = if self.gas_limit.is_some() && self.proof_size.is_some() {
			Weight::from_parts(self.gas_limit.unwrap(), self.proof_size.unwrap())
		} else {
			let spinner = spinner();
			spinner.start("Doing a dry run to estimate the gas...");
			match dry_run_gas_estimate_instantiate(&instantiate_exec).await {
				Ok(w) => {
					spinner.stop(format!("Gas limit estimate: {:?}", w));
					w
				},
				Err(e) => {
					spinner.error(format!("{e}"));
					terminate_node(process)?;
					Cli.outro_cancel(FAILED)?;
					return Ok(());
				},
			}
		};

		// Finally upload and instantiate.
		if !self.dry_run {
			let spinner = spinner();
			spinner.start("Uploading and instantiating the contract...");
			let contract_info = instantiate_smart_contract(instantiate_exec, weight_limit).await?;
			display_contract_info(
				&spinner,
				contract_info.address.to_string(),
				contract_info.code_hash,
			);

<<<<<<< HEAD
			terminate_node(process)?;
=======
			Self::terminate_node(process)?;
>>>>>>> a0a8397d
			Cli.outro(COMPLETE)?;
		}

		Ok(())
	}

	/// Uploads the contract without instantiating it.
	async fn upload_contract(self) -> anyhow::Result<()> {
		let upload_exec = set_up_upload(self.clone().into()).await?;
		if self.dry_run {
			match dry_run_upload(&upload_exec).await {
				Ok(upload_result) => {
					let mut result = vec![format!("Code Hash: {:?}", upload_result.code_hash)];
					result.push(format!("Deposit: {:?}", upload_result.deposit));
					let result: Vec<_> = result
						.iter()
						.map(|s| style(format!("{} {s}", Emoji("●", ">"))).dim().to_string())
						.collect();
					Cli.success(format!("Dry run successful!\n{}", result.join("\n")))?;
				},
				Err(_) => {
					Cli.outro_cancel(FAILED)?;
					return Ok(());
				},
			};
		} else {
			let spinner = spinner();
			spinner.start("Uploading your contract...");
			let code_hash = match upload_smart_contract(&upload_exec).await {
				Ok(r) => r,
				Err(e) => {
					spinner.error(format!("An error occurred uploading your contract: {e}"));
					return Err(e.into());
				},
			};
			spinner.stop(format!("Contract uploaded: The code hash is {:?}", code_hash));
			log::warning("NOTE: The contract has not been instantiated.")?;
		}
		Ok(())
	}

	// get the call data and contract code hash
	async fn get_contract_data(&self) -> anyhow::Result<(Vec<u8>, [u8; 32])> {
		let contract_code = get_contract_code(self.path.as_ref()).await?;
		let hash = contract_code.code_hash();
		if self.upload_only {
			let call_data = get_upload_payload(contract_code, self.url.as_str()).await?;
			Ok((call_data, hash))
		} else {
			let instantiate_exec = set_up_deployment(self.clone().into()).await?;

			let weight_limit = if self.gas_limit.is_some() && self.proof_size.is_some() {
				Weight::from_parts(self.gas_limit.unwrap(), self.proof_size.unwrap())
			} else {
				// Frontend will do dry run and update call data.
				Weight::from_parts(0, 0)
			};
			let call_data = get_instantiate_payload(instantiate_exec, weight_limit).await?;
			Ok((call_data, hash))
		}
	}

	// get the call data and contract code hash
	async fn get_contract_data(&self) -> anyhow::Result<(Vec<u8>, [u8; 32])> {
		let contract_code = get_contract_code(self.path.as_ref()).await?;
		let hash = contract_code.code_hash();
		if self.upload_only {
			let call_data = get_upload_payload(contract_code, self.url.as_str()).await?;
			Ok((call_data, hash))
		} else {
			let instantiate_exec = set_up_deployment(self.clone().into()).await?;

			let weight_limit = if self.gas_limit.is_some() && self.proof_size.is_some() {
				Weight::from_parts(self.gas_limit.unwrap(), self.proof_size.unwrap())
			} else {
				// Frontend will do dry run and update call data.
				Weight::from_parts(0, 0)
			};
			let call_data = get_instantiate_payload(instantiate_exec, weight_limit).await?;
			Ok((call_data, hash))
		}
	}

	async fn wait_for_signature(&self, call_data: Vec<u8>) -> anyhow::Result<Option<String>> {
		let ui = FrontendFromString::new(include_str!("../../assets/index.html").to_string());

		let transaction_data = TransactionData::new(self.url.to_string(), call_data);
		// starts server
		let mut wallet = WalletIntegrationManager::new(ui, transaction_data);
		log::step(format!("Wallet signing portal started at http://{}", wallet.rpc_url))?;

		log::step("Waiting for signature... Press Ctrl+C to terminate early.")?;
		loop {
			// Display error, if any.
			if let Some(error) = wallet.take_error().await {
				log::error(format!("Signing portal error: {error}"))?;
			}

			let state = wallet.state.lock().await;
			// If the payload is submitted we terminate the frontend.
			if !wallet.is_running() || state.signed_payload.is_some() {
				wallet.task_handle.await??;
				break;
			}
		}

		let signed_payload = wallet.state.lock().await.signed_payload.clone();
		Ok(signed_payload)
	}
}

impl From<UpContractCommand> for UpOpts {
	fn from(cmd: UpContractCommand) -> Self {
		UpOpts {
			path: cmd.path,
			constructor: cmd.constructor,
			args: cmd.args,
			value: cmd.value,
			gas_limit: cmd.gas_limit,
			proof_size: cmd.proof_size,
			salt: cmd.salt,
			url: cmd.url,
			suri: cmd.suri,
		}
	}
}

fn display_contract_info(spinner: &ProgressBar, address: String, code_hash: Option<String>) {
	spinner.stop(format!(
		"Contract deployed and instantiated:\n{}",
		style(format!(
			"{}\n{}",
			style(format!("{} The contract address is {:?}", console::Emoji("●", ">"), address))
				.dim(),
			code_hash
				.map(|hash| style(format!(
					"{} The contract code hash is {:?}",
					console::Emoji("●", ">"),
					hash
				))
				.dim()
				.to_string())
				.unwrap_or_default(),
		))
		.dim()
	));
}

#[cfg(test)]
mod tests {
	use super::*;
	use duct::cmd;
	use std::fs::{self, File};
	use subxt::{client::OfflineClientT, utils::to_hex};
	use url::Url;

	fn default_up_contract_command() -> UpContractCommand {
		UpContractCommand {
			path: None,
			constructor: "new".to_string(),
			args: vec![],
			value: "0".to_string(),
			gas_limit: None,
			proof_size: None,
			salt: None,
			url: Url::parse("ws://localhost:9944").expect("default url is valid"),
			suri: "//Alice".to_string(),
			dry_run: false,
			upload_only: false,
			skip_confirm: false,
			use_wallet: false,
		}
	}

	#[test]
	fn conversion_up_contract_command_to_up_opts_works() -> anyhow::Result<()> {
		let command = default_up_contract_command();
		let opts: UpOpts = command.into();
		assert_eq!(
			opts,
			UpOpts {
				path: None,
				constructor: "new".to_string(),
				args: vec![].to_vec(),
				value: "0".to_string(),
				gas_limit: None,
				proof_size: None,
				salt: None,
				url: Url::parse("ws://localhost:9944")?,
				suri: "//Alice".to_string(),
			}
		);
		Ok(())
	}

<<<<<<< HEAD
=======
	#[test]
	fn has_contract_been_built_works() -> anyhow::Result<()> {
		let temp_dir = tempfile::tempdir()?;
		let path = temp_dir.path();

		// Standard rust project
		let name = "hello_world";
		cmd("cargo", ["new", name]).dir(&path).run()?;
		let contract_path = path.join(name);
		assert!(!has_contract_been_built(Some(&contract_path)));

		cmd("cargo", ["build"]).dir(&contract_path).run()?;
		// Mock build directory
		fs::create_dir(&contract_path.join("target/ink"))?;
		assert!(!has_contract_been_built(Some(&path.join(name))));
		// Create a mocked .contract file inside the target directory
		File::create(contract_path.join(format!("target/ink/{}.contract", name)))?;
		assert!(has_contract_been_built(Some(&path.join(name))));
		Ok(())
	}

	// TODO: delete this test.
	// This is a helper test for an actual running pop CLI.
	// It can serve as the "frontend" to query the payload, sign it
	// and submit back to the CLI.
	#[tokio::test]
	async fn sign_call_data() -> anyhow::Result<()> {
		use subxt::{config::DefaultExtrinsicParamsBuilder as Params, tx::Payload};
		// This struct implements the [`Payload`] trait and is used to submit
		// pre-encoded SCALE call data directly, without the dynamic construction of transactions.
		struct CallData(Vec<u8>);

		impl Payload for CallData {
			fn encode_call_data_to(
				&self,
				_: &subxt::Metadata,
				out: &mut Vec<u8>,
			) -> Result<(), subxt::ext::subxt_core::Error> {
				out.extend_from_slice(&self.0);
				Ok(())
			}
		}

		use subxt_signer::sr25519::dev;
		let payload = reqwest::get(&format!("{}/payload", "http://127.0.0.1:9090"))
			.await
			.expect("Failed to get payload")
			.json::<TransactionData>()
			.await
			.expect("Failed to parse payload");

		let url = "ws://localhost:9944";
		let rpc_client = subxt::backend::rpc::RpcClient::from_url(url).await?;
		let client =
			subxt::OnlineClient::<subxt::SubstrateConfig>::from_rpc_client(rpc_client).await?;

		let signer = dev::alice();

		let payload = CallData(payload.call_data());
		let ext_params = Params::new().build();
		let signed = client.tx().create_signed(&payload, &signer, ext_params).await?;

		let response = reqwest::Client::new()
			.post(&format!("{}/submit", "http://localhost:9090"))
			.json(&to_hex(signed.encoded()))
			.send()
			.await
			.expect("Failed to submit payload")
			.text()
			.await
			.expect("Failed to parse JSON response");

		Ok(())
	}

	#[tokio::test]
>>>>>>> a0a8397d
	async fn get_upload_call_data_works() -> anyhow::Result<()> {
		todo!()
	}

	async fn get_instantiate_call_data_works() -> anyhow::Result<()> {
		todo!()
	}

	async fn wait_for_signature_works() -> anyhow::Result<()> {
		todo!()
	}
}<|MERGE_RESOLUTION|>--- conflicted
+++ resolved
@@ -7,7 +7,6 @@
 		wallet::wait_for_signature,
 	},
 	style::style,
-	wallet_integration::{FrontendFromString, TransactionData, WalletIntegrationManager},
 };
 use clap::Args;
 use cliclack::{confirm, log, log::error, spinner, ProgressBar};
@@ -182,21 +181,13 @@
 				Ok(data) => data,
 				Err(e) => {
 					error(format!("An error occurred getting the call data: {e}"))?;
-<<<<<<< HEAD
 					terminate_node(process)?;
-=======
-					Self::terminate_node(process)?;
->>>>>>> a0a8397d
 					Cli.outro_cancel(FAILED)?;
 					return Ok(());
 				},
 			};
 
-<<<<<<< HEAD
 			let maybe_payload = wait_for_signature(call_data, self.url.to_string()).await?;
-=======
-			let maybe_payload = self.wait_for_signature(call_data).await?;
->>>>>>> a0a8397d
 			if let Some(payload) = maybe_payload {
 				log::success("Signed payload received.")?;
 				let spinner = spinner();
@@ -204,16 +195,9 @@
 
 				if self.upload_only {
 					let result = upload_contract_signed(self.url.as_str(), payload).await;
-<<<<<<< HEAD
 					if let Err(e) = result {
 						spinner.error(format!("An error occurred uploading your contract: {e}"));
 						terminate_node(process)?;
-=======
-					// TODO: dry (see else below)
-					if let Err(e) = result {
-						spinner.error(format!("An error occurred uploading your contract: {e}"));
-						Self::terminate_node(process)?;
->>>>>>> a0a8397d
 						Cli.outro_cancel(FAILED)?;
 						return Ok(());
 					}
@@ -232,11 +216,7 @@
 					let result = instantiate_contract_signed(self.url.as_str(), payload).await;
 					if let Err(e) = result {
 						spinner.error(format!("An error occurred uploading your contract: {e}"));
-<<<<<<< HEAD
 						terminate_node(process)?;
-=======
-						Self::terminate_node(process)?;
->>>>>>> a0a8397d
 						Cli.outro_cancel(FAILED)?;
 						return Ok(());
 					}
@@ -255,7 +235,6 @@
 				}
 			} else {
 				Cli.outro_cancel("Signed payload doesn't exist.")?;
-<<<<<<< HEAD
 				terminate_node(process)?;
 				return Ok(());
 			}
@@ -263,15 +242,6 @@
 			terminate_node(process)?;
 			Cli.outro(COMPLETE)?;
 			return Ok(());
-=======
-				Self::terminate_node(process)?;
-				return Ok(());
-			}
-
-			Self::terminate_node(process)?;
-			Cli.outro(COMPLETE)?;
-			return Ok(())
->>>>>>> a0a8397d
 		}
 
 		// Check for upload only.
@@ -330,11 +300,7 @@
 				contract_info.code_hash,
 			);
 
-<<<<<<< HEAD
 			terminate_node(process)?;
-=======
-			Self::terminate_node(process)?;
->>>>>>> a0a8397d
 			Cli.outro(COMPLETE)?;
 		}
 
@@ -389,60 +355,11 @@
 			let weight_limit = if self.gas_limit.is_some() && self.proof_size.is_some() {
 				Weight::from_parts(self.gas_limit.unwrap(), self.proof_size.unwrap())
 			} else {
-				// Frontend will do dry run and update call data.
 				Weight::from_parts(0, 0)
 			};
 			let call_data = get_instantiate_payload(instantiate_exec, weight_limit).await?;
 			Ok((call_data, hash))
 		}
-	}
-
-	// get the call data and contract code hash
-	async fn get_contract_data(&self) -> anyhow::Result<(Vec<u8>, [u8; 32])> {
-		let contract_code = get_contract_code(self.path.as_ref()).await?;
-		let hash = contract_code.code_hash();
-		if self.upload_only {
-			let call_data = get_upload_payload(contract_code, self.url.as_str()).await?;
-			Ok((call_data, hash))
-		} else {
-			let instantiate_exec = set_up_deployment(self.clone().into()).await?;
-
-			let weight_limit = if self.gas_limit.is_some() && self.proof_size.is_some() {
-				Weight::from_parts(self.gas_limit.unwrap(), self.proof_size.unwrap())
-			} else {
-				// Frontend will do dry run and update call data.
-				Weight::from_parts(0, 0)
-			};
-			let call_data = get_instantiate_payload(instantiate_exec, weight_limit).await?;
-			Ok((call_data, hash))
-		}
-	}
-
-	async fn wait_for_signature(&self, call_data: Vec<u8>) -> anyhow::Result<Option<String>> {
-		let ui = FrontendFromString::new(include_str!("../../assets/index.html").to_string());
-
-		let transaction_data = TransactionData::new(self.url.to_string(), call_data);
-		// starts server
-		let mut wallet = WalletIntegrationManager::new(ui, transaction_data);
-		log::step(format!("Wallet signing portal started at http://{}", wallet.rpc_url))?;
-
-		log::step("Waiting for signature... Press Ctrl+C to terminate early.")?;
-		loop {
-			// Display error, if any.
-			if let Some(error) = wallet.take_error().await {
-				log::error(format!("Signing portal error: {error}"))?;
-			}
-
-			let state = wallet.state.lock().await;
-			// If the payload is submitted we terminate the frontend.
-			if !wallet.is_running() || state.signed_payload.is_some() {
-				wallet.task_handle.await??;
-				break;
-			}
-		}
-
-		let signed_payload = wallet.state.lock().await.signed_payload.clone();
-		Ok(signed_payload)
 	}
 }
 
@@ -486,9 +403,6 @@
 #[cfg(test)]
 mod tests {
 	use super::*;
-	use duct::cmd;
-	use std::fs::{self, File};
-	use subxt::{client::OfflineClientT, utils::to_hex};
 	use url::Url;
 
 	fn default_up_contract_command() -> UpContractCommand {
@@ -530,85 +444,6 @@
 		Ok(())
 	}
 
-<<<<<<< HEAD
-=======
-	#[test]
-	fn has_contract_been_built_works() -> anyhow::Result<()> {
-		let temp_dir = tempfile::tempdir()?;
-		let path = temp_dir.path();
-
-		// Standard rust project
-		let name = "hello_world";
-		cmd("cargo", ["new", name]).dir(&path).run()?;
-		let contract_path = path.join(name);
-		assert!(!has_contract_been_built(Some(&contract_path)));
-
-		cmd("cargo", ["build"]).dir(&contract_path).run()?;
-		// Mock build directory
-		fs::create_dir(&contract_path.join("target/ink"))?;
-		assert!(!has_contract_been_built(Some(&path.join(name))));
-		// Create a mocked .contract file inside the target directory
-		File::create(contract_path.join(format!("target/ink/{}.contract", name)))?;
-		assert!(has_contract_been_built(Some(&path.join(name))));
-		Ok(())
-	}
-
-	// TODO: delete this test.
-	// This is a helper test for an actual running pop CLI.
-	// It can serve as the "frontend" to query the payload, sign it
-	// and submit back to the CLI.
-	#[tokio::test]
-	async fn sign_call_data() -> anyhow::Result<()> {
-		use subxt::{config::DefaultExtrinsicParamsBuilder as Params, tx::Payload};
-		// This struct implements the [`Payload`] trait and is used to submit
-		// pre-encoded SCALE call data directly, without the dynamic construction of transactions.
-		struct CallData(Vec<u8>);
-
-		impl Payload for CallData {
-			fn encode_call_data_to(
-				&self,
-				_: &subxt::Metadata,
-				out: &mut Vec<u8>,
-			) -> Result<(), subxt::ext::subxt_core::Error> {
-				out.extend_from_slice(&self.0);
-				Ok(())
-			}
-		}
-
-		use subxt_signer::sr25519::dev;
-		let payload = reqwest::get(&format!("{}/payload", "http://127.0.0.1:9090"))
-			.await
-			.expect("Failed to get payload")
-			.json::<TransactionData>()
-			.await
-			.expect("Failed to parse payload");
-
-		let url = "ws://localhost:9944";
-		let rpc_client = subxt::backend::rpc::RpcClient::from_url(url).await?;
-		let client =
-			subxt::OnlineClient::<subxt::SubstrateConfig>::from_rpc_client(rpc_client).await?;
-
-		let signer = dev::alice();
-
-		let payload = CallData(payload.call_data());
-		let ext_params = Params::new().build();
-		let signed = client.tx().create_signed(&payload, &signer, ext_params).await?;
-
-		let response = reqwest::Client::new()
-			.post(&format!("{}/submit", "http://localhost:9090"))
-			.json(&to_hex(signed.encoded()))
-			.send()
-			.await
-			.expect("Failed to submit payload")
-			.text()
-			.await
-			.expect("Failed to parse JSON response");
-
-		Ok(())
-	}
-
-	#[tokio::test]
->>>>>>> a0a8397d
 	async fn get_upload_call_data_works() -> anyhow::Result<()> {
 		todo!()
 	}
