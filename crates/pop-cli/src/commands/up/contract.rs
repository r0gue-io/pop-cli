--- conflicted
+++ resolved
@@ -27,12 +27,8 @@
 	run_contracts_node, set_up_deployment, set_up_upload, upload_contract_signed,
 	upload_smart_contract,
 };
-<<<<<<< HEAD
-use pop_contracts::{extract_function, FunctionType};
+use pop_contracts::{FunctionType, extract_function};
 use sp_core::bytes::to_hex;
-=======
-use pop_contracts::{FunctionType, extract_function};
->>>>>>> a29ac185
 use std::path::PathBuf;
 use tempfile::NamedTempFile;
 use url::Url;
@@ -118,16 +114,7 @@
 			}
 			let spinner = spinner();
 			spinner.start("Building contract in RELEASE mode...");
-<<<<<<< HEAD
-			let result = match build_smart_contract(
-				self.path.as_deref(),
-				true,
-				Verbosity::Quiet,
-				None,
-			) {
-=======
-			let result = match build_smart_contract(&self.path, true, Verbosity::Quiet) {
->>>>>>> a29ac185
+			let result = match build_smart_contract(&self.path, true, Verbosity::Quiet, None) {
 				Ok(result) => result,
 				Err(e) => {
 					Cli.outro_cancel(format!("🚫 An error occurred building your contract: {e}\nUse `pop build` to retry with build output."))?;
