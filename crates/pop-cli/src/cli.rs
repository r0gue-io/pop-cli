--- conflicted
+++ resolved
@@ -150,10 +150,6 @@
 
 /// A input prompt using cliclack.
 struct Input(cliclack::Input);
-<<<<<<< HEAD
-
-=======
->>>>>>> d51bcf71
 impl traits::Input for Input {
 	/// Sets the default value for the input.
 	fn default_input(mut self, value: &str) -> Self {
