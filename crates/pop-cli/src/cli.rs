--- conflicted
+++ resolved
@@ -76,12 +76,6 @@
 		fn interact(&mut self) -> Result<String>;
 	}
 
-	/// A prompt that masks the input.
-	pub trait Password {
-		/// Starts the prompt interaction.
-		fn interact(&mut self) -> Result<String>;
-	}
-
 	/// A select prompt.
 	pub trait Select<T> {
 		/// Sets the initially selected value.
@@ -228,15 +222,6 @@
 	fn filter_mode(mut self) -> Self {
 		self.0 = self.0.filter_mode();
 		self
-	}
-}
-
-/// A password prompt using cliclack.
-struct Password(cliclack::Password);
-impl traits::Password for Password {
-	/// Starts the prompt interaction.
-	fn interact(&mut self) -> Result<String> {
-		self.0.interact()
 	}
 }
 
@@ -294,12 +279,8 @@
 			Option<(String, Option<bool>, bool, Option<Vec<(String, String)>>, Option<bool>)>,
 		outro_cancel_expectation: Option<String>,
 		password_expectations: Vec<(String, String)>,
-<<<<<<< HEAD
-		select_expectation: Vec<(String, Option<bool>, bool, Option<Vec<(String, String)>>, usize)>,
-=======
 		select_expectation:
 			Vec<(String, Option<bool>, bool, Option<Vec<(String, String)>>, usize, Option<bool>)>,
->>>>>>> 3542b595
 		success_expectations: Vec<String>,
 		warning_expectations: Vec<String>,
 	}
@@ -684,18 +665,6 @@
 		}
 	}
 
-	/// Mock password prompt
-	#[derive(Default)]
-	struct MockPassword {
-		prompt: String,
-	}
-
-	impl Password for MockPassword {
-		fn interact(&mut self) -> Result<String> {
-			Ok(self.prompt.clone())
-		}
-	}
-
 	/// Mock select prompt
 	pub(crate) struct MockSelect<T> {
 		items_expectation: Option<Vec<(String, String)>>,
