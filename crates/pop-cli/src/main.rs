--- conflicted
+++ resolved
@@ -47,14 +47,10 @@
 	/// Test a smart contract.
 	#[clap(alias = "t")]
 	#[cfg(feature = "contract")]
-<<<<<<< HEAD
 	Test(test::TestArgs),
-=======
-	Test(commands::test::TestArgs),
 	/// Set up the environment for development by installing required packages
 	#[clap(alias = "i")]
-	Install(commands::install::InstallArgs),
->>>>>>> 141ccfed
+	Install(install::InstallArgs),
 }
 
 #[tokio::main]
@@ -65,7 +61,6 @@
 	let cli = Cli::parse();
 	let res = match cli.command {
 		#[cfg(any(feature = "parachain", feature = "contract"))]
-<<<<<<< HEAD
 		Commands::New(args) => match args.command {
 			#[cfg(feature = "parachain")]
 			new::NewCommands::Parachain(cmd) => match cmd.execute().await {
@@ -85,15 +80,6 @@
 				// When more contract selections are added, the tel data will likely need to go deeper in the stack
 				cmd.execute().await.map(|_| json!("default"))
 			},
-=======
-		Commands::New(args) => match &args.command {
-			#[cfg(feature = "parachain")]
-			commands::new::NewCommands::Parachain(cmd) => cmd.execute().await,
-			#[cfg(feature = "parachain")]
-			commands::new::NewCommands::Pallet(cmd) => cmd.execute().await,
-			#[cfg(feature = "contract")]
-			commands::new::NewCommands::Contract(cmd) => cmd.execute().await,
->>>>>>> 141ccfed
 		},
 		#[cfg(any(feature = "parachain", feature = "contract"))]
 		Commands::Build(args) => match &args.command {
@@ -104,24 +90,14 @@
 		},
 		#[cfg(feature = "contract")]
 		Commands::Call(args) => match &args.command {
-<<<<<<< HEAD
 			call::CallCommands::Contract(cmd) => cmd.execute().await.map(|_| Value::Null),
-=======
-			commands::call::CallCommands::Contract(cmd) => cmd.execute().await,
->>>>>>> 141ccfed
 		},
 		#[cfg(any(feature = "parachain", feature = "contract"))]
 		Commands::Up(args) => match &args.command {
 			#[cfg(feature = "parachain")]
-<<<<<<< HEAD
 			up::UpCommands::Parachain(cmd) => cmd.execute().await.map(|_| Value::Null),
 			#[cfg(feature = "contract")]
 			up::UpCommands::Contract(cmd) => cmd.execute().await.map(|_| Value::Null),
-=======
-			commands::up::UpCommands::Parachain(cmd) => cmd.execute().await,
-			#[cfg(feature = "contract")]
-			commands::up::UpCommands::Contract(cmd) => cmd.execute().await,
->>>>>>> 141ccfed
 		},
 		#[cfg(feature = "contract")]
 		Commands::Test(args) => match &args.command {
@@ -130,7 +106,8 @@
 				Err(e) => Err(e),
 			},
 		},
-<<<<<<< HEAD
+		#[cfg(any(feature = "parachain", feature = "contract"))]
+		Commands::Install(args) => args.execute().await.map(|_| Value::Null),
 	};
 
 	#[cfg(feature = "telemetry")]
@@ -148,10 +125,6 @@
 		} else {
 			let _ = record_cli_command(tel, "error", json!({command: subcommand})).await;
 		}
-=======
-		#[cfg(any(feature = "parachain", feature = "contract"))]
-		Commands::Install(args) => args.execute().await,
->>>>>>> 141ccfed
 	}
 
 	// map result from Result<Value> to Result<()>
