// SPDX-License-Identifier: GPL-3.0

#![doc = include_str!("../README.md")]

<<<<<<< HEAD
use anyhow::{anyhow, Result};
=======
#[cfg(all(feature = "polkavm-contracts", feature = "wasm-contracts"))]
compile_error!("only feature \"polkavm-contracts\" OR \"wasm-contracts\" must be enabled");

use anyhow::{Result, anyhow};
>>>>>>> a29ac185
use clap::Parser;
use commands::*;
#[cfg(feature = "telemetry")]
use pop_telemetry::{Telemetry, config_file_path, record_cli_command, record_cli_used};
use std::{
	fmt::{self, Display, Formatter},
	fs::create_dir_all,
	path::PathBuf,
};

mod cli;
mod commands;
mod common;
#[cfg(feature = "chain")]
mod deployment_api;
mod style;
#[cfg(feature = "wallet-integration")]
mod wallet_integration;

#[tokio::main]
async fn main() -> Result<()> {
	#[cfg(feature = "telemetry")]
	let maybe_tel = init().unwrap_or(None);

	let cli = Cli::parse();
	#[cfg(feature = "telemetry")]
	let event = cli.command.to_string();
	let result = cli.command.execute().await;
	#[cfg(feature = "telemetry")]
	if let Some(tel) = maybe_tel {
		let data = result.as_ref().map_or_else(|e| e.to_string(), |t| t.to_string());
		// Best effort to send on first try, no action if failure.
		let _ = record_cli_command(tel, &event, &data).await;
	}
	result.map(|_| ())
}

/// An all-in-one tool for Polkadot development.
#[derive(Parser)]
#[command(author, version, about, styles=style::get_styles())]
pub struct Cli {
	#[command(subcommand)]
	command: Command,
}

impl Display for Cli {
	fn fmt(&self, f: &mut Formatter<'_>) -> fmt::Result {
		write!(f, "{}", self.command)
	}
}

/// Determines the cache to be used.
fn cache() -> Result<PathBuf> {
	let cache_path = dirs::cache_dir()
		.ok_or(anyhow!("the cache directory could not be determined"))?
		.join("pop");
	// Creates pop dir if needed
	create_dir_all(cache_path.as_path())?;
	Ok(cache_path)
}

/// Initializes telemetry.
#[cfg(feature = "telemetry")]
fn init() -> Result<Option<Telemetry>> {
	let maybe_config_path = config_file_path();

	let maybe_tel = maybe_config_path.ok().map(|path| Telemetry::new(&path));

	// Handle for await not used here as telemetry should complete before any of the commands do.
	// Sends a generic ping saying the CLI was used.
	if let Some(tel) = maybe_tel.clone() {
		tokio::spawn(record_cli_used(tel));
	}

	// if config file errors set telemetry to None, otherwise Some(tel)
	Ok(maybe_tel)
}

#[cfg(test)]
mod tests {
	use super::*;

	#[test]
	fn verify_cli() {
		// https://docs.rs/clap/latest/clap/_derive/_tutorial/chapter_4/index.html
		use clap::CommandFactory;
		Cli::command().debug_assert()
	}

	#[test]
	fn test_cache() -> Result<(), Box<dyn std::error::Error>> {
		let path = cache()?;
		assert_eq!(path.file_name().unwrap().to_str().unwrap().to_string(), "pop");
		Ok(())
	}

	#[cfg(feature = "telemetry")]
	mod telemetry {
		use super::*;
		use anyhow::anyhow;
		use common::{
			Data::{self, *},
			Os::*,
			Project::*,
			Template,
			TestFeature::*,
		};

		// Helper function to simulate what happens in main().
		fn simulate_command_flow<T: Display>(
			command: Command,
			result: Result<T>,
		) -> (String, String) {
			let cli = Cli { command };
			let event = cli.to_string();

			let data = result.as_ref().map_or_else(|e| e.to_string(), |t| t.to_string());

			(event, data)
		}

		#[test]
		fn test_command() {
			// Test command display.
			assert_eq!(
				Cli {
					command: Command::Test(test::TestArgs {
						command: None,
						path: None,
						path_pos: None,
						#[cfg(any(feature = "contract"))]
						contract: Default::default(),
					})
				}
				.to_string(),
				"test"
			);
			// Successful execution.
			let (command, data) = simulate_command_flow(
				Command::Test(Default::default()),
				Ok(Test { project: Contract, feature: Unit }),
			);
			assert_eq!(command, "test");
			assert_eq!(data, "contract unit");
			// Error handling.
			let (command, data) = simulate_command_flow(
				Command::Test(Default::default()),
				Err(anyhow!("build error")) as Result<Data>,
			);
			assert_eq!(command, "test");
			assert_eq!(data, "build error");
		}

		#[test]
		fn build_command() {
			use crate::commands::build::Command as BuildCommand;
			// Build command display.
			assert_eq!(Cli { command: Command::Build(Default::default()) }.to_string(), "build");
			// Build command with spec subcommand.
			assert_eq!(
				Cli {
					command: Command::Build(build::BuildArgs {
						command: Some(BuildCommand::Spec(Default::default())),
						..Default::default()
					})
				}
				.to_string(),
				"build spec"
			);
			// Successful execution.
			let (command, data) =
				simulate_command_flow(Command::Build(Default::default()), Ok(Build(Contract)));
			assert_eq!(command, "build");
			assert_eq!(data, "contract");
			// Error handling.
			let (command, data) = simulate_command_flow(
				Command::Build(Default::default()),
				Err(anyhow!("compilation error")) as Result<Data>,
			);
			assert_eq!(command, "build");
			assert_eq!(data, "compilation error");
		}

		#[test]
		fn up_command() {
			// Up command display.
			assert_eq!(Cli { command: Command::Up(Default::default()) }.to_string(), "up");
			// Successful execution.
			let (command, data) =
				simulate_command_flow(Command::Up(Default::default()), Ok(Up(Contract)));
			assert_eq!(command, "up");
			assert_eq!(data, "contract");
			// Error handling.
			let (command, data) = simulate_command_flow(
				Command::Up(Default::default()),
				Err(anyhow!("network error")) as Result<Data>,
			);
			assert_eq!(command, "up");
			assert_eq!(data, "network error");
		}

		#[test]
		fn clean_command() {
			use clean::{CleanArgs, CleanCommandArgs, Command as CleanCommand};
			// Clean command display.
			assert_eq!(
				Cli {
					command: Command::Clean(CleanArgs {
						command: CleanCommand::Cache(CleanCommandArgs { all: false }),
					})
				}
				.to_string(),
				"clean"
			);
			// Successful execution.
			let (command, data) =
				simulate_command_flow(Command::Clean(Default::default()), Ok(Null));
			assert_eq!(command, "clean");
			assert_eq!(data, "");
			// Error handling.
			let (command, data) = simulate_command_flow(
				Command::Clean(Default::default()),
				Err(anyhow!("permission denied")) as Result<Data>,
			);
			assert_eq!(command, "clean");
			assert_eq!(data, "permission denied");
		}

		#[test]
		fn install_command() {
			// Install command display.
			assert_eq!(
				Cli { command: Command::Install(Default::default()) }.to_string(),
				"install"
			);
			// Successful execution.
			let (command, data) =
				simulate_command_flow(Command::Install(Default::default()), Ok(Install(Linux)));
			assert_eq!(command, "install");
			assert_eq!(data, "linux");
			// Error handling.
			let (command, data) = simulate_command_flow(
				Command::Install(Default::default()),
				Err(anyhow!("download error")) as Result<Data>,
			);
			assert_eq!(command, "install");
			assert_eq!(data, "download error");
		}

		#[test]
		fn new_command() {
			use crate::commands::new::{Command as NewCommand, NewArgs};
			// New command display.
			assert_eq!(
				Cli {
					command: Command::New(NewArgs {
						command: Some(NewCommand::Chain(Default::default()))
					})
				}
				.to_string(),
				"new chain"
			);
			// New command display without subcommand.
			assert_eq!(Cli { command: Command::New(NewArgs { command: None }) }.to_string(), "new");
			// Successful execution.
			let (command, data) = simulate_command_flow(
				Command::New(NewArgs { command: Some(NewCommand::Contract(Default::default())) }),
				Ok(New(Template::Contract(Default::default()))),
			);
			assert_eq!(command, "new contract");
			assert_eq!(data, "Standard");
			// Error handling.
			let (command, data) = simulate_command_flow(
				Command::New(NewArgs { command: Some(NewCommand::Contract(Default::default())) }),
				Err(anyhow!("template error")) as Result<Data>,
			);
			assert_eq!(command, "new contract");
			assert_eq!(data, "template error");
		}

		#[test]
		fn bench_command() {
			use crate::commands::bench::{BenchmarkArgs, Command::Pallet};
			// Bench command display.
			assert_eq!(
				Cli {
					command: Command::Bench(BenchmarkArgs { command: Pallet(Default::default()) })
				}
				.to_string(),
				"bench pallet"
			);
			// Successful execution.
			let (command, data) = simulate_command_flow(
				Command::Bench(BenchmarkArgs { command: Pallet(Default::default()) }),
				Ok(Null),
			);
			assert_eq!(command, "bench pallet");
			assert_eq!(data, "");
			// Error handling.
			let (command, data) = simulate_command_flow(
				Command::Bench(BenchmarkArgs { command: Pallet(Default::default()) }),
				Err(anyhow!("runtime error")) as Result<Data>,
			);
			assert_eq!(command, "bench pallet");
			assert_eq!(data, "runtime error");
		}

		#[test]
		fn call_command() {
			use crate::commands::call::{CallArgs, Command as CallCommand};
			// Call chain command display.
			assert_eq!(
				Cli {
					command: Command::Call(CallArgs {
						command: Some(CallCommand::Chain(Default::default()))
					})
				}
				.to_string(),
				"call chain"
			);
			// Call contract command display.
			assert_eq!(
				Cli {
					command: Command::Call(CallArgs {
						command: Some(CallCommand::Contract(Default::default()))
					})
				}
				.to_string(),
				"call contract"
			);
			// Successful execution.
			let (command, data) = simulate_command_flow(
				Command::Call(CallArgs { command: Some(CallCommand::Chain(Default::default())) }),
				Ok(Null),
			);
			assert_eq!(command, "call chain");
			assert_eq!(data, "");
			// Error handling.
			let (command, data) = simulate_command_flow(
				Command::Call(CallArgs { command: Some(CallCommand::Chain(Default::default())) }),
				Err(anyhow!("connection error")) as Result<Data>,
			);
			assert_eq!(command, "call chain");
			assert_eq!(data, "connection error");
		}
	}
}<|MERGE_RESOLUTION|>--- conflicted
+++ resolved
@@ -2,14 +2,7 @@
 
 #![doc = include_str!("../README.md")]
 
-<<<<<<< HEAD
-use anyhow::{anyhow, Result};
-=======
-#[cfg(all(feature = "polkavm-contracts", feature = "wasm-contracts"))]
-compile_error!("only feature \"polkavm-contracts\" OR \"wasm-contracts\" must be enabled");
-
 use anyhow::{Result, anyhow};
->>>>>>> a29ac185
 use clap::Parser;
 use commands::*;
 #[cfg(feature = "telemetry")]
