[package]
name = "pop-parachains"
description = "Library for generating, building and running parachains."
license = "Apache-2.0"
documentation = "https://docs.rs/pop-parachains/latest/pop_parachains"
edition.workspace = true
readme = "README.md"
repository.workspace = true
version.workspace = true

[dependencies]
anyhow.workspace = true
clap.workspace = true
duct.workspace = true
flate2.workspace = true
glob.workspace = true
serde_json.workspace = true
strum.workspace = true
strum_macros.workspace = true
tar.workspace = true
tempfile.workspace = true
thiserror.workspace = true
tokio.workspace = true
url.workspace = true

askama.workspace = true
hex.workspace = true 
indexmap.workspace = true
reqwest.workspace = true
scale-info.workspace = true
scale-value.workspace = true
<<<<<<< HEAD
=======
sp-core.workspace = true
>>>>>>> d51bcf71
subxt.workspace = true
symlink.workspace = true
toml_edit.workspace = true
walkdir.workspace = true
# Zombienet
zombienet-sdk.workspace = true

# Pop
pop-common = { path = "../pop-common", version = "0.5.0" }

[dev-dependencies]
mockito.workspace = true
tokio-test.workspace = true<|MERGE_RESOLUTION|>--- conflicted
+++ resolved
@@ -29,10 +29,7 @@
 reqwest.workspace = true
 scale-info.workspace = true
 scale-value.workspace = true
-<<<<<<< HEAD
-=======
 sp-core.workspace = true
->>>>>>> d51bcf71
 subxt.workspace = true
 symlink.workspace = true
 toml_edit.workspace = true
