--- conflicted
+++ resolved
@@ -217,13 +217,9 @@
 			Network = "",
 			SupportedVersions = "v1.0.0,v2.0.0",
 			IsAudited = "true",
-<<<<<<< HEAD
 			NodeDirectory = "node/dir",
 			RuntimeDirectory = "runtime/dir",
 			ExtractableFiles = "list,of,files",
-=======
-			License = "Unlicense"
->>>>>>> b2746304
 		)
 	)]
 	TestTemplate01,
@@ -264,7 +260,10 @@
 		self.get_str("IsAudited").map_or(false, |s| s == "true")
 	}
 
-<<<<<<< HEAD
+	pub fn license(&self) -> Option<&str> {
+		self.get_str("License")
+	}
+
 	/// Returns where to pull the tempalte node directory from in its source repo, if defined.
 	pub fn node_directory(&self) -> Option<&str> {
 		self.get_str("NodeDirectory")
@@ -278,10 +277,6 @@
 	/// Returns a list of relevant files to extract from the source repo, if defined.
 	pub fn extractable_files(&self) -> Option<Vec<&str>> {
 		self.get_str("ExtractableFiles").map(|s| s.split(',').collect())
-=======
-	pub fn license(&self) -> Option<&str> {
-		self.get_str("License")
->>>>>>> b2746304
 	}
 }
 
