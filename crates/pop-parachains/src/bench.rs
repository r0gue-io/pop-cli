use anyhow::Result;
use clap::Parser;
use csv::Reader;
use frame_benchmarking_cli::PalletCmd;
use rust_fuzzy_search::fuzzy_search_sorted;
use sp_runtime::traits::BlakeTwo256;
use std::{collections::HashMap, fs::File, io::BufReader, path::PathBuf};
use stdio_override::StdoutOverride;
use tempfile::tempdir;

type HostFunctions = (
	sp_statement_store::runtime_api::HostFunctions,
	cumulus_primitives_proof_size_hostfunction::storage_proof_size::HostFunctions,
);

/// Run command for pallet benchmarking.
///
/// # Arguments
/// * `cmd` - Command to benchmark the FRAME Pallets.
pub fn run_pallet_benchmarking(cmd: &PalletCmd) -> Result<()> {
	cmd.run_with_spec::<BlakeTwo256, HostFunctions>(None)
		.map_err(|e| anyhow::anyhow!(format!("Failed to run benchmarking: {}", e.to_string())))
}

/// Parse the pallet command from string value of genesis policy builder.
///
/// # Arguments
/// * `policy` - Genesis builder policy ( none | spec | runtime ).
pub fn parse_genesis_builder_policy(policy: &str) -> anyhow::Result<PalletCmd> {
<<<<<<< HEAD
	PalletCmd::try_parse_from(["", "--list", "--genesis-builder", policy])
		.map_err(|_| anyhow::anyhow!(format!("Invalid genesis builder option: {policy}")))
}

/// List a mapping of pallets and their extrinsics.
///
/// # Arguments
/// * `runtime_path` - Path to the runtime WASM binary.
pub fn list_pallets_and_extrinsics(
	runtime_path: &PathBuf,
) -> anyhow::Result<HashMap<String, Vec<String>>> {
	let temp_dir = tempdir()?;
	let temp_file_path = temp_dir.path().join("pallets.csv");
	let guard = StdoutOverride::from_file(&temp_file_path)?;
	let cmd = PalletCmd::try_parse_from(&[
		"",
		"--runtime",
		runtime_path.to_str().unwrap(),
		"--list=all",
	])?;
	cmd.run_with_spec::<BlakeTwo256, HostFunctions>(None)
		.map_err(|e| anyhow::anyhow!(format!("Failed to list pallets: {}", e.to_string())))?;
	drop(guard);
	parse_csv_to_map(&temp_file_path)
}

/// Performs a fuzzy search for pallets that match the provided input.
///
/// # Arguments
/// * `pallet_extrinsics` - A mapping of pallets and their extrinsics.
/// * `input` - The search input used to match pallets.
pub fn search_for_pallets(
	pallet_extrinsics: &HashMap<String, Vec<String>>,
	input: &String,
) -> Vec<String> {
	let pallets = pallet_extrinsics.keys();

	if input.is_empty() {
		return pallets.map(String::from).collect();
	}
	let inputs = input.split(",");
	let pallets: Vec<&str> = pallets.map(|s| s.as_str()).collect();
	let mut output = inputs
		.map(|input| fuzzy_search_sorted(input, &pallets))
		.flatten()
		.map(|v| v.0.to_string())
		.collect::<Vec<String>>();
	output.dedup();
	output
}

/// Performs a fuzzy search for extrinsics that match the provided input.
///
/// # Arguments
/// * `pallet_extrinsics` - A mapping of pallets and their extrinsics.
/// * `pallets` - List of pallets used to find the extrinsics.
/// * `input` - The search input used to match extrinsics.
pub fn search_for_extrinsics(
	pallet_extrinsics: &HashMap<String, Vec<String>>,
	pallets: Vec<String>,
	input: &String,
) -> Vec<String> {
	let extrinsics: Vec<&str> = pallet_extrinsics
		.iter()
		.filter(|(pallet, _)| pallets.contains(pallet))
		.flat_map(|(_, extrinsics)| extrinsics.iter().map(String::as_str))
		.collect();

	if input.is_empty() {
		return extrinsics.into_iter().map(String::from).collect();
	}
	let inputs = input.split(",");
	let mut output = inputs
		.map(|input| fuzzy_search_sorted(input, &extrinsics))
		.flatten()
		.map(|v| v.0.to_string())
		.collect::<Vec<String>>();
	output.dedup();
	output
}

fn parse_csv_to_map(file_path: &PathBuf) -> anyhow::Result<HashMap<String, Vec<String>>> {
	let file = File::open(file_path)?;
	let mut rdr = Reader::from_reader(BufReader::new(file));
	let mut map: HashMap<String, Vec<String>> = HashMap::new();
	for result in rdr.records() {
		let record = result?;
		if record.len() == 2 {
			let pallet = record[0].trim().to_string();
			let extrinsic = record[1].trim().to_string();
			map.entry(pallet).or_insert_with(Vec::new).push(extrinsic);
		}
	}
	Ok(map)
=======
	PalletCmd::try_parse_from([
		"",
		"--list",
		"--runtime",
		"dummy-runtime", // For parsing purpose.
		"--genesis-builder",
		policy,
	])
	.map_err(|e| {
		anyhow::anyhow!(format!(r#"Invalid genesis builder option {policy}: {}"#, e.to_string()))
	})
>>>>>>> 9652926e
}

#[cfg(test)]
mod tests {
	use super::*;

	#[test]
<<<<<<< HEAD
	fn list_pallets_and_extrinsics_works() -> Result<()> {
		let runtime_path = std::env::current_dir()
			.unwrap()
			.join("../../tests/runtimes/base_parachain_benchmark.wasm")
			.canonicalize()
			.unwrap();

		let pallets = list_pallets_and_extrinsics(&runtime_path)?;
		println!("{:?}", pallets);
=======
	fn parse_genesis_builder_policy_works() -> anyhow::Result<()> {
		for policy in ["none", "runtime"] {
			parse_genesis_builder_policy(policy)?;
		}
>>>>>>> 9652926e
		Ok(())
	}
}<|MERGE_RESOLUTION|>--- conflicted
+++ resolved
@@ -27,9 +27,30 @@
 /// # Arguments
 /// * `policy` - Genesis builder policy ( none | spec | runtime ).
 pub fn parse_genesis_builder_policy(policy: &str) -> anyhow::Result<PalletCmd> {
-<<<<<<< HEAD
-	PalletCmd::try_parse_from(["", "--list", "--genesis-builder", policy])
-		.map_err(|_| anyhow::anyhow!(format!("Invalid genesis builder option: {policy}")))
+	PalletCmd::try_parse_from([
+		"",
+		"--list",
+		"--runtime",
+		"dummy-runtime", // For parsing purpose.
+		"--genesis-builder",
+		policy,
+	])
+	.map_err(|e| {
+		anyhow::anyhow!(format!(r#"Invalid genesis builder option {policy}: {}"#, e.to_string()))
+	})
+}
+
+#[cfg(test)]
+mod tests {
+	use super::*;
+
+	#[test]
+	fn parse_genesis_builder_policy_works() -> anyhow::Result<()> {
+		for policy in ["none", "runtime"] {
+			parse_genesis_builder_policy(policy)?;
+		}
+		Ok(())
+	}
 }
 
 /// List a mapping of pallets and their extrinsics.
@@ -122,19 +143,6 @@
 		}
 	}
 	Ok(map)
-=======
-	PalletCmd::try_parse_from([
-		"",
-		"--list",
-		"--runtime",
-		"dummy-runtime", // For parsing purpose.
-		"--genesis-builder",
-		policy,
-	])
-	.map_err(|e| {
-		anyhow::anyhow!(format!(r#"Invalid genesis builder option {policy}: {}"#, e.to_string()))
-	})
->>>>>>> 9652926e
 }
 
 #[cfg(test)]
@@ -142,7 +150,6 @@
 	use super::*;
 
 	#[test]
-<<<<<<< HEAD
 	fn list_pallets_and_extrinsics_works() -> Result<()> {
 		let runtime_path = std::env::current_dir()
 			.unwrap()
@@ -152,12 +159,6 @@
 
 		let pallets = list_pallets_and_extrinsics(&runtime_path)?;
 		println!("{:?}", pallets);
-=======
-	fn parse_genesis_builder_policy_works() -> anyhow::Result<()> {
-		for policy in ["none", "runtime"] {
-			parse_genesis_builder_policy(policy)?;
-		}
->>>>>>> 9652926e
 		Ok(())
 	}
 }