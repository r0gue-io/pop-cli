--- conflicted
+++ resolved
@@ -7,11 +7,8 @@
 use clap::Parser;
 use csv::Reader;
 use frame_benchmarking_cli::PalletCmd;
-<<<<<<< HEAD
 use rust_fuzzy_search::fuzzy_search_sorted;
-=======
 use sc_chain_spec::GenesisConfigBuilderRuntimeCaller;
->>>>>>> 356a664d
 use sp_runtime::traits::BlakeTwo256;
 use std::{
 	collections::HashMap,
@@ -54,7 +51,6 @@
 	})
 }
 
-<<<<<<< HEAD
 /// List a mapping of pallets and their extrinsics.
 ///
 /// # Arguments
@@ -130,7 +126,8 @@
 		.collect::<Vec<String>>();
 	output.dedup();
 	output
-=======
+}
+
 /// Check if a runtime has a genesis config preset.
 ///
 /// # Arguments
@@ -147,14 +144,12 @@
 		)))
 	}
 	Ok(())
->>>>>>> 356a664d
 }
 
 /// Get the runtime folder path and throws error if not exist.
 ///
 /// # Arguments
 /// * `parent` - Parent path that contains the runtime folder.
-<<<<<<< HEAD
 pub fn get_runtime_folder_path(parent: &PathBuf) -> anyhow::Result<PathBuf> {
 	let runtime_path = parent.join("runtime");
 	// Runtime folder does not exist.
@@ -177,14 +172,14 @@
 		}
 	}
 	Ok(map)
-=======
+}
+
 pub fn get_runtime_path(parent: &Path) -> anyhow::Result<PathBuf> {
 	["runtime", "runtimes"]
 		.iter()
 		.map(|f| parent.join(f))
 		.find(|path| path.exists())
 		.ok_or_else(|| anyhow::anyhow!("No runtime found."))
->>>>>>> 356a664d
 }
 
 #[cfg(test)]
