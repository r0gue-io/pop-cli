--- conflicted
+++ resolved
@@ -28,11 +28,7 @@
 	node_path: Option<&Path>,
 	features: Vec<&str>,
 ) -> Result<PathBuf, Error> {
-<<<<<<< HEAD
 	build_project(path, package, profile, features, None)?;
-=======
-	build_project(path, package, profile, vec![], None)?;
->>>>>>> 668f37c8
 	binary_path(&profile.target_directory(path), node_path.unwrap_or(&path.join("node")))
 }
 
@@ -89,8 +85,8 @@
 	const DEPENDENCIES: [&str; 4] =
 		["cumulus-client-collator", "cumulus-primitives-core", "parachains-common", "polkadot-sdk"];
 	Ok(DEPENDENCIES.into_iter().any(|d| {
-		manifest.dependencies.contains_key(d) ||
-			manifest.workspace.as_ref().is_some_and(|w| w.dependencies.contains_key(d))
+		manifest.dependencies.contains_key(d)
+			|| manifest.workspace.as_ref().is_some_and(|w| w.dependencies.contains_key(d))
 	}))
 }
 
@@ -569,16 +565,10 @@
 		cmd("cargo", ["new", name, "--bin"]).dir(temp_dir.path()).run()?;
 		let project = temp_dir.path().join(name);
 		add_production_profile(&project)?;
-<<<<<<< HEAD
 		add_feature(&project, "dummy-feature")?;
 		for package in vec![None, Some(String::from(name))] {
 			for profile in Profile::VARIANTS {
 				build_project(&project, package.clone(), &profile, vec!["dummy-feature"], None)?;
-=======
-		for package in vec![None, Some(String::from(name))] {
-			for profile in Profile::VARIANTS {
-				build_project(&project, package.clone(), &profile, vec![], None)?;
->>>>>>> 668f37c8
 				let target_directory = profile.target_directory(&project);
 				let binary = build_binary_path(&project, |runtime_name| {
 					target_directory.join(runtime_name)
