--- conflicted
+++ resolved
@@ -25,51 +25,28 @@
 	ManifestError(#[from] pop_common::manifest::Error),
 	#[error("Missing binary: {0}")]
 	MissingBinary(String),
-<<<<<<< HEAD
-
 	#[error("Missing chain spec file at: {0}")]
 	MissingChainSpec(String),
-
 	#[error("Command {command} doesn't exist in binary {binary}")]
 	MissingCommand { command: String, binary: String },
-
-	#[error("Configuration error: {0}")]
-	Config(String),
-
-	#[error("Unsupported command: {0}")]
-	UnsupportedCommand(String),
-
-	#[error("ParseError error: {0}")]
-	ParseError(#[from] url::ParseError),
-
-=======
->>>>>>> f27fb8cd
 	#[error("Orchestrator error: {0}")]
 	OrchestratorError(#[from] OrchestratorError),
 	#[error("Failed to create pallet directory")]
 	PalletDirCreation,
 	#[error("ParseError error: {0}")]
 	ParseError(#[from] url::ParseError),
+	#[error("{0}")]
+	PopCommonError(#[from] pop_common::Error),
 	#[error("Failed to execute rustfmt")]
 	RustfmtError(std::io::Error),
 	#[error("Template error: {0}")]
 	TemplateError(#[from] pop_common::templates::Error),
-<<<<<<< HEAD
-
-	#[error("{0}")]
-	CommonError(#[from] pop_common::Error),
-
-	#[error("Failed to parse the endowment value")]
-	EndowmentError,
-
-=======
 	#[error("Toml error: {0}")]
 	TomlError(#[from] toml_edit::de::Error),
 	#[error("Unsupported command: {0}")]
 	UnsupportedCommand(String),
 	#[error("Failed to locate the workspace")]
 	WorkspaceLocate,
->>>>>>> f27fb8cd
 	#[error("Unsupported platform: {arch} {os}")]
 	UnsupportedPlatform { arch: &'static str, os: &'static str },
 }