--- conflicted
+++ resolved
@@ -80,13 +80,7 @@
 			decimals: 18,
 			initial_endowment: "1000000".to_string(),
 		};
-<<<<<<< HEAD
-		let result: anyhow::Result<Option<String>> =
-			instantiate_standard_template(&Template::Standard, temp_dir.path(), config, None);
-		assert!(result.is_ok());
-=======
 		instantiate_base_template(temp_dir.path(), config, None)?;
->>>>>>> a743b79d
 		Ok(temp_dir)
 	}
 
