--- conflicted
+++ resolved
@@ -80,11 +80,7 @@
 			decimals: 18,
 			initial_endowment: "1000000".to_string(),
 		};
-<<<<<<< HEAD
-		instantiate_base_template(temp_dir.path(), config, None)?;
-=======
 		instantiate_standard_template(&Template::Standard, temp_dir.path(), config, None)?;
->>>>>>> 738e0d6d
 		Ok(temp_dir)
 	}
 
