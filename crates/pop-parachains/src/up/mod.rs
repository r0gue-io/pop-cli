--- conflicted
+++ resolved
@@ -588,229 +588,6 @@
 	}
 }
 
-<<<<<<< HEAD
-/// A binary used to launch a node.
-#[derive(Debug, PartialEq)]
-pub enum Binary {
-	/// A local binary.
-	Local {
-		/// The name of the binary.
-		name: String,
-		/// The path of the binary.
-		path: PathBuf,
-		/// If applicable, the path to a manifest used to build the binary if missing.
-		manifest: Option<PathBuf>,
-	},
-	/// A binary which needs to be sourced.
-	Source {
-		/// The name of the binary.
-		name: String,
-		/// The source of the binary.
-		#[allow(private_interfaces)]
-		source: Source,
-		/// The cache to be used to store the binary.
-		cache: PathBuf,
-	},
-}
-
-impl Binary {
-	/// Whether the binary exists.
-	pub fn exists(&self) -> bool {
-		self.path().exists()
-	}
-
-	/// If applicable, the latest version available.
-	pub fn latest(&self) -> Option<&str> {
-		match self {
-			Self::Local { .. } => None,
-			Self::Source { source, .. } => {
-				if let GitHub(ReleaseArchive { latest, .. }) = source {
-					latest.as_deref()
-				} else {
-					None
-				}
-			},
-		}
-	}
-
-	/// Whether the binary is defined locally.
-	pub fn local(&self) -> bool {
-		matches!(self, Self::Local { .. })
-	}
-
-	/// The name of the binary.
-	pub fn name(&self) -> &str {
-		match self {
-			Self::Local { name, .. } => name,
-			Self::Source { name, .. } => name,
-		}
-	}
-
-	/// The path of the binary.
-	pub fn path(&self) -> PathBuf {
-		match self {
-			Self::Local { path, .. } => path.to_path_buf(),
-			Self::Source { name, source, cache, .. } => {
-				// Determine whether a specific version is specified
-				let version = match source {
-					Git { reference, .. } => reference.as_ref(),
-					GitHub(source) => match source {
-						ReleaseArchive { tag, .. } => tag.as_ref(),
-						SourceCodeArchive { reference, .. } => reference.as_ref(),
-					},
-					Archive { .. } | Source::Url { .. } => None,
-				};
-				version.map_or_else(|| cache.join(name), |v| cache.join(format!("{name}-{v}")))
-			},
-		}
-	}
-
-	/// Attempts to resolve a version of a binary based on whether one is specified, an existing
-	/// version can be found cached locally, or uses the latest version.
-	///
-	/// # Arguments
-	/// * `name` - The name of the binary.
-	/// * `specified` - If available, a version explicitly specified.
-	/// * `available` - The available versions, used to check for those cached locally or the latest
-	///   otherwise.
-	/// * `cache` - The location used for caching binaries.
-	fn resolve_version(
-		name: &str,
-		specified: Option<&str>,
-		available: &[impl AsRef<str>],
-		cache: &Path,
-	) -> Option<String> {
-		match specified {
-			Some(version) => Some(version.to_string()),
-			None => available
-				.iter()
-				.map(|v| v.as_ref())
-				// Default to latest version available locally
-				.filter_map(|version| {
-					let path = cache.join(format!("{name}-{version}"));
-					path.exists().then_some(Some(version.to_string()))
-				})
-				.nth(0)
-				.unwrap_or(
-					// Default to latest version
-					available.get(0).and_then(|version| Some(version.as_ref().to_string())),
-				),
-		}
-	}
-
-	/// Sources the binary.
-	///
-	/// # Arguments
-	/// * `release` - Whether any binaries needing to be built should be done so using the release
-	///   profile.
-	/// * `status` - Used to observe status updates.
-	/// * `verbose` - Whether verbose output is required.
-	pub async fn source(
-		&self,
-		release: bool,
-		status: &impl Status,
-		verbose: bool,
-	) -> Result<(), Error> {
-		match self {
-			Self::Local { name, path, manifest, .. } => match manifest {
-				None => {
-					return Err(Error::MissingBinary(format!(
-						"The {path:?} binary cannot be sourced automatically."
-					)))
-				},
-				Some(manifest) => {
-					sourcing::from_local_package(manifest, name, release, status, verbose).await
-				},
-			},
-			Self::Source { source, cache, .. } => {
-				source.source(cache, release, status, verbose).await
-			},
-		}
-	}
-
-	/// Whether any locally cached version can be replaced with a newer version.
-	pub fn stale(&self) -> bool {
-		// Only binaries sourced from GitHub release archives can currently be determined as stale
-		let Self::Source { source: GitHub(ReleaseArchive { tag, latest, .. }), .. } = self else {
-			return false;
-		};
-		latest.as_ref().map_or(false, |l| tag.as_ref() != Some(l))
-	}
-
-	/// Specifies that the latest available versions are to be used (where possible).
-	pub fn use_latest(&mut self) {
-		if let Self::Source { source: GitHub(ReleaseArchive { tag, latest, .. }), .. } = self {
-			if let Some(latest) = latest {
-				*tag = Some(latest.clone())
-			}
-		};
-	}
-
-	/// If applicable, the version of the binary.
-	pub fn version(&self) -> Option<&str> {
-		match self {
-			Self::Local { .. } => None,
-			Self::Source { source, .. } => match source {
-				Git { reference, .. } => reference.as_ref(),
-				GitHub(source) => match source {
-					ReleaseArchive { tag, .. } => tag.as_ref(),
-					SourceCodeArchive { reference, .. } => reference.as_ref(),
-				},
-				Archive { .. } | Source::Url { .. } => None,
-			},
-		}
-		.map(|r| r.as_str())
-	}
-}
-
-/// A descriptor of a remote repository.
-#[derive(Debug, PartialEq)]
-struct Repository {
-	/// The url of the repository.
-	url: Url,
-	/// If applicable, the branch or tag to be used.
-	reference: Option<String>,
-	/// The name of a package within the repository. Defaults to the repository name.
-	package: String,
-}
-
-impl Repository {
-	/// Parses a url in the form of https://github.com/org/repository?package#tag into its component parts.
-	///
-	/// # Arguments
-	/// * `url` - The url to be parsed.
-	fn parse(url: &str) -> Result<Self, Error> {
-		let url = Url::parse(url)?;
-		let package = url.query();
-		let reference = url.fragment().map(|f| f.to_string());
-
-		let mut url = url.clone();
-		url.set_query(None);
-		url.set_fragment(None);
-
-		let package = match package {
-			Some(b) => b,
-			None => GitHub::name(&url)?,
-		}
-		.to_string();
-
-		Ok(Self { url, reference, package })
-	}
-}
-
-/// Trait for observing status updates.
-pub trait Status {
-	/// Update the observer with the provided `status`.
-	fn update(&self, status: &str);
-}
-
-impl Status for () {
-	// no-op: status updates are ignored
-	fn update(&self, _: &str) {}
-}
-
-=======
->>>>>>> b4874220
 /// Attempts to resolve the package manifest from the specified path.
 ///
 /// # Arguments
