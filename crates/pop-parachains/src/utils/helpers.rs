<<<<<<< HEAD
// SPDX-License-Identifier: GPL-3.0
use anyhow::Result;
=======
>>>>>>> 5891bebc
use std::{
	fs::{self, OpenOptions},
	io::{self, stdin, stdout, Write},
	path::Path,
};

use crate::errors::Error;

pub(crate) fn sanitize(target: &Path) -> Result<(), Error> {
	if target.exists() {
		print!("\"{}\" folder exists. Do you want to clean it? [y/n]: ", target.display());
		stdout().flush()?;

		let mut input = String::new();
		stdin().read_line(&mut input)?;

		if input.trim().to_lowercase() == "y" {
			fs::remove_dir_all(target).map_err(|_| Error::Aborted)?;
		} else {
			return Err(Error::Aborted);
		}
	}
	Ok(())
}

pub(crate) fn write_to_file(path: &Path, contents: &str) -> Result<(), Error> {
	let mut file = OpenOptions::new()
		.write(true)
		.truncate(true)
		.create(true)
		.open(path)
		.map_err(|err| Error::RustfmtError(err))?;

	file.write_all(contents.as_bytes()).map_err(|err| Error::RustfmtError(err))?;

	if path.extension().map_or(false, |ext| ext == "rs") {
		let output = std::process::Command::new("rustfmt")
			.arg(path.to_str().unwrap())
			.output()
			.map_err(|err| Error::RustfmtError(err))?;

		if !output.status.success() {
			return Err(Error::RustfmtError(io::Error::new(
				io::ErrorKind::Other,
				"rustfmt exited with non-zero status code",
			)));
		}
	}

	Ok(())
}<|MERGE_RESOLUTION|>--- conflicted
+++ resolved
@@ -1,8 +1,4 @@
-<<<<<<< HEAD
 // SPDX-License-Identifier: GPL-3.0
-use anyhow::Result;
-=======
->>>>>>> 5891bebc
 use std::{
 	fs::{self, OpenOptions},
 	io::{self, stdin, stdout, Write},
