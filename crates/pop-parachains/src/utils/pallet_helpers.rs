<<<<<<< HEAD
// SPDX-License-Identifier: GPL-3.0
=======
use crate::errors::Error;
>>>>>>> 5891bebc
use std::{
	env::current_dir,
	fs,
	path::{Path, PathBuf},
	process,
};

/// Resolve pallet path
/// For a template it should be `<template>/pallets/`
/// For no path, it should just place it in the current working directory
pub fn resolve_pallet_path(path: Option<String>) -> Result<PathBuf, Error> {
	if let Some(path) = path {
		return Ok(Path::new(&path).to_path_buf());
	}

	// Check if inside a template
	let cwd = current_dir().map_err(|_| Error::CurrentDirAccess)?;

	let output = process::Command::new(env!("CARGO"))
		.arg("locate-project")
		.arg("--workspace")
		.arg("--message-format=plain")
		.output()
		.map_err(|_| Error::WorkspaceLocate)?
		.stdout;

	let workspace_path = Path::new(std::str::from_utf8(&output).unwrap().trim());
	if workspace_path == Path::new("") {
		return Ok(cwd);
	}

	let pallet_path = workspace_path.parent().ok_or(Error::WorkspaceLocate)?.join("pallets");

	fs::create_dir_all(&pallet_path).map_err(|_| Error::PalletDirCreation)?;

	Ok(pallet_path)
}<|MERGE_RESOLUTION|>--- conflicted
+++ resolved
@@ -1,8 +1,5 @@
-<<<<<<< HEAD
 // SPDX-License-Identifier: GPL-3.0
-=======
 use crate::errors::Error;
->>>>>>> 5891bebc
 use std::{
 	env::current_dir,
 	fs,
